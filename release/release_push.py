--- conflicted
+++ resolved
@@ -301,13 +301,7 @@
     dev_afu_website = os.path.join(HTTP_PATH_TO_DEV_SITE, "annotation-file-utilities")
     live_afu_website = os.path.join(HTTP_PATH_TO_LIVE_SITE, "annotation-file-utilities")
 
-<<<<<<< HEAD
-    # dev_checker_website = os.path.join(HTTP_PATH_TO_DEV_SITE, "checker-framework")
     dev_checker_website = HTTP_PATH_TO_DEV_SITE
-    # live_checker_website = os.path.join(HTTP_PATH_TO_LIVE_SITE, "checker-framework")
-=======
-    dev_checker_website = HTTP_PATH_TO_DEV_SITE
->>>>>>> ae9672e7
     live_checker_website = HTTP_PATH_TO_LIVE_SITE
     current_checker_version = current_distribution_by_website(live_checker_website)
     new_checker_version = current_distribution(CHECKER_FRAMEWORK)
