--- conflicted
+++ resolved
@@ -39,30 +39,15 @@
     private final Trees trees;
     private final Log log;
 
-<<<<<<< HEAD
-    private final Method FIND_METHOD;
-    private final Method FIND_VAR;
-    private final Method FIND_IDENT_IN_TYPE;
-    private final Method FIND_IDENT_IN_PACKAGE;
-    private final Method FIND_TYPE;
-
-    private final Class<?> ACCESSERROR;
-    // Note that currently access(...) is defined in InvalidSymbolError, a superclass of AccessError
-    private final Method ACCESSERROR_ACCESS;
-
-    public Resolver(ProcessingEnvironment env) {
-        Context context = ((JavacProcessingEnvironment) env).getContext();
-        this.resolve = Resolve.instance(context);
-        this.names = Names.instance(context);
-        this.trees = Trees.instance(env);
-        this.log = Log.instance(context);
-=======
     private static final Method FIND_METHOD;
     private static final Method FIND_VAR;
     private static final Method FIND_IDENT_IN_TYPE;
     private static final Method FIND_IDENT_IN_PACKAGE;
     private static final Method FIND_TYPE;
->>>>>>> 9fbea5cc
+
+    private static final Class<?> ACCESSERROR;
+    // Note that currently access(...) is defined in InvalidSymbolError, a superclass of AccessError
+    private static final Method ACCESSERROR_ACCESS;
 
     static {
         try {
@@ -94,7 +79,6 @@
             err.initCause(e);
             throw err;
         }
-<<<<<<< HEAD
 
         try {
             ACCESSERROR = Class.forName("com.sun.tools.javac.comp.Resolve$AccessError");
@@ -109,8 +93,7 @@
             // Unreachable code - needed so the compiler does not warn about a possibly uninitialized final field.
             throw new AssertionError();
         }
-=======
-}
+    }
 
     public Resolver(ProcessingEnvironment env) {
         Context context = ((JavacProcessingEnvironment) env).getContext();
@@ -118,7 +101,6 @@
         this.names = Names.instance(context);
         this.trees = Trees.instance(env);
         this.log = Log.instance(context);
->>>>>>> 9fbea5cc
     }
 
     /**
