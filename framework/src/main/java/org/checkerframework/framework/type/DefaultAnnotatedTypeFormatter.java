package org.checkerframework.framework.type;

import com.sun.tools.javac.code.Type;
import java.util.Collections;
import java.util.IdentityHashMap;
import java.util.List;
import java.util.Set;
import java.util.StringJoiner;
import javax.lang.model.element.Element;
import javax.lang.model.type.TypeKind;
import org.checkerframework.dataflow.qual.SideEffectFree;
import org.checkerframework.framework.type.AnnotatedTypeMirror.AnnotatedArrayType;
import org.checkerframework.framework.type.AnnotatedTypeMirror.AnnotatedDeclaredType;
import org.checkerframework.framework.type.AnnotatedTypeMirror.AnnotatedExecutableType;
import org.checkerframework.framework.type.AnnotatedTypeMirror.AnnotatedIntersectionType;
import org.checkerframework.framework.type.AnnotatedTypeMirror.AnnotatedNoType;
import org.checkerframework.framework.type.AnnotatedTypeMirror.AnnotatedNullType;
import org.checkerframework.framework.type.AnnotatedTypeMirror.AnnotatedPrimitiveType;
import org.checkerframework.framework.type.AnnotatedTypeMirror.AnnotatedTypeVariable;
import org.checkerframework.framework.type.AnnotatedTypeMirror.AnnotatedUnionType;
import org.checkerframework.framework.type.AnnotatedTypeMirror.AnnotatedWildcardType;
import org.checkerframework.framework.type.visitor.AnnotatedTypeVisitor;
import org.checkerframework.framework.util.AnnotationFormatter;
import org.checkerframework.framework.util.DefaultAnnotationFormatter;
import org.checkerframework.javacutil.TypeAnnotationUtils;
import org.checkerframework.javacutil.TypesUtils;

/**
 * An AnnotatedTypeFormatter used by default by all AnnotatedTypeFactory (and therefore all
 * annotated types).
 *
 * @see org.checkerframework.framework.type.AnnotatedTypeFormatter
 * @see org.checkerframework.framework.type.AnnotatedTypeMirror#toString
 */
public class DefaultAnnotatedTypeFormatter implements AnnotatedTypeFormatter {
  protected final FormattingVisitor formattingVisitor;

  /**
   * Constructs a DefaultAnnotatedTypeFormatter that does not print invisible annotations by
   * default.
   */
  public DefaultAnnotatedTypeFormatter() {
    this(new DefaultAnnotationFormatter(), true, false);
  }

  /**
   * @param printVerboseGenerics for type parameters, their uses, and wildcards, print more
   *     information
   * @param defaultPrintInvisibleAnnos whether or not this AnnotatedTypeFormatter should print
   *     invisible annotations
   */
  public DefaultAnnotatedTypeFormatter(
      boolean printVerboseGenerics, boolean defaultPrintInvisibleAnnos) {
    this(new DefaultAnnotationFormatter(), printVerboseGenerics, defaultPrintInvisibleAnnos);
  }

  /**
   * @param formatter an object that converts annotation mirrors to strings
   * @param printVerboseGenerics for type parameters, their uses, and wildcards, print more
   *     information
   * @param defaultPrintInvisibleAnnos whether or not this AnnotatedTypeFormatter should print
   *     invisible annotations
   */
  public DefaultAnnotatedTypeFormatter(
      AnnotationFormatter formatter,
      boolean printVerboseGenerics,
      boolean defaultPrintInvisibleAnnos) {
    this(new FormattingVisitor(formatter, printVerboseGenerics, defaultPrintInvisibleAnnos));
  }

  /**
   * Used by subclasses and other constructors to specify the underlying implementation of this
   * DefaultAnnotatedTypeFormatter.
   */
  protected DefaultAnnotatedTypeFormatter(FormattingVisitor visitor) {
    this.formattingVisitor = visitor;
  }

  @Override
  public String format(final AnnotatedTypeMirror type) {
    formattingVisitor.resetPrintVerboseSettings();
    return formattingVisitor.visit(type);
  }

  @Override
  public String format(final AnnotatedTypeMirror type, final boolean printVerbose) {
    formattingVisitor.setVerboseSettings(printVerbose);
    return formattingVisitor.visit(type);
  }

  /** A scanning visitor that prints the entire AnnotatedTypeMirror passed to visit. */
  protected static class FormattingVisitor
      implements AnnotatedTypeVisitor<String, Set<AnnotatedTypeMirror>> {

    /** The object responsible for converting annotations to strings. */
    protected final AnnotationFormatter annoFormatter;

    /**
     * Represents whether or not invisible annotations should be printed if the client of this class
     * does not use the printInvisibleAnnos parameter.
     */
    protected final boolean defaultInvisiblesSetting;

    /**
     * For a given call to format, this setting specifies whether or not to printInvisibles. If a
     * user did not specify a printInvisible parameter in the call to format then this value will
     * equal DefaultAnnotatedTypeFormatter.defaultInvisibleSettings for this object
     */
    protected boolean currentPrintInvisibleSetting;

    /** Default value of currentPrintVerboseGenerics. */
    protected final boolean defaultPrintVerboseGenerics;

    /**
     * Prints type variables in a less ambiguous manner using [] to delimit them. Always prints both
     * bounds even if they lower bound is an AnnotatedNull type.
     */
    protected boolean currentPrintVerboseGenerics;

    public FormattingVisitor(
        AnnotationFormatter annoFormatter,
        boolean printVerboseGenerics,
        boolean defaultInvisiblesSetting) {
      this.annoFormatter = annoFormatter;
      this.defaultPrintVerboseGenerics = printVerboseGenerics;
      this.currentPrintVerboseGenerics = printVerboseGenerics;
      this.defaultInvisiblesSetting = defaultInvisiblesSetting;
      this.currentPrintInvisibleSetting = false;
    }

    /** Set the current verbose settings to use while printing. */
    protected void setVerboseSettings(boolean printVerbose) {
      this.currentPrintInvisibleSetting = printVerbose;
      this.currentPrintVerboseGenerics = printVerbose;
    }

    /** Set verbose settings to the default. */
    protected void resetPrintVerboseSettings() {
      this.currentPrintInvisibleSetting = defaultInvisiblesSetting;
      this.currentPrintVerboseGenerics = defaultPrintVerboseGenerics;
    }

    /**
     * Print, to sb, {@code keyWord} followed by {@code field}. NULL types are substituted with
     * their annotations followed by " Void"
     */
    @SideEffectFree
    protected void printBound(
        final String keyWord,
        final AnnotatedTypeMirror field,
        final Set<AnnotatedTypeMirror> visiting,
        final StringBuilder sb) {
      if (!currentPrintVerboseGenerics && (field == null || field.getKind() == TypeKind.NULL)) {
        return;
      }

      sb.append(" ");
      sb.append(keyWord);
      sb.append(" ");

      if (field == null) {
        sb.append("<null>");
      } else if (field.getKind() != TypeKind.NULL) {
        sb.append(visit(field, visiting));
      } else {
        sb.append(
            annoFormatter.formatAnnotationString(
                field.getAnnotations(), currentPrintInvisibleSetting));
        sb.append("Void");
      }
    }

    @SideEffectFree
    @Override
    public String visit(AnnotatedTypeMirror type) {
      return type.accept(this, Collections.newSetFromMap(new IdentityHashMap<>()));
    }

    @Override
    public String visit(AnnotatedTypeMirror type, Set<AnnotatedTypeMirror> annotatedTypeVariables) {
      return type.accept(this, annotatedTypeVariables);
    }

    @Override
    public String visitDeclared(AnnotatedDeclaredType type, Set<AnnotatedTypeMirror> visiting) {
      StringBuilder sb = new StringBuilder();
      if (type.isDeclaration() && currentPrintInvisibleSetting) {
        sb.append("/*DECL*/ ");
      }
      if (type.getEnclosingType() != null) {
        sb.append(this.visit(type.getEnclosingType(), visiting));
        sb.append('.');
      }
      final Element typeElt = type.getUnderlyingType().asElement();
      String smpl = typeElt.getSimpleName().toString();
      if (smpl.isEmpty()) {
        // For anonymous classes smpl is empty - toString
        // of the element is more useful.
        smpl = typeElt.toString();
      }
      sb.append(
          annoFormatter.formatAnnotationString(
              type.getAnnotations(), currentPrintInvisibleSetting));
      sb.append(smpl);

      if (type.typeArgs != null) {
        // getTypeArguments sets the field if it does not already exist.
        final List<AnnotatedTypeMirror> typeArgs = type.typeArgs;
        if (!typeArgs.isEmpty()) {
          StringJoiner sj = new StringJoiner(", ", "<", ">");
          for (AnnotatedTypeMirror typeArg : typeArgs) {
            sj.add(visit(typeArg, visiting));
          }
          sb.append(sj);
        }
      }
      return sb.toString();
    }

    @Override
    public String visitIntersection(
        AnnotatedIntersectionType type, Set<AnnotatedTypeMirror> visiting) {
      StringBuilder sb = new StringBuilder();

      boolean isFirst = true;
      for (AnnotatedTypeMirror bound : type.getBounds()) {
        if (!isFirst) {
          sb.append(" & ");
        }
        sb.append(visit(bound, visiting));
        isFirst = false;
      }
      return sb.toString();
    }

    @Override
    public String visitUnion(AnnotatedUnionType type, Set<AnnotatedTypeMirror> visiting) {
      StringBuilder sb = new StringBuilder();

      boolean isFirst = true;
      for (AnnotatedDeclaredType adt : type.getAlternatives()) {
        if (!isFirst) {
          sb.append(" | ");
        }
        sb.append(visit(adt, visiting));
        isFirst = false;
      }
      return sb.toString();
    }

    @Override
    public String visitExecutable(AnnotatedExecutableType type, Set<AnnotatedTypeMirror> visiting) {
      StringBuilder sb = new StringBuilder();
      if (!type.getTypeVariables().isEmpty()) {
        StringJoiner sj = new StringJoiner(", ", "<", "> ");
        for (AnnotatedTypeVariable atv : type.getTypeVariables()) {
          sj.add(visit(atv, visiting));
        }
        sb.append(sj.toString());
      }
      if (type.getReturnType() != null) {
        sb.append(visit(type.getReturnType(), visiting));
      } else {
        sb.append("<UNKNOWNRETURN>");
      }
      sb.append(' ');
      if (type.getElement() != null) {
        sb.append(type.getElement().getSimpleName());
      } else {
        sb.append("METHOD");
      }
      sb.append('(');
      AnnotatedDeclaredType rcv = type.getReceiverType();
      if (rcv != null) {
        sb.append(visit(rcv, visiting));
        sb.append(" this");
      }
      if (!type.getParameterTypes().isEmpty()) {
        int p = 0;
        for (AnnotatedTypeMirror atm : type.getParameterTypes()) {
          if (rcv != null || p > 0) {
            sb.append(", ");
          }
          sb.append(visit(atm, visiting));
          // Output some parameter names to make it look more like a method.
          // TODO: go to the element and look up real parameter names, maybe.
          sb.append(" p");
          sb.append(p++);
        }
      }
      sb.append(')');
      if (!type.getThrownTypes().isEmpty()) {
        sb.append(" throws ");
        for (AnnotatedTypeMirror atm : type.getThrownTypes()) {
          sb.append(visit(atm, visiting));
        }
      }
      return sb.toString();
    }

    @Override
    public String visitArray(AnnotatedArrayType type, Set<AnnotatedTypeMirror> visiting) {
      StringBuilder sb = new StringBuilder();

      AnnotatedArrayType array = type;
      AnnotatedTypeMirror component;
      while (true) {
        component = array.getComponentType();
        if (!array.getAnnotations().isEmpty()) {
          sb.append(' ');
          sb.append(
              annoFormatter.formatAnnotationString(
                  array.getAnnotations(), currentPrintInvisibleSetting));
        }
        sb.append("[]");
        if (!(component instanceof AnnotatedArrayType)) {
          sb.insert(0, visit(component, visiting));
          break;
        }
        array = (AnnotatedArrayType) component;
      }
      return sb.toString();
    }

    @Override
    public String visitTypeVariable(AnnotatedTypeVariable type, Set<AnnotatedTypeMirror> visiting) {
      StringBuilder sb = new StringBuilder();
      if (TypesUtils.isCaptured(type.underlyingType)) {
        String underlyingType = type.underlyingType.toString();
        // underlyingType has this form: "capture#826 of ? extends java.lang.Object".
        // We output only the "capture#826" part.
        // NOTE: The number is the hash code of the captured type, so it's nondeterministic, but it
        // is still important to print it in order to tell the difference between two captured
        // types.
        sb.append(underlyingType, 0, underlyingType.indexOf(" of "));
      } else {
        sb.append(type.underlyingType);
      }

      if (!visiting.contains(type)) {
        if (type.isDeclaration() && currentPrintInvisibleSetting) {
          sb.append("/*DECL*/ ");
        }

<<<<<<< HEAD
        @Override
        public String visitTypeVariable(
                AnnotatedTypeVariable type, Set<AnnotatedTypeMirror> visiting) {
            StringBuilder sb = new StringBuilder();
            sb.append(
                    annoFormatter.formatAnnotationString(
                            type.getAnnotationsField(), currentPrintInvisibleSetting));
            if (TypesUtils.isCaptured(type.underlyingType)) {
                String underlyingType = type.underlyingType.toString();
                // underlyingType has this form: "capture#826 of ? extends java.lang.Object".
                // We output only the "capture#826" part.
                // NOTE: The number is the hash code of the captured type, so it's nondeterministic,
                // but it is still important to print it in order to tell the difference between two
                // captured types.
                sb.append(underlyingType, 0, underlyingType.indexOf(" of "));
            } else {
                sb.append(type.underlyingType);
            }
            return sb.toString();
=======
        try {
          visiting.add(type);
          if (currentPrintVerboseGenerics) {
            sb.append("[");
          }
          printBound("extends", type.getUpperBoundField(), visiting, sb);
          printBound("super", type.getLowerBoundField(), visiting, sb);
          if (currentPrintVerboseGenerics) {
            sb.append("]");
          }

        } finally {
          visiting.remove(type);
>>>>>>> 7055c45b
        }
      }
      return sb.toString();
    }

    @SideEffectFree
    @Override
    public String visitPrimitive(AnnotatedPrimitiveType type, Set<AnnotatedTypeMirror> visiting) {
      return formatFlatType(type);
    }

    @SideEffectFree
    @Override
    public String visitNoType(AnnotatedNoType type, Set<AnnotatedTypeMirror> visiting) {
      return formatFlatType(type);
    }

    @SideEffectFree
    @Override
    public String visitNull(AnnotatedNullType type, Set<AnnotatedTypeMirror> visiting) {
      return annoFormatter.formatAnnotationString(
              type.getAnnotations(), currentPrintInvisibleSetting)
          + "NullType";
    }

    @Override
    public String visitWildcard(AnnotatedWildcardType type, Set<AnnotatedTypeMirror> visiting) {
      StringBuilder sb = new StringBuilder();
      if (type.isUninferredTypeArgument()) {
        sb.append("/*INFERENCE FAILED for:*/ ");
      }

      sb.append(
          annoFormatter.formatAnnotationString(
              type.getAnnotationsField(), currentPrintInvisibleSetting));

      sb.append("?");
      if (!visiting.contains(type)) {

        try {
          visiting.add(type);

          if (currentPrintVerboseGenerics) {
            sb.append("[");
          }
          printBound("extends", type.getExtendsBoundField(), visiting, sb);
          printBound("super", type.getSuperBoundField(), visiting, sb);
          if (currentPrintVerboseGenerics) {
            sb.append("]");
          }

        } finally {
          visiting.remove(type);
        }
      }
      return sb.toString();
    }

    @SideEffectFree
    protected String formatFlatType(final AnnotatedTypeMirror flatType) {
      return annoFormatter.formatAnnotationString(
              flatType.getAnnotations(), currentPrintInvisibleSetting)
          + TypeAnnotationUtils.unannotatedType((Type) flatType.getUnderlyingType());
    }
  }
}<|MERGE_RESOLUTION|>--- conflicted
+++ resolved
@@ -325,6 +325,9 @@
     @Override
     public String visitTypeVariable(AnnotatedTypeVariable type, Set<AnnotatedTypeMirror> visiting) {
       StringBuilder sb = new StringBuilder();
+      sb.append(
+          annoFormatter.formatAnnotationString(
+              type.getAnnotationsField(), currentPrintInvisibleSetting));
       if (TypesUtils.isCaptured(type.underlyingType)) {
         String underlyingType = type.underlyingType.toString();
         // underlyingType has this form: "capture#826 of ? extends java.lang.Object".
@@ -336,49 +339,6 @@
       } else {
         sb.append(type.underlyingType);
       }
-
-      if (!visiting.contains(type)) {
-        if (type.isDeclaration() && currentPrintInvisibleSetting) {
-          sb.append("/*DECL*/ ");
-        }
-
-<<<<<<< HEAD
-        @Override
-        public String visitTypeVariable(
-                AnnotatedTypeVariable type, Set<AnnotatedTypeMirror> visiting) {
-            StringBuilder sb = new StringBuilder();
-            sb.append(
-                    annoFormatter.formatAnnotationString(
-                            type.getAnnotationsField(), currentPrintInvisibleSetting));
-            if (TypesUtils.isCaptured(type.underlyingType)) {
-                String underlyingType = type.underlyingType.toString();
-                // underlyingType has this form: "capture#826 of ? extends java.lang.Object".
-                // We output only the "capture#826" part.
-                // NOTE: The number is the hash code of the captured type, so it's nondeterministic,
-                // but it is still important to print it in order to tell the difference between two
-                // captured types.
-                sb.append(underlyingType, 0, underlyingType.indexOf(" of "));
-            } else {
-                sb.append(type.underlyingType);
-            }
-            return sb.toString();
-=======
-        try {
-          visiting.add(type);
-          if (currentPrintVerboseGenerics) {
-            sb.append("[");
-          }
-          printBound("extends", type.getUpperBoundField(), visiting, sb);
-          printBound("super", type.getLowerBoundField(), visiting, sb);
-          if (currentPrintVerboseGenerics) {
-            sb.append("]");
-          }
-
-        } finally {
-          visiting.remove(type);
->>>>>>> 7055c45b
-        }
-      }
       return sb.toString();
     }
 
