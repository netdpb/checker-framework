package org.checkerframework.framework.type.typeannotator;

import java.util.Collections;
import java.util.List;
import java.util.Map;
import java.util.Set;
import javax.annotation.processing.ProcessingEnvironment;
import javax.lang.model.element.AnnotationMirror;
import javax.lang.model.element.Element;
import javax.lang.model.element.ExecutableElement;
import javax.lang.model.element.Name;
import org.checkerframework.checker.signature.qual.CanonicalName;
import org.checkerframework.framework.qual.DefaultQualifierForUse;
import org.checkerframework.framework.qual.NoDefaultQualifierForUse;
import org.checkerframework.framework.type.AnnotatedTypeFactory;
import org.checkerframework.framework.type.AnnotatedTypeMirror;
import org.checkerframework.framework.type.AnnotatedTypeMirror.AnnotatedDeclaredType;
import org.checkerframework.framework.util.AnnotationMirrorSet;
import org.checkerframework.javacutil.AnnotationBuilder;
import org.checkerframework.javacutil.AnnotationUtils;
import org.checkerframework.javacutil.CollectionUtils;
import org.checkerframework.javacutil.TreeUtils;

/** Implements support for {@link DefaultQualifierForUse} and {@link NoDefaultQualifierForUse}. */
public class DefaultQualifierForUseTypeAnnotator extends TypeAnnotator {

  /** The DefaultQualifierForUse.value field/element. */
  private ExecutableElement defaultQualifierForUseValueElement;
  /** The NoDefaultQualifierForUse.value field/element. */
  private ExecutableElement noDefaultQualifierForUseValueElement;

  /**
   * Creates an DefaultQualifierForUseTypeAnnotator for {@code typeFactory}.
   *
   * @param typeFactory the type factory
   */
  public DefaultQualifierForUseTypeAnnotator(AnnotatedTypeFactory typeFactory) {
    super(typeFactory);
    ProcessingEnvironment processingEnv = typeFactory.getProcessingEnv();
    defaultQualifierForUseValueElement =
        TreeUtils.getMethod(DefaultQualifierForUse.class, "value", 0, processingEnv);
    noDefaultQualifierForUseValueElement =
        TreeUtils.getMethod(NoDefaultQualifierForUse.class, "value", 0, processingEnv);
  }

  @Override
  public Void visitDeclared(AnnotatedDeclaredType type, Void aVoid) {
    Element element = type.getUnderlyingType().asElement();
    Set<AnnotationMirror> annosToApply = getDefaultAnnosForUses(element);
    type.addMissingAnnotations(annosToApply);
    return super.visitDeclared(type, aVoid);
  }

  /**
   * Cache of elements to the set of annotations that should be applied to unannotated uses of the
   * element.
   */
  protected Map<Element, Set<AnnotationMirror>> elementToDefaults =
      CollectionUtils.createLRUCache(100);

  /** Clears all caches. */
  public void clearCache() {
    elementToDefaults.clear();
  }

  /** Returns the set of qualifiers that should be applied to unannotated uses of this element. */
  protected Set<AnnotationMirror> getDefaultAnnosForUses(Element element) {
    if (typeFactory.shouldCache && elementToDefaults.containsKey(element)) {
      return elementToDefaults.get(element);
    }
    Set<AnnotationMirror> explictAnnos = getExplicitAnnos(element);
    Set<AnnotationMirror> defaultAnnos = getDefaultQualifierForUses(element);
    Set<AnnotationMirror> noDefaultAnnos = getHierarchiesNoDefault(element);
    AnnotationMirrorSet annosToApply = new AnnotationMirrorSet();

    for (AnnotationMirror top : typeFactory.getQualifierHierarchy().getTopAnnotations()) {
      if (AnnotationUtils.containsSame(noDefaultAnnos, top)) {
        continue;
      }
      AnnotationMirror defaultAnno =
          typeFactory.getQualifierHierarchy().findAnnotationInHierarchy(defaultAnnos, top);
      if (defaultAnno != null) {
        annosToApply.add(defaultAnno);
      } else {
        AnnotationMirror explict =
            typeFactory.getQualifierHierarchy().findAnnotationInHierarchy(explictAnnos, top);
        if (explict != null) {
          annosToApply.add(explict);
        }
      }
    }
    // If parsing stub files, then the annosToApply is incomplete, so don't cache them.
    if (typeFactory.shouldCache
        && !typeFactory.stubTypes.isParsing()
        && !typeFactory.ajavaTypes.isParsing()) {
      elementToDefaults.put(element, annosToApply);
    }
    return annosToApply;
  }

<<<<<<< HEAD
    /**
     * Return the default qualifiers for uses of {@code element} as specified by {@link
     * DefaultQualifierForUse} annotation.
     *
     * <p>Subclass may override to use an annotation other than {@link DefaultQualifierForUse}.
     */
    protected Set<AnnotationMirror> getSupportAnnosFromDefaultQualifierForUses(Element element) {
        if (true) {
            return Collections.emptySet();
        }
        AnnotationMirror defaultQualifier =
                typeFactory.getDeclAnnotation(element, DefaultQualifierForUse.class);
        if (defaultQualifier == null) {
            return Collections.emptySet();
        }
        return supportedAnnosFromAnnotationMirror(defaultQualifier);
=======
  /** Return the annotations explicitly written on the element. */
  protected Set<AnnotationMirror> getExplicitAnnos(Element element) {
    AnnotatedTypeMirror explicitAnnoOnDecl = typeFactory.fromElement(element);
    return explicitAnnoOnDecl.getAnnotations();
  }

  /**
   * Return the default qualifiers for uses of {@code element} as specified by a {@link
   * DefaultQualifierForUse} annotation.
   *
   * <p>Subclasses may override to use an annotation other than {@link DefaultQualifierForUse}.
   *
   * @param element an element
   * @return the default qualifiers for uses of {@code element}
   */
  protected Set<AnnotationMirror> getDefaultQualifierForUses(Element element) {
    AnnotationMirror defaultQualifier =
        typeFactory.getDeclAnnotation(element, DefaultQualifierForUse.class);
    if (defaultQualifier == null) {
      return Collections.emptySet();
>>>>>>> 7055c45b
    }
    return supportedAnnosFromAnnotationMirror(
        AnnotationUtils.getElementValueClassNames(
            defaultQualifier, defaultQualifierForUseValueElement));
  }

<<<<<<< HEAD
    /**
     * Returns top annotations in hierarchies for which no default for use qualifier should be
     * added.
     */
    protected Set<AnnotationMirror> getHierarchiesNoDefault(Element element) {
        if (true) {
            return Collections.emptySet();
        }
        AnnotationMirror noDefaultQualifier =
                typeFactory.getDeclAnnotation(element, NoDefaultQualifierForUse.class);
        if (noDefaultQualifier == null) {
            return Collections.emptySet();
        }
        return supportedAnnosFromAnnotationMirror(noDefaultQualifier);
=======
  /**
   * Returns top annotations in hierarchies for which no default for use qualifier should be added.
   */
  protected Set<AnnotationMirror> getHierarchiesNoDefault(Element element) {
    AnnotationMirror noDefaultQualifier =
        typeFactory.getDeclAnnotation(element, NoDefaultQualifierForUse.class);
    if (noDefaultQualifier == null) {
      return Collections.emptySet();
>>>>>>> 7055c45b
    }
    return supportedAnnosFromAnnotationMirror(
        AnnotationUtils.getElementValueClassNames(
            noDefaultQualifier, noDefaultQualifierForUseValueElement));
  }

  /**
   * Returns the set of qualifiers supported by this type system from the value element of {@code
   * annotationMirror}.
   *
   * @param annotationMirror a non-null annotation with a value element that is an array of
   *     annotation classes
   * @return the set of qualifiers supported by this type system from the value element of {@code
   *     annotationMirror}
   * @deprecated use {@link #supportedAnnosFromAnnotationMirror(List)}
   */
  @SuppressWarnings("deprecation") // This method is itself deprecated.
  @Deprecated // 2021-03-21
  protected final AnnotationMirrorSet supportedAnnosFromAnnotationMirror(
      AnnotationMirror annotationMirror) {
    return supportedAnnosFromAnnotationMirror(
        AnnotationUtils.getElementValueClassNames(annotationMirror, "value", true));
  }

  /**
   * Returns the set of qualifiers supported by this type system from the value element of {@code
   * annotationMirror}.
   *
   * @param annoClassNames a list of annotation class names
   * @return the set of qualifiers supported by this type system from the value element of {@code
   *     annotationMirror}
   */
  protected final AnnotationMirrorSet supportedAnnosFromAnnotationMirror(
      List<@CanonicalName Name> annoClassNames) {
    AnnotationMirrorSet supportAnnos = new AnnotationMirrorSet();
    for (Name annoName : annoClassNames) {
      AnnotationMirror anno = AnnotationBuilder.fromName(typeFactory.getElementUtils(), annoName);
      if (typeFactory.isSupportedQualifier(anno)) {
        supportAnnos.add(anno);
      }
    }
    return supportAnnos;
  }
}<|MERGE_RESOLUTION|>--- conflicted
+++ resolved
@@ -98,24 +98,6 @@
     return annosToApply;
   }
 
-<<<<<<< HEAD
-    /**
-     * Return the default qualifiers for uses of {@code element} as specified by {@link
-     * DefaultQualifierForUse} annotation.
-     *
-     * <p>Subclass may override to use an annotation other than {@link DefaultQualifierForUse}.
-     */
-    protected Set<AnnotationMirror> getSupportAnnosFromDefaultQualifierForUses(Element element) {
-        if (true) {
-            return Collections.emptySet();
-        }
-        AnnotationMirror defaultQualifier =
-                typeFactory.getDeclAnnotation(element, DefaultQualifierForUse.class);
-        if (defaultQualifier == null) {
-            return Collections.emptySet();
-        }
-        return supportedAnnosFromAnnotationMirror(defaultQualifier);
-=======
   /** Return the annotations explicitly written on the element. */
   protected Set<AnnotationMirror> getExplicitAnnos(Element element) {
     AnnotatedTypeMirror explicitAnnoOnDecl = typeFactory.fromElement(element);
@@ -132,42 +114,30 @@
    * @return the default qualifiers for uses of {@code element}
    */
   protected Set<AnnotationMirror> getDefaultQualifierForUses(Element element) {
+    if (true) {
+      return Collections.emptySet();
+    }
     AnnotationMirror defaultQualifier =
         typeFactory.getDeclAnnotation(element, DefaultQualifierForUse.class);
     if (defaultQualifier == null) {
       return Collections.emptySet();
->>>>>>> 7055c45b
     }
     return supportedAnnosFromAnnotationMirror(
         AnnotationUtils.getElementValueClassNames(
             defaultQualifier, defaultQualifierForUseValueElement));
   }
 
-<<<<<<< HEAD
-    /**
-     * Returns top annotations in hierarchies for which no default for use qualifier should be
-     * added.
-     */
-    protected Set<AnnotationMirror> getHierarchiesNoDefault(Element element) {
-        if (true) {
-            return Collections.emptySet();
-        }
-        AnnotationMirror noDefaultQualifier =
-                typeFactory.getDeclAnnotation(element, NoDefaultQualifierForUse.class);
-        if (noDefaultQualifier == null) {
-            return Collections.emptySet();
-        }
-        return supportedAnnosFromAnnotationMirror(noDefaultQualifier);
-=======
   /**
    * Returns top annotations in hierarchies for which no default for use qualifier should be added.
    */
   protected Set<AnnotationMirror> getHierarchiesNoDefault(Element element) {
+    if (true) {
+      return Collections.emptySet();
+    }
     AnnotationMirror noDefaultQualifier =
         typeFactory.getDeclAnnotation(element, NoDefaultQualifierForUse.class);
     if (noDefaultQualifier == null) {
       return Collections.emptySet();
->>>>>>> 7055c45b
     }
     return supportedAnnosFromAnnotationMirror(
         AnnotationUtils.getElementValueClassNames(
