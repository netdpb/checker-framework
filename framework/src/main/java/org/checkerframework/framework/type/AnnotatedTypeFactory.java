--- conflicted
+++ resolved
@@ -5070,7 +5070,6 @@
             typeVarToAnnotatedTypeArg, typeVariable.getUpperBound());
     AnnotatedTypeMirror upperBound =
         AnnotatedTypes.annotatedGLB(this, typeVarUpperBound, wildcard.getExtendsBound());
-<<<<<<< HEAD
 
     // OK, the following is a mess....
     //
@@ -5173,12 +5172,6 @@
       }
     }
 
-    // There is a bug in javac such that the upper bound of the captured type variable is not the
-    // greatest lower bound. So the captureTypeVar.getUnderlyingType().getUpperBound() may not
-    // be the same type as upperbound.getUnderlyingType().  See
-    // framework/tests/all-systems/Issue4890Interfaces.java,
-    // framework/tests/all-systems/Issue4890.java and framework/tests/all-systems/Issue4877.java.
-=======
     if (upperBound.getKind() == TypeKind.INTERSECTION
         && capturedTypeVar.getUpperBound().getKind() != TypeKind.INTERSECTION) {
       // There is a bug in javac such that the upper bound of the captured type variable is not the
@@ -5195,7 +5188,6 @@
       }
     }
 
->>>>>>> 871c7ac6
     capturedTypeVar.setUpperBound(upperBound);
 
     // JLS 5.1.10 suggests that we should always be able to use the wildcard's bound directly.
