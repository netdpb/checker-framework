package org.checkerframework.framework.type;

import java.util.ArrayList;
import java.util.List;
import java.util.Set;
import javax.lang.model.element.AnnotationMirror;
import javax.lang.model.element.TypeElement;
import javax.lang.model.type.TypeKind;
import javax.lang.model.type.TypeMirror;
import javax.lang.model.util.Types;
import org.checkerframework.checker.interning.qual.FindDistinct;
import org.checkerframework.framework.type.AnnotatedTypeMirror.AnnotatedArrayType;
import org.checkerframework.framework.type.AnnotatedTypeMirror.AnnotatedDeclaredType;
import org.checkerframework.framework.type.AnnotatedTypeMirror.AnnotatedIntersectionType;
import org.checkerframework.framework.type.AnnotatedTypeMirror.AnnotatedPrimitiveType;
import org.checkerframework.framework.type.AnnotatedTypeMirror.AnnotatedTypeVariable;
import org.checkerframework.framework.type.AnnotatedTypeMirror.AnnotatedUnionType;
import org.checkerframework.framework.type.AnnotatedTypeMirror.AnnotatedWildcardType;
import org.checkerframework.framework.type.visitor.AbstractAtmComboVisitor;
import org.checkerframework.framework.util.AnnotatedTypes;
import org.checkerframework.javacutil.AnnotationUtils;
import org.checkerframework.javacutil.BugInCF;
import org.checkerframework.javacutil.TypesUtils;

/**
 * Implements asSuper {@link AnnotatedTypes#asSuper(AnnotatedTypeFactory, AnnotatedTypeMirror,
 * AnnotatedTypeMirror)}.
 */
public class AsSuperVisitor extends AbstractAtmComboVisitor<AnnotatedTypeMirror, Void> {

    /** Type utilities. */
    private final Types types;
    /** The type factory. */
    private final AnnotatedTypeFactory atypeFactory;
    /**
     * Whether or not the type being visited is an uninferred type argument. If true, then the
     * underlying type may not have the correct relationship with the supertype.
     */
    private boolean isUninferredTypeArgument = false;

    /**
     * Create a new AsSuperVisitor.
     *
     * @param atypeFactory the type factory
     */
    public AsSuperVisitor(AnnotatedTypeFactory atypeFactory) {
        this.atypeFactory = atypeFactory;
        types = atypeFactory.types;
    }

    /**
     * Implements asSuper. See {@link AnnotatedTypes#asSuper(AnnotatedTypeFactory,
     * AnnotatedTypeMirror, AnnotatedTypeMirror)} for details.
     *
     * @param <T> the type of the supertype
     * @param type type from which to copy annotations
     * @param superType a type whose erased Java type is a supertype of {@code type}'s erased Java
     *     type.
     * @return a copy of {@code superType} with annotations copied from {@code type} and type
     *     variables substituted from {@code type}.
     */
    @SuppressWarnings({
        "unchecked",
        "interning:not.interned" // optimized special case
    })
    public <T extends AnnotatedTypeMirror> T asSuper(AnnotatedTypeMirror type, T superType) {
        if (type == null || superType == null) {
            throw new BugInCF("AsSuperVisitor type and supertype cannot be null.");
        }

        if (type == superType) {
            return (T) type.deepCopy();
        }

        // This visitor modifies superType and may return type, so pass it copies so that the
        // parameters to asSuper are not changed and a copy is returned.
        AnnotatedTypeMirror copyType = type.deepCopy();
        AnnotatedTypeMirror copySuperType = superType.deepCopy();
        reset();
        AnnotatedTypeMirror result = visit(copyType, copySuperType, null);

        if (result == null) {
            throw new BugInCF(
                    "AsSuperVisitor returned null.%ntype: %s%nsuperType: %s", type, copySuperType);
        }

        return (T) result;
    }

    private void reset() {
        isUninferredTypeArgument = false;
    }

    @Override
    public AnnotatedTypeMirror visit(
            AnnotatedTypeMirror type, AnnotatedTypeMirror superType, Void p) {
        ensurePrimaryIsCorrectForUnions(type);
        return super.visit(type, superType, p);
    }

    /**
     * The code in this class is assuming that the primary annotation of an {@link
     * AnnotatedUnionType} is the least upper bound of its alternatives. This method makes this
     * assumption true.
     *
     * @param type any kind of {@code AnnotatedTypeMirror}
     */
    private void ensurePrimaryIsCorrectForUnions(AnnotatedTypeMirror type) {
        if (type.getKind() == TypeKind.UNION) {
            AnnotatedUnionType annotatedUnionType = (AnnotatedUnionType) type;
            Set<AnnotationMirror> lubs = null;
            for (AnnotatedDeclaredType altern : annotatedUnionType.getAlternatives()) {
                if (lubs == null) {
                    lubs = altern.getAnnotations();
                } else {
                    Set<AnnotationMirror> newLubs = AnnotationUtils.createAnnotationSet();
                    for (AnnotationMirror lub : lubs) {
                        AnnotationMirror anno = altern.getAnnotationInHierarchy(lub);
                        newLubs.add(
                                atypeFactory.getQualifierHierarchy().leastUpperBound(anno, lub));
                    }
                    lubs = newLubs;
                }
            }
            type.replaceAnnotations(lubs);
        }
    }

    @Override
    protected String defaultErrorMessage(
            AnnotatedTypeMirror type, AnnotatedTypeMirror superType, Void p) {
        return String.format(
                "AsSuperVisitor: Unexpected combination: type: %s superType: %s.%n"
                        + "type: %s%nsuperType: %s",
                type.getKind(), superType.getKind(), type, superType);
    }

    private AnnotatedTypeMirror errorTypeNotErasedSubtypeOfSuperType(
            AnnotatedTypeMirror type, AnnotatedTypeMirror superType, Void p) {
        if (TypesUtils.isString(superType.getUnderlyingType())) {
            // Any type can be converted to a String
            return visit(atypeFactory.getStringType(type), superType, p);
        }
        if (isUninferredTypeArgument) {
            return copyPrimaryAnnos(type, superType);
        }
        throw new BugInCF(
                "AsSuperVisitor: type is not an erased subtype of supertype."
                        + "%ntype: %s%nsuperType: %s",
                type, superType);
    }

    private AnnotatedTypeMirror copyPrimaryAnnos(AnnotatedTypeMirror from, AnnotatedTypeMirror to) {
        // There may have been annotations added by a recursive call to asSuper, so replace existing
        // annotations
        to.replaceAnnotations(new ArrayList<>(from.getAnnotations()));
        // if to is a Typevar or Wildcard, then replaceAnnotations also sets primary annotations on
        // the bounds to from.getAnnotations()

        if (to.getKind() == TypeKind.UNION) {
            // Make sure that the alternatives have a primary annotations
            // Alternatives cannot have type arguments, so asSuper isn't called recursively
            AnnotatedUnionType unionType = (AnnotatedUnionType) to;
            for (AnnotatedDeclaredType altern : unionType.getAlternatives()) {
                altern.addMissingAnnotations(unionType.getAnnotations());
            }
        }
        return to;
    }

    /**
     * A helper method for asSuper(AMT, Wildcard) methods to use to annotate the wildcard's lower
     * bound.
     *
     * <p>If the lower bound of superType is Null, then return copyPrimarayAnnos(type, superType)
     *
     * <p>otherwise, return asSuper(type, superType.getLowerBound()
     *
     * <p>An error is issued if type is a Primitive or Wildcard -- those case are handled in
     * asSuper(Primitive, Wildcard) and asSuper(Wildcard, Wildcard)
     *
     * <p>An error is issued if the lower bound of superType is not Null and type is not a subtype
     * of the lower bound.
     */
    private AnnotatedTypeMirror asSuperWildcardLowerBound(
            AnnotatedTypeMirror type, AnnotatedWildcardType superType, Void p) {
        AnnotatedTypeMirror lowerBound = superType.getSuperBound();
        return asSuperLowerBound(type, p, lowerBound);
    }

    /** Same as #asSuperWildcardLowerBound, but for Typevars. */
    private AnnotatedTypeMirror asSuperTypevarLowerBound(
            AnnotatedTypeMirror type, AnnotatedTypeVariable superType, Void p) {
        AnnotatedTypeMirror lowerBound = superType.getLowerBound();
        return asSuperLowerBound(type, p, lowerBound);
    }

    private AnnotatedTypeMirror asSuperLowerBound(
            AnnotatedTypeMirror type, Void p, AnnotatedTypeMirror lowerBound) {
        if (lowerBound.getKind() == TypeKind.NULL) {
            Set<AnnotationMirror> typeLowerBound =
                    AnnotatedTypes.findEffectiveLowerBoundAnnotations(
                            atypeFactory.getQualifierHierarchy(), type);
            lowerBound.replaceAnnotations(typeLowerBound);
            return lowerBound;
        }
        if (areErasedJavaTypesEquivalent(type, lowerBound)) {
            return visit(type, lowerBound, p);
        }
        // If type and lowerBound are not the same type, then lowerBound is a subtype of type,
        // but there is no way to convert type to a subtype -- there is not an asSub method.  So,
        // just copy the primary annotations.
        return copyPrimaryAnnos(type, lowerBound);
    }

    /**
     * Returns true if the underlying, erased Java type of {@code subtype} is a subtype of the
     * underlying, erased Java type of {@code supertype}.
     *
     * @param subtype a type
     * @param supertype a type
     * @return true if the underlying, erased Java type of {@code subtype} is a subtype of the
     *     underlying, erased Java type of {@code supertype}
     */
    private boolean isErasedJavaSubtype(
            AnnotatedDeclaredType subtype, AnnotatedDeclaredType supertype) {
        TypeMirror javaSubtype = types.erasure(subtype.getUnderlyingType());
        TypeMirror javaSupertype = types.erasure(supertype.getUnderlyingType());
        return types.isSubtype(javaSubtype, javaSupertype);
    }

    /**
     * Returns true if the underlying, erased Java type of {@code typeA} and {@code typeB} are
     * equivalent.
     *
     * @param typeA a type
     * @param typeB a type
     * @return true if the underlying, erased Java type of {@code typeA} and {@code typeB} are
     *     equivalent
     */
    private boolean areErasedJavaTypesEquivalent(
            AnnotatedTypeMirror typeA, AnnotatedTypeMirror typeB) {
        TypeMirror underlyingTypeA = types.erasure(typeA.getUnderlyingType());
        TypeMirror underlyingTypeB = types.erasure(typeB.getUnderlyingType());
        return types.isSameType(underlyingTypeA, underlyingTypeB);
    }

    // <editor-fold defaultstate="collapsed" desc="visitArray_Other methods">
    @Override
    public AnnotatedTypeMirror visitArray_Array(
            AnnotatedArrayType type, AnnotatedArrayType superType, Void p) {
        AnnotatedTypeMirror asSuperCT =
                visit(type.getComponentType(), superType.getComponentType(), p);
        superType.setComponentType(asSuperCT);
        return copyPrimaryAnnos(type, superType);
    }

    @Override
    public AnnotatedTypeMirror visitArray_Intersection(
            AnnotatedArrayType type, AnnotatedIntersectionType superType, Void p) {
        for (AnnotatedTypeMirror bounds : superType.getBounds()) {
            if (!(TypesUtils.isObject(bounds.getUnderlyingType())
                    || TypesUtils.isDeclaredOfName(
                            bounds.getUnderlyingType(), "java.lang.Cloneable")
                    || TypesUtils.isDeclaredOfName(
                            bounds.getUnderlyingType(), "java.io.Serializable"))) {
                return errorTypeNotErasedSubtypeOfSuperType(type, superType, p);
            }
            copyPrimaryAnnos(type, bounds);
        }
        return copyPrimaryAnnos(type, superType);
    }

    @Override
    public AnnotatedTypeMirror visitArray_Declared(
            AnnotatedArrayType type, AnnotatedDeclaredType superType, Void p) {

        TypeElement array = TypesUtils.getTypeElement(type.getUnderlyingType());
        TypeElement possibleArray = TypesUtils.getTypeElement(superType.getUnderlyingType());
        // If the TypeElements of type and superType are equal, then superType's underlyingType is
        // Array.class.  Array.class is the receiver of methods such as clone() of which an array
        // can be the receiver. (new int[].clone())
        boolean isArrayClass = array.equals(possibleArray);

        if (isArrayClass
                || TypesUtils.isObject(superType.getUnderlyingType())
                || TypesUtils.isDeclaredOfName(superType.getUnderlyingType(), "java.lang.Cloneable")
                || TypesUtils.isDeclaredOfName(
                        superType.getUnderlyingType(), "java.io.Serializable")) {
            return copyPrimaryAnnos(type, superType);
        }
        return errorTypeNotErasedSubtypeOfSuperType(type, superType, p);
    }

    @Override
    public AnnotatedTypeMirror visitArray_Typevar(
            AnnotatedArrayType type, AnnotatedTypeVariable superType, Void p) {
        AnnotatedTypeMirror upperBound = visit(type, superType.getUpperBound(), p);
        superType.setUpperBound(upperBound);

        AnnotatedTypeMirror lowerBound = asSuperTypevarLowerBound(type, superType, p);
        superType.setLowerBound(lowerBound);

        return copyPrimaryAnnos(type, superType);
    }

    @Override
    public AnnotatedTypeMirror visitArray_Wildcard(
            AnnotatedArrayType type, AnnotatedWildcardType superType, Void p) {
        AnnotatedTypeMirror upperBound = visit(type, superType.getExtendsBound(), p);
        superType.setExtendsBound(upperBound);

        AnnotatedTypeMirror lowerBound = asSuperWildcardLowerBound(type, superType, p);
        superType.setSuperBound(lowerBound);

        return copyPrimaryAnnos(type, superType);
    }
    // </editor-fold>

    // <editor-fold defaultstate="collapsed" desc="visitDeclared_Other methods">
    @Override
    public AnnotatedTypeMirror visitDeclared_Declared(
            AnnotatedDeclaredType type, AnnotatedDeclaredType superType, Void p) {
        if (areErasedJavaTypesEquivalent(type, superType)) {
            return type;
        }

        // Not same erased Java type.
        // Walk up the directSuperTypes.
        // directSuperTypes() annotates type variables correctly and handles substitution.
        for (AnnotatedDeclaredType dst : type.directSuperTypes()) {
            if (isErasedJavaSubtype(dst, superType)) {
                // If two direct supertypes of type, dst1 and dst2, are subtypes of superType then
                // asSuper(dst1, superType) and asSuper(dst2, superType) return equivalent ATMs, so
                // return the first one found.
                return visit(dst, superType, p);
            }
        }

        return errorTypeNotErasedSubtypeOfSuperType(type, superType, p);
    }

    @Override
    public AnnotatedTypeMirror visitDeclared_Intersection(
            AnnotatedDeclaredType type, AnnotatedIntersectionType superType, Void p) {
        List<AnnotatedTypeMirror> newBounds = new ArrayList<>();
        // Each type in the intersection must be a supertype of type, so call asSuper on all types
        // in the intersection.
        for (AnnotatedTypeMirror superBound : superType.getBounds()) {
            if (types.isSubtype(type.getUnderlyingType(), superBound.getUnderlyingType())) {
                AnnotatedTypeMirror found = visit(type, superBound, p);
                newBounds.add(found);
            }
        }
        // The ATM for each type in an intersection is stored in the direct super types field.
        superType.setBounds(newBounds);
        return copyPrimaryAnnos(type, superType);
    }

    @Override
    public AnnotatedTypeMirror visitDeclared_Primitive(
            AnnotatedDeclaredType type, AnnotatedPrimitiveType superType, Void p) {
        if (!TypesUtils.isBoxedPrimitive(type.getUnderlyingType())) {
            throw new BugInCF("AsSuperVisitor Declared_Primitive: type is not a box primitive.");
        }
        AnnotatedTypeMirror unboxedType = atypeFactory.getUnboxedType(type);
        return copyPrimaryAnnos(unboxedType, superType);
    }

    @Override
    public AnnotatedTypeMirror visitDeclared_Typevar(
            AnnotatedDeclaredType type, AnnotatedTypeVariable superType, Void p) {
        // setUpperBound() may have a side effect on parameter "type" when the upper bound of
        // "superType" equals to "type" (referencing the same object: changes will be shared)
        // copy before visiting to avoid
        // without fix, this would fail:
        // https://github.com/typetools/checker-framework/blob/ed340b2dfa1e51bbc0a7313f22638179d15bf2df/checker/tests/nullness/Issue2432b.java
        AnnotatedTypeMirror typeCopy = type.deepCopy();
        AnnotatedTypeMirror upperBound = visit(typeCopy, superType.getUpperBound(), p).asUse();
        superType.setUpperBound(upperBound);

        AnnotatedTypeMirror lowerBound = asSuperTypevarLowerBound(type, superType, p).asUse();
        superType.setLowerBound(lowerBound);

        return copyPrimaryAnnos(type, superType);
    }

    @Override
    public AnnotatedTypeMirror visitDeclared_Union(
            AnnotatedDeclaredType type, AnnotatedUnionType superType, Void p) {
        // Alternatives in a union type can't have type args, so just copy the primary annotation
        return copyPrimaryAnnos(type, superType);
    }

    @Override
    public AnnotatedTypeMirror visitDeclared_Wildcard(
            AnnotatedDeclaredType type, AnnotatedWildcardType superType, Void p) {
        AnnotatedTypeMirror upperBound = visit(type, superType.getExtendsBound(), p).asUse();
        superType.setExtendsBound(upperBound);

        AnnotatedTypeMirror lowerBound = asSuperWildcardLowerBound(type, superType, p).asUse();
        superType.setSuperBound(lowerBound);

        return copyPrimaryAnnos(type, superType);
    }

    // </editor-fold>

    // <editor-fold defaultstate="collapsed" desc="visitIntersection_Other methods">

    @Override
    public AnnotatedTypeMirror visitIntersection_Declared(
            AnnotatedIntersectionType type, AnnotatedDeclaredType superType, Void p) {
        for (AnnotatedTypeMirror bound : type.getBounds()) {
            // Find the directSuperType that is a subtype of superType,
            // then recur on that type so that type arguments in superType
            // are annotated correctly
            if (bound.getKind() == TypeKind.DECLARED
                    && isErasedJavaSubtype((AnnotatedDeclaredType) bound, superType)) {
                AnnotatedTypeMirror asSuper = visit(bound, superType, p);

                // The directSuperType might have a primary annotation that is a supertype of
                // primary annotation on type. Copy the primary annotation, because it is more
                // precise.
                return copyPrimaryAnnos(type, asSuper);
            }
        }
        return errorTypeNotErasedSubtypeOfSuperType(type, superType, p);
    }

    @Override
    public AnnotatedTypeMirror visitIntersection_Intersection(
            AnnotatedIntersectionType type, AnnotatedIntersectionType superType, Void p) {
        List<AnnotatedTypeMirror> newDirectSupertypes = new ArrayList<>();
        for (AnnotatedTypeMirror superBound : superType.getBounds()) {
            AnnotatedTypeMirror found = null;
            TypeMirror javaSupertype = types.erasure(superBound.getUnderlyingType());
            for (AnnotatedTypeMirror bound : type.getBounds()) {
                TypeMirror javaSubtype = types.erasure(bound.getUnderlyingType());
                if (types.isSubtype(javaSubtype, javaSupertype)) {
                    found = visit(bound, superBound, p);
                    newDirectSupertypes.add(found);
                    break;
                }
            }
            if (found == null) {
                throw new BugInCF(
                        "AsSuperVisitor visitIntersection_Intersection:%ntype: %s superType: %s",
                        type, superType);
            }
        }
        superType.setBounds(newDirectSupertypes);
        return copyPrimaryAnnos(type, superType);
    }

    @Override
    public AnnotatedTypeMirror visitIntersection_Primitive(
            AnnotatedIntersectionType type, AnnotatedPrimitiveType superType, Void p) {
        for (AnnotatedTypeMirror bound : type.getBounds()) {
            // Find the directSuperType that is a subtype of superType, then recur on that type
            // so that type arguments in superType are annotated correctly
            if (TypesUtils.isBoxedPrimitive(bound.getUnderlyingType())) {
                AnnotatedTypeMirror asSuper = visit(bound, superType, p);

                // The directSuperType might have a primary annotation that is a supertype of
                // primary annotation on type. Copy the primary annotation, because it is more
                // precise.
                return copyPrimaryAnnos(type, asSuper);
            }
        }
        // Cannot happen: one of the types in the intersection must be a subtype of superType.
        throw new BugInCF(
                "AsSuperVisitor visitIntersection_Primitive:%ntype: %s superType: %s",
                type, superType);
    }

    @Override
    public AnnotatedTypeMirror visitIntersection_Typevar(
            AnnotatedIntersectionType type, AnnotatedTypeVariable superType, Void p) {
        AnnotatedTypeMirror upperBound = visit(type, superType.getUpperBound(), p);
        superType.setUpperBound(upperBound);

        AnnotatedTypeMirror lowerBound = asSuperTypevarLowerBound(type, superType, p);
        superType.setLowerBound(lowerBound);

        return copyPrimaryAnnos(type, superType);
    }

    @Override
    public AnnotatedTypeMirror visitIntersection_Union(
            AnnotatedIntersectionType type, AnnotatedUnionType superType, Void p) {
        TypeMirror javaSupertype = types.erasure(type.getUnderlyingType());
        for (AnnotatedTypeMirror bound : type.getBounds()) {
            TypeMirror javaSubtype = types.erasure(superType.getUnderlyingType());
            if (types.isSubtype(javaSubtype, javaSupertype)) {
                AnnotatedTypeMirror asSuper = visit(bound, superType, p);
                return copyPrimaryAnnos(type, asSuper);
            }
        }
        // Cannot happen: one of the types in the intersection must be a subtype of superType.
        throw new BugInCF(
                "AsSuperVisitor visitIntersection_Union:%ntype: %s%nsuperType: %s",
                type, superType);
    }

    @Override
    public AnnotatedTypeMirror visitIntersection_Wildcard(
            AnnotatedIntersectionType type, AnnotatedWildcardType superType, Void p) {
        AnnotatedTypeMirror upperBound = visit(type, superType.getExtendsBound(), p);
        superType.setExtendsBound(upperBound);

        AnnotatedTypeMirror lowerBound = asSuperWildcardLowerBound(type, superType, p);
        superType.setSuperBound(lowerBound);

        return copyPrimaryAnnos(type, superType);
    }

    // </editor-fold>

    // <editor-fold defaultstate="collapsed" desc="visitPrimitive_Other methods">

    @Override
    public AnnotatedTypeMirror visitPrimitive_Primitive(
            AnnotatedPrimitiveType type, AnnotatedPrimitiveType superType, Void p) {
        return copyPrimaryAnnos(type, superType);
    }

    /**
     * A helper method for visiting a primitive and a non-primitive.
     *
     * @param type a primitive type
     * @param superType some other type
     * @param p ignore
     * @return {@code type}, viewed as a {@code superType}
     */
    private AnnotatedTypeMirror visitPrimitive_Other(
            AnnotatedPrimitiveType type, AnnotatedTypeMirror superType, Void p) {
        return visit(atypeFactory.getBoxedType(type), superType, p);
    }

    @Override
    public AnnotatedTypeMirror visitPrimitive_Declared(
            AnnotatedPrimitiveType type, AnnotatedDeclaredType superType, Void p) {
        if (TypesUtils.isBoxedPrimitive(superType.getUnderlyingType())) {
            TypeMirror unboxedSuper = types.unboxedType(superType.getUnderlyingType());
            if (unboxedSuper.getKind() != type.getKind()
                    && canBeNarrowingPrimitiveConversion(unboxedSuper)) {
                AnnotatedPrimitiveType narrowedType =
                        atypeFactory.getNarrowedPrimitive(type, unboxedSuper);
                return visit(narrowedType, superType, p);
            }
        }
        return visitPrimitive_Other(type, superType, p);
    }

    /**
     * Returns true if the type is byte, short, char, Byte, Short, or Character. All other
     * narrowings require a cast. See JLS 5.1.3.
     *
     * @param type a type
     * @return true if assignment to the type may be a narrowing
     */
    private boolean canBeNarrowingPrimitiveConversion(TypeMirror type) {
        // See CFGBuilder.CFGTranslationPhaseOne#conversionRequiresNarrowing()
        TypeMirror unboxedType = TypesUtils.isBoxedPrimitive(type) ? types.unboxedType(type) : type;
        TypeKind unboxedKind = unboxedType.getKind();
        return unboxedKind == TypeKind.BYTE
                || unboxedKind == TypeKind.SHORT
                || unboxedKind == TypeKind.CHAR;
    }

    @Override
    public AnnotatedTypeMirror visitPrimitive_Intersection(
            AnnotatedPrimitiveType type, AnnotatedIntersectionType superType, Void p) {
        return visitPrimitive_Other(type, superType, p);
    }

    @Override
    public AnnotatedTypeMirror visitPrimitive_Typevar(
            AnnotatedPrimitiveType type, AnnotatedTypeVariable superType, Void p) {
        return visitPrimitive_Other(type, superType, p);
    }

    @Override
    public AnnotatedTypeMirror visitPrimitive_Union(
            AnnotatedPrimitiveType type, AnnotatedUnionType superType, Void p) {
        return visitPrimitive_Other(type, superType, p);
    }

    @Override
    public AnnotatedTypeMirror visitPrimitive_Wildcard(
            AnnotatedPrimitiveType type, AnnotatedWildcardType superType, Void p) {
        return visitPrimitive_Other(type, superType, p);
    }
    // </editor-fold>

    // <editor-fold defaultstate="collapsed" desc="visitTypevar_Other methods">
    private AnnotatedTypeMirror visitTypevar_NotTypevarNorWildcard(
            AnnotatedTypeVariable type, AnnotatedTypeMirror superType, Void p) {
        AnnotatedTypeMirror asSuper = visit(type.getUpperBound(), superType, p);
        for (AnnotationMirror onType : type.getAnnotations()) {
            AnnotationMirror onSuper = asSuper.getAnnotationInHierarchy(onType);
            AnnotationMirror result =
                    onSuper == null
                            ? onType
                            : annotatedTypeFactory
                                    .getQualifierHierarchy()
                                    .leastUpperBound(onSuper, onType);
            asSuper.replaceAnnotation(result);
        }
        return asSuper;
    }

    @Override
    public AnnotatedTypeMirror visitTypevar_Declared(
            AnnotatedTypeVariable type, AnnotatedDeclaredType superType, Void p) {
        return visitTypevar_NotTypevarNorWildcard(type, superType, p);
    }

    @Override
    public AnnotatedTypeMirror visitTypevar_Intersection(
            AnnotatedTypeVariable type, AnnotatedIntersectionType superType, Void p) {
        return visitTypevar_NotTypevarNorWildcard(type, superType, p);
    }

    @Override
    public AnnotatedTypeMirror visitTypevar_Primitive(
            AnnotatedTypeVariable type, AnnotatedPrimitiveType superType, Void p) {
        return visitTypevar_NotTypevarNorWildcard(type, superType, p);
    }

    @Override
    public AnnotatedTypeMirror visitTypevar_Typevar(
            AnnotatedTypeVariable type, AnnotatedTypeVariable superType, Void p) {
        // Clear the superType annotations and copy over the primary annotations before computing
        // bounds, so that the superType annotations don't override the type annotations on the
        // bounds.
        superType.clearAnnotations();
        copyPrimaryAnnos(type, superType);

        AnnotatedTypeMirror upperBound = visit(type.getUpperBound(), superType.getUpperBound(), p);
        superType.setUpperBound(upperBound);

        AnnotatedTypeMirror lowerBound;
        if (type.getLowerBound().getKind() == TypeKind.NULL
                && superType.getLowerBound().getKind() == TypeKind.NULL) {
            lowerBound = copyPrimaryAnnos(type.getLowerBound(), superType.getLowerBound());
        } else if (type.getLowerBound().getKind() == TypeKind.NULL) {
            lowerBound = visit(type, superType.getLowerBound(), p);
        } else {
            lowerBound = asSuperTypevarLowerBound(type.getLowerBound(), superType, p);
        }
        superType.setLowerBound(lowerBound);

        return superType;
    }

    @Override
    public AnnotatedTypeMirror visitTypevar_Union(
            AnnotatedTypeVariable type, AnnotatedUnionType superType, Void p) {
        return visitTypevar_NotTypevarNorWildcard(type, superType, p);
    }

    @Override
    public AnnotatedTypeMirror visitTypevar_Wildcard(
            AnnotatedTypeVariable type, AnnotatedWildcardType superType, Void p) {
        AnnotatedTypeMirror upperBound =
                visit(type.getUpperBound(), superType.getExtendsBound(), p);
        superType.setExtendsBound(upperBound);

        AnnotatedTypeMirror lowerBound;
        if (type.getLowerBound().getKind() == TypeKind.NULL
                && superType.getSuperBound().getKind() == TypeKind.NULL) {
            lowerBound = copyPrimaryAnnos(type.getLowerBound(), superType.getSuperBound());
        } else if (type.getLowerBound().getKind() == TypeKind.NULL) {
            lowerBound = visit(type, superType.getSuperBound(), p);
        } else {
            lowerBound = asSuperWildcardLowerBound(type.getLowerBound(), superType, p);
        }
        superType.setSuperBound(lowerBound);

        return copyPrimaryAnnos(type, superType);
    }
    // </editor-fold>

    /* The primary annotation on a union type is the LUB of the primary annotations on its alternatives. #ensurePrimaryIsCorrectForUnions ensures that this is the case.

    All the alternatives in a union type must be subtype of Throwable and cannot have type arguments;
    however, a union type can be a subtype of an interface with a type argument. For example:
    interface Interface<T>{}
    class MyException1 extends Throwable implements Interface<Number>{}
    class MyException2 extends Throwable implements Interface<Number>{}

    MyException1 <: MyException1 | MyException2 <: Interface<Number>
    MyException1 | MyException2 <: Throwable & Interface<Number>
    */
    // <editor-fold defaultstate="collapsed" desc="visitUnion_Other methods">

    private AnnotatedTypeMirror visitUnion_Other(
            AnnotatedUnionType type, AnnotatedTypeMirror superType, Void p) {
        // asSuper on any of the alternatives is the same, so just use the first one.
        AnnotatedTypeMirror asSuper = visit(type.getAlternatives().get(0), superType, p);
        return copyPrimaryAnnos(type, asSuper);
    }

    @Override
    public AnnotatedTypeMirror visitUnion_Declared(
            AnnotatedUnionType type, AnnotatedDeclaredType superType, Void p) {
        return visitUnion_Other(type, superType, p);
    }

    @Override
    public AnnotatedTypeMirror visitUnion_Intersection(
            AnnotatedUnionType type, AnnotatedIntersectionType superType, Void p) {
        return visitUnion_Other(type, superType, p);
    }

    @Override
    public AnnotatedTypeMirror visitUnion_Typevar(
            AnnotatedUnionType type, AnnotatedTypeVariable superType, Void p) {
        return visitUnion_Other(type, superType, p);
    }

    @Override
    public AnnotatedTypeMirror visitUnion_Union(
            AnnotatedUnionType type, AnnotatedUnionType superType, Void p) {
        for (AnnotatedTypeMirror superAltern : superType.getAlternatives()) {
            copyPrimaryAnnos(type, superAltern);
        }
        return copyPrimaryAnnos(type, superType);
    }

    @Override
    public AnnotatedTypeMirror visitUnion_Wildcard(
            AnnotatedUnionType type, AnnotatedWildcardType superType, Void p) {
        return visitUnion_Other(type, superType, p);
    }
    // </editor-fold>

    // <editor-fold defaultstate="collapsed" desc="visitWildCard_Other methods">

    private AnnotatedTypeMirror visitWildcard_NotTypvarNorWildcard(
            AnnotatedWildcardType type, AnnotatedTypeMirror superType, Void p) {
        boolean oldIsUninferredTypeArgument = isUninferredTypeArgument;
        if (type.isUninferredTypeArgument()) {
            isUninferredTypeArgument = true;
        }
        AnnotatedTypeMirror asSuper = visit(type.getExtendsBound(), superType, p);
        for (AnnotationMirror onType : type.getAnnotations()) {
            AnnotationMirror onSuper = asSuper.getAnnotationInHierarchy(onType);
            AnnotationMirror result =
                    onSuper == null
                            ? onType
                            : annotatedTypeFactory
                                    .getQualifierHierarchy()
                                    .leastUpperBound(onSuper, onType);
            asSuper.replaceAnnotation(result);
        }
        isUninferredTypeArgument = oldIsUninferredTypeArgument;
<<<<<<< HEAD
        annotatedTypeFactory.addDefaultAnnotations(superType);
        return asSuper;
=======
        atypeFactory.addDefaultAnnotations(superType);

        return copyPrimaryAnnos(type, asSuper);
>>>>>>> a7895c86
    }

    @Override
    public AnnotatedTypeMirror visitWildcard_Array(
            AnnotatedWildcardType type, AnnotatedArrayType superType, Void p) {
        return visitWildcard_NotTypvarNorWildcard(type, superType, p);
    }

    @Override
    public AnnotatedTypeMirror visitWildcard_Declared(
            AnnotatedWildcardType type, AnnotatedDeclaredType superType, Void p) {
        return visitWildcard_NotTypvarNorWildcard(type, superType, p);
    }

    @Override
    public AnnotatedTypeMirror visitWildcard_Intersection(
            AnnotatedWildcardType type, AnnotatedIntersectionType superType, Void p) {
        return visitWildcard_NotTypvarNorWildcard(type, superType, p);
    }

    @Override
    public AnnotatedTypeMirror visitWildcard_Primitive(
            AnnotatedWildcardType type, AnnotatedPrimitiveType superType, Void p) {
        return visitWildcard_NotTypvarNorWildcard(type, superType, p);
    }

    @Override
    public AnnotatedTypeMirror visitWildcard_Typevar(
            AnnotatedWildcardType type, AnnotatedTypeVariable superType, Void p) {
        boolean oldIsUninferredTypeArgument = isUninferredTypeArgument;
        if (type.isUninferredTypeArgument()) {
            isUninferredTypeArgument = true;
        }
        AnnotatedTypeMirror upperBound =
                visit(type.getExtendsBound(), superType.getUpperBound(), p);
        superType.setUpperBound(upperBound);

        AnnotatedTypeMirror lowerBound;
        if (type.getSuperBound().getKind() == TypeKind.NULL
                && superType.getLowerBound().getKind() == TypeKind.NULL) {
            lowerBound = copyPrimaryAnnos(type.getSuperBound(), superType.getLowerBound());
        } else if (type.getSuperBound().getKind() == TypeKind.NULL) {
            lowerBound = visit(type, superType.getLowerBound(), p);
        } else {
            lowerBound = asSuperTypevarLowerBound(type.getSuperBound(), superType, p);
        }
        superType.setLowerBound(lowerBound);
        isUninferredTypeArgument = oldIsUninferredTypeArgument;
        atypeFactory.addDefaultAnnotations(superType);

        return copyPrimaryAnnos(type, superType);
    }

    @Override
    public AnnotatedTypeMirror visitWildcard_Union(
            AnnotatedWildcardType type, AnnotatedUnionType superType, Void p) {
        return visitWildcard_NotTypvarNorWildcard(type, superType, p);
    }

    @Override
    public AnnotatedTypeMirror visitWildcard_Wildcard(
            AnnotatedWildcardType type, AnnotatedWildcardType superType, Void p) {
        boolean oldIsUninferredTypeArgument = isUninferredTypeArgument;
        if (type.isUninferredTypeArgument()) {
            isUninferredTypeArgument = true;
            superType.setUninferredTypeArgument();
        }
        if (types.isSubtype(
                type.getExtendsBound().getUnderlyingType(),
                superType.getExtendsBound().getUnderlyingType())) {
            AnnotatedTypeMirror upperBound =
                    visit(type.getExtendsBound(), superType.getExtendsBound(), p);
            superType.setExtendsBound(upperBound);
        } else {
            // The upper bound of a wildcard can be a super type of upper bound of the type
            // parameter for which it is an argument.
            // See org.checkerframework.framework.type.AnnotatedTypeFactory.widenToUpperBound for an
            // example.  In these cases, the upper bound of type might be a super type of the
            // upper bound of superType.

            // The underlying type of the annotated type mirror returned by asSuper must be the
            // same as the passed type, so just copy the primary annotations.
            copyPrimaryAnnos(type.getExtendsBound(), superType.getExtendsBound());

            // Add defaults in case any locations are missing annotations.
            atypeFactory.addDefaultAnnotations(superType.getExtendsBound());
        }

        AnnotatedTypeMirror lowerBound;
        if (type.getSuperBound().getKind() == TypeKind.NULL
                && superType.getSuperBound().getKind() == TypeKind.NULL) {
            lowerBound = copyPrimaryAnnos(type.getSuperBound(), superType.getSuperBound());
        } else if (type.getSuperBound().getKind() == TypeKind.NULL) {
            lowerBound = visit(type, superType.getSuperBound(), p);
        } else {
            lowerBound = asSuperWildcardLowerBound(type.getSuperBound(), superType, p);
        }
        superType.setSuperBound(lowerBound);
        isUninferredTypeArgument = oldIsUninferredTypeArgument;
        atypeFactory.addDefaultAnnotations(superType);

        return copyPrimaryAnnos(type, superType);
    }

    /**
     * Returns true if the atypeFactory for this is the given value.
     *
     * @param atypeFactory a factory to compare to that of this
     * @return true if the atypeFactory for this is the given value
     */
    public boolean sameAnnotatedTypeFactory(@FindDistinct AnnotatedTypeFactory atypeFactory) {
        return this.atypeFactory == atypeFactory;
    }
    // </editor-fold>
}<|MERGE_RESOLUTION|>--- conflicted
+++ resolved
@@ -757,14 +757,8 @@
             asSuper.replaceAnnotation(result);
         }
         isUninferredTypeArgument = oldIsUninferredTypeArgument;
-<<<<<<< HEAD
-        annotatedTypeFactory.addDefaultAnnotations(superType);
+        atypeFactory.addDefaultAnnotations(superType);
         return asSuper;
-=======
-        atypeFactory.addDefaultAnnotations(superType);
-
-        return copyPrimaryAnnos(type, asSuper);
->>>>>>> a7895c86
     }
 
     @Override
