--- conflicted
+++ resolved
@@ -42,541 +42,6 @@
  * not call the visit methods.
  */
 public class DefaultTypeHierarchy extends AbstractAtmComboVisitor<Boolean, Void>
-<<<<<<< HEAD
-        implements TypeHierarchy {
-    // used for processingEnvironment when needed
-    protected final BaseTypeChecker checker;
-
-    protected final QualifierHierarchy qualifierHierarchy;
-    protected final StructuralEqualityComparer equalityComparer;
-
-    protected final boolean ignoreRawTypes;
-    protected final boolean invariantArrayComponents;
-
-    // TODO: Incorporate feedback from David/Suzanne
-    // IMPORTANT_NOTE:
-    //
-    // For MultigraphQualifierHierarchies, we check the subtyping relationship of each annotation
-    // hierarchy individually.  This is done because when comparing a pair of type variables,
-    // sometimes you need to traverse and compare the bounds of two type variables.  Other times it
-    // is incorrect to compare the bounds.  These two cases can occur simultaneously when comparing
-    // two hierarchies at once.  In this case, comparing both hierarchies simultaneously will lead
-    // to an error.  More detail is given below.
-    //
-    // Recall, type variables may or may not have a primary annotation for each individual
-    // hierarchy.  When comparing
-    // two type variables for a specific hierarchy we have five possible cases:
-    //      case 1:  only one of the type variables has a primary annotation
-    //      case 2a: both type variables have primary annotations and they are uses of the same type
-    //               parameter
-    //      case 2b: both type variables have primary annotations and they are uses of different
-    //               type parameters
-    //      case 3a: neither type variable has a primary annotation and they are uses of the same
-    //               type parameter
-    //      case 3b: neither type variable has a primary annotation and they are uses of different
-    //               type parameters
-    //
-    // Case 1, 2b, and 3b require us to traverse both type variables bounds to ensure that the
-    // subtype's upper bound is a subtype of the supertype's lower bound. Cases 2a requires only
-    // that we check that the primary annotation on the subtype is a subtype of the primary
-    // annotation on the supertype.  In case 3a, we can just return true, since two
-    // non-primary-annotated uses of the same type parameter are equivalent.  In this case it would
-    // be an error to check the bounds because the check would only return true when the bounds are
-    // exact but it should always return true.
-    //
-    // A problem occurs when, one hierarchy matches cases 1, 2b, or 3b and the other matches 3a.  In
-    // the first set of cases we MUST check the type variables' bounds.  In case 3a we MUST NOT
-    // check the bounds.  e.g.
-    //
-    // Suppose I have a hierarchy with two tops @A1 and @B1.  Let @A0 <: @A1 and @B0 <: @B1.
-    //  @A1 T t1;  T t2;
-    //  t1 = t2;
-    //
-    // To typecheck "t1 = t2;" in the hierarchy topped by @A1, we need to descend into the bounds of
-    // t1 and t2 (where t1's bounds will be overridden by @A1).  However, for hierarchy B we need
-    // only recognize that since neither variable has a primary annotation, the types are equivalent
-    // and no traversal is needed.  If we tried to do these two actions simultaneously, in every
-    // visit and isSubtype call, we would have to check to see that the @B hierarchy has been
-    // handled and ignore those annotations.
-    //
-    // Solutions:
-    // We could handle this problem by keeping track of which hierarchies have already been taken
-    // care of.  We could then check each hierarchy before making comparisons.  But this would lead
-    // to complicated plumbing that would be hard to understand.
-    // The chosen solution is to only check one hierarchy at a time.  One trade-off to this approach
-    // is that we have to re-traverse the types for each hierarchy being checked.
-    //
-    // The field currentTop identifies the hierarchy for which the types are currently being
-    // checked.
-    // Final note: all annotation comparisons are done via isPrimarySubtype, isBottom, and
-    // isAnnoSubtype in order to ensure that we first get the annotations in the hierarchy of
-    // currentTop before passing annotations to qualifierHierarchy.
-    /** The top annotation of the hierarchy currently being checked. */
-    protected AnnotationMirror currentTop;
-
-    /** Stores the result of isSubtype, if that result is true. */
-    protected final SubtypeVisitHistory isSubtypeVisitHistory;
-
-    /**
-     * Stores the result of {@link #areEqualInHierarchy(AnnotatedTypeMirror, AnnotatedTypeMirror)}
-     * for type arguments. Prevents infinite recursion on types that refer to themselves. (Stores
-     * both true and false results.)
-     */
-    protected final StructuralEqualityVisitHistory areEqualVisitHistory;
-
-    /** Creates a DefaultTypeHierarchy. */
-    public DefaultTypeHierarchy(
-            final BaseTypeChecker checker,
-            final QualifierHierarchy qualifierHierarchy,
-            boolean ignoreRawTypes,
-            boolean invariantArrayComponents) {
-        this.checker = checker;
-        this.qualifierHierarchy = qualifierHierarchy;
-        this.isSubtypeVisitHistory = new SubtypeVisitHistory();
-        this.areEqualVisitHistory = new StructuralEqualityVisitHistory();
-        this.equalityComparer = createEqualityComparer();
-
-        this.ignoreRawTypes = ignoreRawTypes;
-        this.invariantArrayComponents = invariantArrayComponents;
-    }
-
-    /**
-     * Create the equality comparer.
-     *
-     * @return the equality comparer
-     */
-    protected StructuralEqualityComparer createEqualityComparer() {
-        return new StructuralEqualityComparer(areEqualVisitHistory);
-    }
-
-    /**
-     * Returns true if subtype {@literal <:} supertype.
-     *
-     * <p>This implementation iterates over all top annotations and invokes {@link
-     * #isSubtype(AnnotatedTypeMirror, AnnotatedTypeMirror, AnnotationMirror)}. Most type systems
-     * should not override this method, but instead override {@link #isSubtype(AnnotatedTypeMirror,
-     * AnnotatedTypeMirror, AnnotationMirror)} or some of the {@code visitXXX} methods.
-     *
-     * @param subtype expected subtype
-     * @param supertype expected supertype
-     * @return true if subtype is a subtype of supertype or equal to it
-     */
-    @Override
-    public boolean isSubtype(
-            final AnnotatedTypeMirror subtype, final AnnotatedTypeMirror supertype) {
-        for (final AnnotationMirror top : qualifierHierarchy.getTopAnnotations()) {
-            if (!isSubtype(subtype, supertype, top)) {
-                return false;
-            }
-        }
-
-        return true;
-    }
-
-    /**
-     * Returns true if {@code subtype <: supertype}, but only for the hierarchy of which {@code top}
-     * is the top.
-     *
-     * @param subtype expected subtype
-     * @param supertype expected supertype
-     * @param top the top of the hierarchy for which we want to make a comparison
-     * @return true if {@code subtype} is a subtype of, or equal to, {@code supertype} in the
-     *     qualifier hierarchy whose top is {@code top}
-     */
-    protected boolean isSubtype(
-            final AnnotatedTypeMirror subtype,
-            final AnnotatedTypeMirror supertype,
-            final AnnotationMirror top) {
-        assert top != null;
-        currentTop = top;
-        return AtmCombo.accept(subtype, supertype, null, this);
-    }
-
-    /**
-     * Returns error message for the case when two types shouldn't be compared.
-     *
-     * @return error message for the case when two types shouldn't be compared
-     */
-    @Override
-    protected String defaultErrorMessage(
-            final AnnotatedTypeMirror subtype, final AnnotatedTypeMirror supertype, final Void p) {
-        return "Incomparable types ("
-                + subtype
-                + ", "
-                + supertype
-                + ") visitHistory = "
-                + isSubtypeVisitHistory;
-    }
-
-    /**
-     * Compare the primary annotations of {@code subtype} and {@code supertype}. Neither type can be
-     * missing annotations.
-     *
-     * @param subtype a type that might be a subtype (with respect to primary annotations)
-     * @param supertype a type that might be a supertype (with respect to primary annotations)
-     * @return true if the primary annotation on subtype {@literal <:} primary annotation on
-     *     supertype for the current top.
-     */
-    protected boolean isPrimarySubtype(AnnotatedTypeMirror subtype, AnnotatedTypeMirror supertype) {
-        final AnnotationMirror subtypeAnno = subtype.getAnnotationInHierarchy(currentTop);
-        final AnnotationMirror supertypeAnno = supertype.getAnnotationInHierarchy(currentTop);
-        if (checker.getTypeFactory().hasQualifierParameterInHierarchy(supertype, currentTop)
-                && checker.getTypeFactory().hasQualifierParameterInHierarchy(subtype, currentTop)) {
-            // If the types have a class qualifier parameter, the qualifiers must be equivalent.
-            return qualifierHierarchy.isSubtype(subtypeAnno, supertypeAnno)
-                    && qualifierHierarchy.isSubtype(supertypeAnno, subtypeAnno);
-        }
-
-        return qualifierHierarchy.isSubtype(subtypeAnno, supertypeAnno);
-    }
-
-    /**
-     * Like {@link #isSubtype(AnnotatedTypeMirror, AnnotatedTypeMirror)}, but uses a cache to
-     * prevent infinite recursion on recursive types.
-     *
-     * @param subtype a type that may be a subtype
-     * @param supertype a type that may be a supertype
-     * @return true if subtype {@literal <:} supertype
-     */
-    protected boolean isSubtypeCaching(
-            final AnnotatedTypeMirror subtype, final AnnotatedTypeMirror supertype) {
-        if (isSubtypeVisitHistory.contains(subtype, supertype, currentTop)) {
-            // visitHistory only contains pairs in a subtype relationship.
-            return true;
-        }
-
-        boolean result = isSubtype(subtype, supertype, currentTop);
-        // The call to put has no effect if result is false.
-        isSubtypeVisitHistory.put(subtype, supertype, currentTop, result);
-        return result;
-    }
-
-    /**
-     * Are all the types in {@code subtypes} a subtype of {@code supertype}?
-     *
-     * <p>The underlying type mirrors of {@code subtypes} must be subtypes of the underlying type
-     * mirror of {@code supertype}.
-     */
-    protected boolean areAllSubtypes(
-            final Iterable<? extends AnnotatedTypeMirror> subtypes,
-            final AnnotatedTypeMirror supertype) {
-        for (final AnnotatedTypeMirror subtype : subtypes) {
-            if (!isSubtype(subtype, supertype, currentTop)) {
-                return false;
-            }
-        }
-
-        return true;
-    }
-
-    protected boolean areEqualInHierarchy(
-            final AnnotatedTypeMirror type1, final AnnotatedTypeMirror type2) {
-        return equalityComparer.areEqualInHierarchy(type1, type2, currentTop);
-    }
-
-    public final boolean publicAreEqualInHierarchy(
-            final AnnotatedTypeMirror type1, final AnnotatedTypeMirror type2) {
-        return areEqualInHierarchy(type1, type2);
-    }
-
-    /**
-     * A declared type is considered a supertype of another declared type only if all of the type
-     * arguments of the declared type "contain" the corresponding type arguments of the subtype.
-     * Containment is described in <a
-     * href="https://docs.oracle.com/javase/specs/jls/se11/html/jls-4.html#jls-4.5.1">JLS section
-     * 4.5.1 "Type Arguments of Parameterized Types"</a>.
-     *
-     * @param inside a type argument of the "subtype"
-     * @param outside a type argument of the "supertype"
-     * @param canBeCovariant whether or not type arguments are allowed to be covariant
-     * @return true if inside is contained by outside, or if canBeCovariant == true and {@code
-     *     inside <: outside}
-     */
-    protected boolean isContainedBy(
-            final AnnotatedTypeMirror inside,
-            final AnnotatedTypeMirror outside,
-            boolean canBeCovariant) {
-
-        if (ignoreUninferredTypeArgument(inside) || ignoreUninferredTypeArgument(outside)) {
-            areEqualVisitHistory.put(inside, outside, currentTop, true);
-            return true;
-        }
-
-        if (outside.getKind() != TypeKind.WILDCARD
-                && !TypesUtils.isCaptured(outside.getUnderlyingType())) {
-            if (canBeCovariant) {
-                return isSubtype(inside, outside, currentTop);
-            }
-            return areEqualInHierarchy(inside, outside);
-        }
-
-        AnnotatedTypeMirror outsideUpperBound;
-        AnnotatedTypeMirror outsideLowerBound;
-        if (outside.getKind() == TypeKind.WILDCARD) {
-            outsideUpperBound = ((AnnotatedWildcardType) outside).getExtendsBound();
-            outsideLowerBound = ((AnnotatedWildcardType) outside).getSuperBound();
-        } else if (TypesUtils.isCaptured(outside.getUnderlyingType())) {
-            outsideUpperBound = ((AnnotatedTypeVariable) outside).getUpperBound();
-            outsideLowerBound = ((AnnotatedTypeVariable) outside).getLowerBound();
-        } else {
-            throw new BugInCF(
-                    "Expected a wildcard or captured type variable, but found " + outside);
-        }
-        Boolean previousResult = areEqualVisitHistory.get(inside, outside, currentTop);
-        if (previousResult != null) {
-            return previousResult;
-        }
-
-        areEqualVisitHistory.put(inside, outside, currentTop, true);
-        boolean result =
-                isContainedWildcard(
-                        inside, outside, outsideUpperBound, outsideLowerBound, canBeCovariant);
-        areEqualVisitHistory.put(inside, outside, currentTop, result);
-        return result;
-    }
-
-    private boolean isContainedWildcard(
-            AnnotatedTypeMirror inside,
-            AnnotatedTypeMirror outside,
-            AnnotatedTypeMirror outsideUpperBound,
-            AnnotatedTypeMirror outsideLowerBound,
-            boolean canBeCovariant) {
-
-        if (inside.equals(outside)) {
-            // If they are equal, outside always contains inside.
-            return true;
-        }
-
-        if (inside.getKind() == TypeKind.WILDCARD) {
-            outsideUpperBound =
-                    checker.getTypeFactory()
-                            .widenToUpperBound(outsideUpperBound, (AnnotatedWildcardType) inside);
-        }
-        while (outsideUpperBound.getKind() == TypeKind.WILDCARD) {
-            if (ignoreUninferredTypeArgument(outsideUpperBound)) {
-                return true;
-            }
-            outsideUpperBound = ((AnnotatedWildcardType) outsideUpperBound).getExtendsBound();
-        }
-
-        if (!TypesUtils.isErasedSubtype(
-                inside.getUnderlyingType(),
-                outsideUpperBound.getUnderlyingType(),
-                inside.atypeFactory.types)) {
-            // TODO: subtype is a wildcard that should have been captured, so just check the primary
-            // annotations.
-            AnnotationMirror subAnno = inside.getEffectiveAnnotationInHierarchy(currentTop);
-            AnnotationMirror superAnno = outsideUpperBound.getAnnotationInHierarchy(currentTop);
-            return qualifierHierarchy.isSubtype(subAnno, superAnno);
-        }
-
-        AnnotatedTypeMirror castedInside =
-                AnnotatedTypes.castedAsSuper(inside.atypeFactory, inside, outsideUpperBound);
-        if (!isSubtypeCaching(castedInside, outsideUpperBound)) {
-            return false;
-        }
-
-        if (outside.getKind() == TypeKind.WILDCARD
-                && outsideLowerBound.getKind() == TypeKind.TYPEVAR) {
-            // tests/all-systems/Issue1991.java crashes without this.
-            return true;
-        }
-        return canBeCovariant || isSubtypeCaching(outsideLowerBound, inside);
-    }
-
-    /**
-     * Returns true if {@code type} is an uninferred type argument and if the checker should not
-     * issue warnings about uninferred type arguments.
-     *
-     * @param type type to check
-     * @return true if {@code type} is an uninferred type argument and if the checker should not
-     *     issue warnings about uninferred type arguments
-     */
-    private boolean ignoreUninferredTypeArgument(AnnotatedTypeMirror type) {
-        return type.atypeFactory.ignoreUninferredTypeArguments
-                && type.getKind() == TypeKind.WILDCARD
-                && ((AnnotatedWildcardType) type).isUninferredTypeArgument();
-    }
-
-    // ------------------------------------------------------------------------
-    // The rest of this file is the visitor methods.  It is a lot of methods, one for each
-    // combination of types.
-
-    // ------------------------------------------------------------------------
-    // Arrays as subtypes
-
-    @Override
-    public Boolean visitArray_Array(
-            AnnotatedArrayType subtype, AnnotatedArrayType supertype, Void p) {
-        return isPrimarySubtype(subtype, supertype)
-                && (invariantArrayComponents
-                        ? areEqualInHierarchy(
-                                subtype.getComponentType(), supertype.getComponentType())
-                        : isSubtype(
-                                subtype.getComponentType(),
-                                supertype.getComponentType(),
-                                currentTop));
-    }
-
-    @Override
-    public Boolean visitArray_Declared(
-            AnnotatedArrayType subtype, AnnotatedDeclaredType supertype, Void p) {
-        return isPrimarySubtype(subtype, supertype);
-    }
-
-    @Override
-    public Boolean visitArray_Null(
-            AnnotatedArrayType subtype, AnnotatedNullType supertype, Void p) {
-        return isPrimarySubtype(subtype, supertype);
-    }
-
-    @Override
-    public Boolean visitArray_Intersection(
-            AnnotatedArrayType subtype, AnnotatedIntersectionType supertype, Void p) {
-        return isSubtype(
-                AnnotatedTypes.castedAsSuper(subtype.atypeFactory, subtype, supertype),
-                supertype,
-                currentTop);
-    }
-
-    @Override
-    public Boolean visitArray_Wildcard(
-            AnnotatedArrayType subtype, AnnotatedWildcardType supertype, Void p) {
-        return visitWildcardSupertype(subtype, supertype);
-    }
-
-    // ------------------------------------------------------------------------
-    // Declared as subtype
-    @Override
-    public Boolean visitDeclared_Array(
-            AnnotatedDeclaredType subtype, AnnotatedArrayType supertype, Void p) {
-        return isPrimarySubtype(subtype, supertype);
-    }
-
-    @Override
-    public Boolean visitDeclared_Declared(
-            AnnotatedDeclaredType subtype, AnnotatedDeclaredType supertype, Void p) {
-        if (!isPrimarySubtype(subtype, supertype)) {
-            return false;
-        }
-        AnnotatedTypeFactory factory = subtype.atypeFactory;
-        if (factory.ignoreUninferredTypeArguments
-                && (factory.containsUninferredTypeArguments(subtype)
-                        || factory.containsUninferredTypeArguments(supertype))) {
-            // Calling castedAsSuper may cause the uninferredTypeArguments to be lost. So, just
-            // return true here.
-            return true;
-        }
-        AnnotatedDeclaredType subtypeAsSuper =
-                AnnotatedTypes.castedAsSuper(subtype.atypeFactory, subtype, supertype);
-
-        if (isSubtypeVisitHistory.contains(subtypeAsSuper, supertype, currentTop)) {
-            return true;
-        }
-
-        final boolean result =
-                visitTypeArgs(subtypeAsSuper, supertype, subtype.wasRaw(), supertype.wasRaw());
-        isSubtypeVisitHistory.put(subtypeAsSuper, supertype, currentTop, result);
-
-        return result;
-    }
-
-    /**
-     * A helper class for visitDeclared_Declared. There are subtypes of DefaultTypeHierarchy that
-     * need to customize the handling of type arguments. This method provides a convenient extension
-     * point.
-     */
-    protected boolean visitTypeArgs(
-            final AnnotatedDeclaredType subtype,
-            final AnnotatedDeclaredType supertype,
-            final boolean subtypeRaw,
-            final boolean supertypeRaw) {
-
-        final boolean ignoreTypeArgs = ignoreRawTypes && (subtypeRaw || supertypeRaw);
-
-        if (ignoreTypeArgs) {
-            return true;
-        }
-
-        final List<? extends AnnotatedTypeMirror> subtypeTypeArgs = subtype.getTypeArguments();
-        final List<? extends AnnotatedTypeMirror> supertypeTypeArgs = supertype.getTypeArguments();
-
-        if (subtypeTypeArgs.size() != supertypeTypeArgs.size()) {
-            return false;
-        }
-        if (subtypeTypeArgs.isEmpty()) {
-            return true;
-        }
-
-        final TypeElement supertypeElem = (TypeElement) supertype.getUnderlyingType().asElement();
-        List<Integer> covariantArgIndexes = null;
-        AnnotationMirror covam =
-                supertype.atypeFactory.getDeclAnnotation(supertypeElem, Covariant.class);
-
-        if (covam != null) {
-            covariantArgIndexes =
-                    AnnotationUtils.getElementValueArray(covam, "value", Integer.class, false);
-        }
-
-        for (int i = 0; i < supertypeTypeArgs.size(); i++) {
-            final AnnotatedTypeMirror superTypeArg = supertypeTypeArgs.get(i);
-            final AnnotatedTypeMirror subTypeArg = subtypeTypeArgs.get(i);
-            final boolean covariant =
-                    covariantArgIndexes != null && covariantArgIndexes.contains(i);
-
-            boolean result = isContainedBy(subTypeArg, superTypeArg, covariant);
-
-            if (!result) {
-                return false;
-            }
-        }
-
-        return true;
-    }
-
-    @Override
-    public Boolean visitDeclared_Intersection(
-            AnnotatedDeclaredType subtype, AnnotatedIntersectionType supertype, Void p) {
-        return visitIntersectionSupertype(subtype, supertype);
-    }
-
-    @Override
-    public Boolean visitDeclared_Null(
-            AnnotatedDeclaredType subtype, AnnotatedNullType supertype, Void p) {
-        return isPrimarySubtype(subtype, supertype);
-    }
-
-    @Override
-    public Boolean visitDeclared_Primitive(
-            AnnotatedDeclaredType subtype, AnnotatedPrimitiveType supertype, Void p) {
-        // We do an asSuper first because in some cases unboxing implies a more specific annotation
-        // e.g. @UnknownInterned Integer => @Interned int  because primitives are always interned
-        final AnnotatedPrimitiveType subAsSuper =
-                AnnotatedTypes.castedAsSuper(subtype.atypeFactory, subtype, supertype);
-        if (subAsSuper == null) {
-            return isPrimarySubtype(subtype, supertype);
-        }
-        return isPrimarySubtype(subAsSuper, supertype);
-    }
-
-    @Override
-    public Boolean visitDeclared_Typevar(
-            AnnotatedDeclaredType subtype, AnnotatedTypeVariable supertype, Void p) {
-        return visitTypevarSupertype(subtype, supertype);
-    }
-
-    @Override
-    public Boolean visitDeclared_Union(
-            AnnotatedDeclaredType subtype, AnnotatedUnionType supertype, Void p) {
-        Types types = checker.getTypeUtils();
-        for (AnnotatedDeclaredType supertypeAltern : supertype.getAlternatives()) {
-            if (TypesUtils.isErasedSubtype(
-                            subtype.getUnderlyingType(), supertypeAltern.getUnderlyingType(), types)
-                    && isSubtype(subtype, supertypeAltern, currentTop)) {
-                return true;
-            }
-        }
-=======
     implements TypeHierarchy {
   // used for processingEnvironment when needed
   protected final BaseTypeChecker checker;
@@ -712,7 +177,6 @@
   public boolean isSubtype(final AnnotatedTypeMirror subtype, final AnnotatedTypeMirror supertype) {
     for (final AnnotationMirror top : qualifierHierarchy.getTopAnnotations()) {
       if (!isSubtype(subtype, supertype, top)) {
->>>>>>> 7055c45b
         return false;
       }
     }
@@ -818,6 +282,11 @@
   protected boolean areEqualInHierarchy(
       final AnnotatedTypeMirror type1, final AnnotatedTypeMirror type2) {
     return equalityComparer.areEqualInHierarchy(type1, type2, currentTop);
+  }
+
+  public final boolean publicAreEqualInHierarchy(
+      final AnnotatedTypeMirror type1, final AnnotatedTypeMirror type2) {
+    return areEqualInHierarchy(type1, type2);
   }
 
   /**
