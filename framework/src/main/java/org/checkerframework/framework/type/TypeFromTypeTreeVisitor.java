package org.checkerframework.framework.type;

import com.sun.source.tree.AnnotatedTypeTree;
import com.sun.source.tree.ArrayTypeTree;
import com.sun.source.tree.ClassTree;
import com.sun.source.tree.ExpressionTree;
import com.sun.source.tree.IdentifierTree;
import com.sun.source.tree.IntersectionTypeTree;
import com.sun.source.tree.MemberSelectTree;
import com.sun.source.tree.MethodTree;
import com.sun.source.tree.ParameterizedTypeTree;
import com.sun.source.tree.PrimitiveTypeTree;
import com.sun.source.tree.Tree;
import com.sun.source.tree.TypeParameterTree;
import com.sun.source.tree.UnionTypeTree;
import com.sun.source.tree.WildcardTree;
import com.sun.tools.javac.code.Symbol.ClassSymbol;
import com.sun.tools.javac.code.Symbol.TypeVariableSymbol;
import com.sun.tools.javac.code.Type.TypeVar;
import com.sun.tools.javac.code.Type.WildcardType;
import com.sun.tools.javac.tree.JCTree.JCWildcard;
import java.util.ArrayList;
import java.util.HashMap;
import java.util.Iterator;
import java.util.List;
import java.util.Map;
import javax.lang.model.element.AnnotationMirror;
import javax.lang.model.element.Element;
import javax.lang.model.element.ExecutableElement;
import javax.lang.model.element.TypeElement;
import javax.lang.model.element.TypeParameterElement;
import javax.lang.model.type.TypeKind;
import javax.lang.model.type.TypeVariable;
import org.checkerframework.checker.interning.qual.FindDistinct;
import org.checkerframework.framework.type.AnnotatedTypeMirror.AnnotatedArrayType;
import org.checkerframework.framework.type.AnnotatedTypeMirror.AnnotatedDeclaredType;
import org.checkerframework.framework.type.AnnotatedTypeMirror.AnnotatedIntersectionType;
import org.checkerframework.framework.type.AnnotatedTypeMirror.AnnotatedTypeVariable;
import org.checkerframework.framework.type.AnnotatedTypeMirror.AnnotatedWildcardType;
import org.checkerframework.javacutil.BugInCF;
import org.checkerframework.javacutil.TreeUtils;
import org.checkerframework.javacutil.TypesUtils;
import org.plumelib.util.CollectionsPlume;

/**
 * Converts type trees into AnnotatedTypeMirrors.
 *
 * @see org.checkerframework.framework.type.TypeFromTree
 */
class TypeFromTypeTreeVisitor extends TypeFromTreeVisitor {

  private final Map<Tree, AnnotatedTypeMirror> visitedBounds = new HashMap<>();

<<<<<<< HEAD
    @Override
    public AnnotatedTypeMirror visitAnnotatedType(AnnotatedTypeTree node, AnnotatedTypeFactory f) {
        AnnotatedTypeMirror type = visit(node.getUnderlyingType(), f);
        if (type == null) { // e.g., for receiver type
            type = f.toAnnotatedType(f.types.getNoType(TypeKind.NONE), false);
        }
        assert AnnotatedTypeFactory.validAnnotatedType(type);
        List<? extends AnnotationMirror> annos = TreeUtils.annotationsFromTree(node);

        if (type.getKind() == TypeKind.WILDCARD) {
            // Work-around for https://github.com/eisop/checker-framework/issues/17
            // For an annotated wildcard tree node, the type attached to the
            // node is a WildcardType with a correct bound (set to the type
            // variable which the wildcard instantiates). The underlying type is
            // also a WildcardType but with a bound of null. Here we update the
            // bound of the underlying WildcardType to be consistent.
            WildcardType wildcardAttachedToNode = (WildcardType) TreeUtils.typeOf(node);
            WildcardType underlyingWildcard = (WildcardType) type.getUnderlyingType();
            underlyingWildcard.withTypeVar(wildcardAttachedToNode.bound);
            // End of work-around
        } else {
            type.addAnnotations(annos);
        }

        return type;
=======
  @Override
  public AnnotatedTypeMirror visitAnnotatedType(AnnotatedTypeTree node, AnnotatedTypeFactory f) {
    AnnotatedTypeMirror type = visit(node.getUnderlyingType(), f);
    if (type == null) { // e.g., for receiver type
      type = f.toAnnotatedType(f.types.getNoType(TypeKind.NONE), false);
    }
    assert AnnotatedTypeFactory.validAnnotatedType(type);
    List<? extends AnnotationMirror> annos = TreeUtils.annotationsFromTree(node);

    if (type.getKind() == TypeKind.WILDCARD) {
      // Work-around for https://github.com/eisop/checker-framework/issues/17
      // For an annotated wildcard tree node, the type attached to the
      // node is a WildcardType with a correct bound (set to the type
      // variable which the wildcard instantiates). The underlying type is
      // also a WildcardType but with a bound of null. Here we update the
      // bound of the underlying WildcardType to be consistent.
      WildcardType wildcardAttachedToNode = (WildcardType) TreeUtils.typeOf(node);
      WildcardType underlyingWildcard = (WildcardType) type.getUnderlyingType();
      underlyingWildcard.withTypeVar(wildcardAttachedToNode.bound);
      // End of work-around

      final AnnotatedWildcardType wctype = ((AnnotatedWildcardType) type);
      final ExpressionTree underlyingTree = node.getUnderlyingType();

      if (underlyingTree.getKind() == Tree.Kind.UNBOUNDED_WILDCARD) {
        // primary annotations on unbounded wildcard types apply to both bounds
        wctype.getExtendsBound().addAnnotations(annos);
        wctype.getSuperBound().addAnnotations(annos);
      } else if (underlyingTree.getKind() == Tree.Kind.EXTENDS_WILDCARD) {
        wctype.getSuperBound().addAnnotations(annos);
      } else if (underlyingTree.getKind() == Tree.Kind.SUPER_WILDCARD) {
        wctype.getExtendsBound().addAnnotations(annos);
      } else {
        throw new BugInCF(
            "Unexpected kind for type.  node="
                + node
                + " type="
                + type
                + " kind="
                + underlyingTree.getKind());
      }
    } else {
      type.addAnnotations(annos);
>>>>>>> 7055c45b
    }

    return type;
  }

  @Override
  public AnnotatedTypeMirror visitArrayType(ArrayTypeTree node, AnnotatedTypeFactory f) {
    AnnotatedTypeMirror component = visit(node.getType(), f);

    AnnotatedTypeMirror result = f.type(node);
    assert result instanceof AnnotatedArrayType;
    ((AnnotatedArrayType) result).setComponentType(component);
    return result;
  }

  @Override
  public AnnotatedTypeMirror visitParameterizedType(
      ParameterizedTypeTree node, AnnotatedTypeFactory f) {

    ClassSymbol baseType = (ClassSymbol) TreeUtils.elementFromTree(node.getType());
    updateWildcardBounds(node.getTypeArguments(), baseType.getTypeParameters());

    List<AnnotatedTypeMirror> args =
        CollectionsPlume.mapList((Tree t) -> visit(t, f), node.getTypeArguments());

    AnnotatedTypeMirror result = f.type(node); // use creator?
    AnnotatedTypeMirror atype = visit(node.getType(), f);
    result.addAnnotations(atype.getAnnotations());
    // new ArrayList<>() type is AnnotatedExecutableType for some reason

    // Don't initialize the type arguments if they are empty. The type arguments might be a
    // diamond which should be inferred.
    if (result instanceof AnnotatedDeclaredType && !args.isEmpty()) {
      assert result instanceof AnnotatedDeclaredType : node + " --> " + result;
      ((AnnotatedDeclaredType) result).setTypeArguments(args);
    }
    return result;
  }

  /**
   * Work around a bug in javac 9 where sometimes the bound field is set to the transitive
   * supertype's type parameter instead of the type parameter which the wildcard directly
   * instantiates. See https://github.com/eisop/checker-framework/issues/18
   *
   * <p>Sets each wildcard type argument's bound from typeArgs to the corresponding type parameter
   * from typeParams.
   *
   * <p>If typeArgs.size() == 0 the method does nothing and returns. Otherwise, typeArgs.size() has
   * to be equal to typeParams.size().
   *
   * <p>For each wildcard type argument and corresponding type parameter, sets the
   * WildcardType.bound field to the corresponding type parameter, if and only if the owners of the
   * existing bound and the type parameter are different.
   *
   * <p>In scenarios where the bound's owner is the same, we don't want to replace a
   * capture-converted bound in the wildcard type with a non-capture-converted bound given by the
   * type parameter declaration.
   *
   * @param typeArgs the type of the arguments at (e.g., at the call side)
   * @param typeParams the type of the formal parameters (e.g., at the method declaration)
   */
  @SuppressWarnings("interning:not.interned") // workaround for javac bug
  private void updateWildcardBounds(
      List<? extends Tree> typeArgs, List<TypeVariableSymbol> typeParams) {
    if (typeArgs.isEmpty()) {
      // Nothing to do for empty type arguments.
      return;
    }
<<<<<<< HEAD

    @Override
    public AnnotatedTypeVariable visitTypeParameter(
            TypeParameterTree node, @FindDistinct AnnotatedTypeFactory f) {

        List<AnnotatedTypeMirror> bounds = new ArrayList<>(node.getBounds().size());
        for (Tree t : node.getBounds()) {
            AnnotatedTypeMirror bound;
            if (visitedBounds.containsKey(t) && f == visitedBounds.get(t).atypeFactory) {
                bound = visitedBounds.get(t);
            } else {
                visitedBounds.put(t, f.type(t));
                bound = visit(t, f);
                visitedBounds.remove(t);
            }
            bounds.add(bound);
        }

        AnnotatedTypeVariable result = (AnnotatedTypeVariable) f.type(node);
        result.getLowerBound(); // TODO(cpovirk): Why is this necessary? to force initialization?

        switch (bounds.size()) {
            case 0:
                break;
            case 1:
                result.setUpperBound(bounds.get(0));
                break;
            default:
                AnnotatedIntersectionType intersection =
                        (AnnotatedIntersectionType) result.getUpperBound();
                intersection.setBounds(bounds);
                intersection.copyIntersectionBoundAnnotations();
=======
    assert typeArgs.size() == typeParams.size();

    Iterator<? extends Tree> typeArgsItr = typeArgs.iterator();
    Iterator<TypeVariableSymbol> typeParamsItr = typeParams.iterator();
    while (typeArgsItr.hasNext()) {
      Tree typeArg = typeArgsItr.next();
      TypeVariableSymbol typeParam = typeParamsItr.next();
      if (typeArg instanceof WildcardTree) {
        TypeVar typeVar = (TypeVar) typeParam.asType();
        WildcardType wcType = (WildcardType) ((JCWildcard) typeArg).type;
        if (wcType.bound != null
            && wcType.bound.tsym != null
            && typeVar.tsym != null
            && wcType.bound.tsym.owner != typeVar.tsym.owner) {
          wcType.withTypeVar(typeVar);
>>>>>>> 7055c45b
        }
      }
    }
  }

  @Override
  public AnnotatedTypeMirror visitPrimitiveType(PrimitiveTypeTree node, AnnotatedTypeFactory f) {
    return f.type(node);
  }

  @Override
  public AnnotatedTypeVariable visitTypeParameter(
      TypeParameterTree node, @FindDistinct AnnotatedTypeFactory f) {

    List<AnnotatedTypeMirror> bounds = new ArrayList<>(node.getBounds().size());
    for (Tree t : node.getBounds()) {
      AnnotatedTypeMirror bound;
      if (visitedBounds.containsKey(t) && f == visitedBounds.get(t).atypeFactory) {
        bound = visitedBounds.get(t);
      } else {
        visitedBounds.put(t, f.type(t));
        bound = visit(t, f);
        visitedBounds.remove(t);
      }
      bounds.add(bound);
    }

    AnnotatedTypeVariable result = (AnnotatedTypeVariable) f.type(node);
    List<? extends AnnotationMirror> annotations = TreeUtils.annotationsFromTree(node);
    result.getLowerBound().addAnnotations(annotations);

    switch (bounds.size()) {
      case 0:
        break;
      case 1:
        result.setUpperBound(bounds.get(0));
        break;
      default:
        AnnotatedIntersectionType intersection = (AnnotatedIntersectionType) result.getUpperBound();
        intersection.setBounds(bounds);
        intersection.copyIntersectionBoundAnnotations();
    }

    return result;
  }

  @Override
  public AnnotatedTypeMirror visitWildcard(WildcardTree node, AnnotatedTypeFactory f) {

    AnnotatedTypeMirror bound = visit(node.getBound(), f);

    AnnotatedTypeMirror result = f.type(node);
    assert result instanceof AnnotatedWildcardType;

    // for wildcards unlike type variables there are bounds that differ in type from
    // result.  These occur for RAW types.  In this case, use the newly created bound
    // rather than merging into result
    if (node.getKind() == Tree.Kind.SUPER_WILDCARD) {
      ((AnnotatedWildcardType) result).setSuperBound(bound);

    } else if (node.getKind() == Tree.Kind.EXTENDS_WILDCARD) {
      ((AnnotatedWildcardType) result).setExtendsBound(bound);
    }
    return result;
  }

  /**
   * If a tree is can be found for the declaration of the type variable {@code type}, then a {@link
   * AnnotatedTypeVariable} is returned with explicit annotations from the type variables declared
   * bounds. If a tree cannot be found, then {@code type}, converted to a use, is returned.
   *
   * @param type type variable used to find declaration tree
   * @param f annotated type factory
   * @return the AnnotatedTypeVariable from the declaration of {@code type} or {@code type} if no
   *     tree is found.
   */
  private AnnotatedTypeVariable getTypeVariableFromDeclaration(
      AnnotatedTypeVariable type, AnnotatedTypeFactory f) {
    TypeVariable typeVar = type.getUnderlyingType();
    TypeParameterElement tpe = (TypeParameterElement) typeVar.asElement();
    Element elt = tpe.getGenericElement();
    if (elt instanceof TypeElement) {
      TypeElement typeElt = (TypeElement) elt;
      int idx = typeElt.getTypeParameters().indexOf(tpe);
      ClassTree cls = (ClassTree) f.declarationFromElement(typeElt);
      if (cls == null || cls.getTypeParameters().isEmpty()) {
        // The type parameters in the source tree were already erased. The element already
        // contains all necessary information and we can return that.
        return type.asUse();
      }

      // `forTypeVariable` is called for Identifier, MemberSelect and UnionType trees,
      // none of which are declarations.  But `cls.getTypeParameters()` returns a list
      // of type parameter declarations (`TypeParameterTree`), so this  call
      // will return a declaration ATV.  So change it to a use.
      return visitTypeParameter(cls.getTypeParameters().get(idx), f).asUse();
    } else if (elt instanceof ExecutableElement) {
      ExecutableElement exElt = (ExecutableElement) elt;
      int idx = exElt.getTypeParameters().indexOf(tpe);
      MethodTree meth = (MethodTree) f.declarationFromElement(exElt);
      if (meth == null) {
        // throw new BugInCF("TypeFromTree.forTypeVariable: did not find source for: "
        //                   + elt);
        return type.asUse();
      }
      // This works the same as the case above.  Even though `meth` itself is not a
      // type declaration tree, the elements of `meth.getTypeParameters()` still are.
      AnnotatedTypeVariable result =
          visitTypeParameter(meth.getTypeParameters().get(idx), f).shallowCopy();
      result.setDeclaration(false);
      return result;
    } else if (TypesUtils.isCaptured(typeVar)) {
      // Captured types can have a generic element (owner) that is
      // not an element at all, namely Symtab.noSymbol.
      return type.asUse();
    } else {
      throw new BugInCF("TypeFromTree.forTypeVariable: not a supported element: " + elt);
    }
  }

  @Override
  public AnnotatedTypeMirror visitIdentifier(IdentifierTree node, AnnotatedTypeFactory f) {

    AnnotatedTypeMirror type = f.type(node);

    if (type.getKind() == TypeKind.TYPEVAR) {
      return getTypeVariableFromDeclaration((AnnotatedTypeVariable) type, f);
    }

    return type;
  }

  @Override
  public AnnotatedTypeMirror visitMemberSelect(MemberSelectTree node, AnnotatedTypeFactory f) {

    AnnotatedTypeMirror type = f.type(node);

    if (type.getKind() == TypeKind.TYPEVAR) {
      return getTypeVariableFromDeclaration((AnnotatedTypeVariable) type, f);
    }

    return type;
  }

  @Override
  public AnnotatedTypeMirror visitUnionType(UnionTypeTree node, AnnotatedTypeFactory f) {
    AnnotatedTypeMirror type = f.type(node);

    if (type.getKind() == TypeKind.TYPEVAR) {
      return getTypeVariableFromDeclaration((AnnotatedTypeVariable) type, f);
    }

    return type;
  }

  @Override
  public AnnotatedTypeMirror visitIntersectionType(
      IntersectionTypeTree node, AnnotatedTypeFactory f) {
    // This method is only called for IntersectionTypes in casts.  There is no IntersectionTypeTree
    // for a type variable bound that is an intersection.  See #visitTypeParameter.
    AnnotatedIntersectionType type = (AnnotatedIntersectionType) f.type(node);
    List<AnnotatedTypeMirror> bounds =
        CollectionsPlume.mapList((Tree boundTree) -> visit(boundTree, f), node.getBounds());
    type.setBounds(bounds);
    type.copyIntersectionBoundAnnotations();
    return type;
  }
}<|MERGE_RESOLUTION|>--- conflicted
+++ resolved
@@ -51,33 +51,6 @@
 
   private final Map<Tree, AnnotatedTypeMirror> visitedBounds = new HashMap<>();
 
-<<<<<<< HEAD
-    @Override
-    public AnnotatedTypeMirror visitAnnotatedType(AnnotatedTypeTree node, AnnotatedTypeFactory f) {
-        AnnotatedTypeMirror type = visit(node.getUnderlyingType(), f);
-        if (type == null) { // e.g., for receiver type
-            type = f.toAnnotatedType(f.types.getNoType(TypeKind.NONE), false);
-        }
-        assert AnnotatedTypeFactory.validAnnotatedType(type);
-        List<? extends AnnotationMirror> annos = TreeUtils.annotationsFromTree(node);
-
-        if (type.getKind() == TypeKind.WILDCARD) {
-            // Work-around for https://github.com/eisop/checker-framework/issues/17
-            // For an annotated wildcard tree node, the type attached to the
-            // node is a WildcardType with a correct bound (set to the type
-            // variable which the wildcard instantiates). The underlying type is
-            // also a WildcardType but with a bound of null. Here we update the
-            // bound of the underlying WildcardType to be consistent.
-            WildcardType wildcardAttachedToNode = (WildcardType) TreeUtils.typeOf(node);
-            WildcardType underlyingWildcard = (WildcardType) type.getUnderlyingType();
-            underlyingWildcard.withTypeVar(wildcardAttachedToNode.bound);
-            // End of work-around
-        } else {
-            type.addAnnotations(annos);
-        }
-
-        return type;
-=======
   @Override
   public AnnotatedTypeMirror visitAnnotatedType(AnnotatedTypeTree node, AnnotatedTypeFactory f) {
     AnnotatedTypeMirror type = visit(node.getUnderlyingType(), f);
@@ -98,30 +71,8 @@
       WildcardType underlyingWildcard = (WildcardType) type.getUnderlyingType();
       underlyingWildcard.withTypeVar(wildcardAttachedToNode.bound);
       // End of work-around
-
-      final AnnotatedWildcardType wctype = ((AnnotatedWildcardType) type);
-      final ExpressionTree underlyingTree = node.getUnderlyingType();
-
-      if (underlyingTree.getKind() == Tree.Kind.UNBOUNDED_WILDCARD) {
-        // primary annotations on unbounded wildcard types apply to both bounds
-        wctype.getExtendsBound().addAnnotations(annos);
-        wctype.getSuperBound().addAnnotations(annos);
-      } else if (underlyingTree.getKind() == Tree.Kind.EXTENDS_WILDCARD) {
-        wctype.getSuperBound().addAnnotations(annos);
-      } else if (underlyingTree.getKind() == Tree.Kind.SUPER_WILDCARD) {
-        wctype.getExtendsBound().addAnnotations(annos);
-      } else {
-        throw new BugInCF(
-            "Unexpected kind for type.  node="
-                + node
-                + " type="
-                + type
-                + " kind="
-                + underlyingTree.getKind());
-      }
     } else {
       type.addAnnotations(annos);
->>>>>>> 7055c45b
     }
 
     return type;
@@ -190,40 +141,6 @@
       // Nothing to do for empty type arguments.
       return;
     }
-<<<<<<< HEAD
-
-    @Override
-    public AnnotatedTypeVariable visitTypeParameter(
-            TypeParameterTree node, @FindDistinct AnnotatedTypeFactory f) {
-
-        List<AnnotatedTypeMirror> bounds = new ArrayList<>(node.getBounds().size());
-        for (Tree t : node.getBounds()) {
-            AnnotatedTypeMirror bound;
-            if (visitedBounds.containsKey(t) && f == visitedBounds.get(t).atypeFactory) {
-                bound = visitedBounds.get(t);
-            } else {
-                visitedBounds.put(t, f.type(t));
-                bound = visit(t, f);
-                visitedBounds.remove(t);
-            }
-            bounds.add(bound);
-        }
-
-        AnnotatedTypeVariable result = (AnnotatedTypeVariable) f.type(node);
-        result.getLowerBound(); // TODO(cpovirk): Why is this necessary? to force initialization?
-
-        switch (bounds.size()) {
-            case 0:
-                break;
-            case 1:
-                result.setUpperBound(bounds.get(0));
-                break;
-            default:
-                AnnotatedIntersectionType intersection =
-                        (AnnotatedIntersectionType) result.getUpperBound();
-                intersection.setBounds(bounds);
-                intersection.copyIntersectionBoundAnnotations();
-=======
     assert typeArgs.size() == typeParams.size();
 
     Iterator<? extends Tree> typeArgsItr = typeArgs.iterator();
@@ -239,7 +156,6 @@
             && typeVar.tsym != null
             && wcType.bound.tsym.owner != typeVar.tsym.owner) {
           wcType.withTypeVar(typeVar);
->>>>>>> 7055c45b
         }
       }
     }
@@ -268,8 +184,7 @@
     }
 
     AnnotatedTypeVariable result = (AnnotatedTypeVariable) f.type(node);
-    List<? extends AnnotationMirror> annotations = TreeUtils.annotationsFromTree(node);
-    result.getLowerBound().addAnnotations(annotations);
+    result.getLowerBound(); // TODO(cpovirk): Why is this necessary? to force initialization?
 
     switch (bounds.size()) {
       case 0:
