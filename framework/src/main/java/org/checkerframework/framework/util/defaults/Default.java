package org.checkerframework.framework.util.defaults;

import static java.util.Comparator.comparing;

import java.util.Comparator;
import java.util.Objects;
import javax.lang.model.element.AnnotationMirror;
import org.checkerframework.checker.nullness.qual.Nullable;
import org.checkerframework.framework.qual.TypeUseLocation;
import org.checkerframework.framework.util.defaults.QualifierDefaults.AdditionalTypeUseLocation;
import org.checkerframework.javacutil.AnnotationUtils;

/**
 * Represents a mapping from an Annotation to a TypeUseLocation it should be applied to during
 * defaulting. The Comparable ordering of this class first tests location then tests annotation
 * ordering (via {@link org.checkerframework.javacutil.AnnotationUtils}).
 *
 * <p>It also has a handy toString method that is useful for debugging.
 */
public class Default implements Comparable<Default> {
<<<<<<< HEAD
    // please remember to add any fields to the hashcode calculation
    public final AnnotationMirror anno;
    public final Enum<?> location;

    public Default(final AnnotationMirror anno, final Enum<?> location) {
        if (!(location instanceof TypeUseLocation)
                && !(location instanceof AdditionalTypeUseLocation)) {
            throw new IllegalArgumentException(
                    "location argument " + location + " has unrecognized class " + location
                            .getDeclaringClass().getName());
        }
        this.anno = anno;
        this.location = location;
=======
  // please remember to add any fields to the hashcode calculation
  public final AnnotationMirror anno;
  public final TypeUseLocation location;

  public Default(final AnnotationMirror anno, final TypeUseLocation location) {
    this.anno = anno;
    this.location = location;
  }

  @Override
  public int compareTo(Default other) {
    int locationOrder = location.compareTo(other.location);
    if (locationOrder == 0) {
      return AnnotationUtils.compareAnnotationMirrors(anno, other.anno);
    } else {
      return locationOrder;
>>>>>>> 7055c45b
    }
  }

<<<<<<< HEAD
    @Override
    public int compareTo(Default other) {
        int locationOrder = TYPE_USE_LOCATION_COMPARATOR.compare(location, other.location);
        if (locationOrder == 0) {
            return AnnotationUtils.compareAnnotationMirrors(anno, other.anno);
        } else {
            return locationOrder;
        }
=======
  @Override
  public boolean equals(@Nullable Object thatObj) {
    if (thatObj == this) {
      return true;
>>>>>>> 7055c45b
    }

    if (thatObj == null || thatObj.getClass() != Default.class) {
      return false;
    }

    return compareTo((Default) thatObj) == 0;
  }

<<<<<<< HEAD
    @Override
    public String toString() {
        return "( " + location.name() + " => " + anno + " )";
    }

    /**
     * Compares TypeUseLocation and AdditionalTypeUseLocation instances. Puts
     * AdditionalTypeUseLocation first (so that it doesn't lose out to
     * TypeUseLocation.OTHERWISE/ALL). Then compare within a single enum type using its usual order.
     */
    @SuppressWarnings("unchecked")
    private static final Comparator<Enum<?>> TYPE_USE_LOCATION_COMPARATOR = comparing(
            (Enum<?> e) -> e instanceof TypeUseLocation).thenComparing(e -> (Enum) e);
=======
  @Override
  public int hashCode() {
    return Objects.hash(anno, location);
  }

  @Override
  public String toString() {
    return "( " + location.name() + " => " + anno + " )";
  }
>>>>>>> 7055c45b
}<|MERGE_RESOLUTION|>--- conflicted
+++ resolved
@@ -18,56 +18,35 @@
  * <p>It also has a handy toString method that is useful for debugging.
  */
 public class Default implements Comparable<Default> {
-<<<<<<< HEAD
-    // please remember to add any fields to the hashcode calculation
-    public final AnnotationMirror anno;
-    public final Enum<?> location;
-
-    public Default(final AnnotationMirror anno, final Enum<?> location) {
-        if (!(location instanceof TypeUseLocation)
-                && !(location instanceof AdditionalTypeUseLocation)) {
-            throw new IllegalArgumentException(
-                    "location argument " + location + " has unrecognized class " + location
-                            .getDeclaringClass().getName());
-        }
-        this.anno = anno;
-        this.location = location;
-=======
   // please remember to add any fields to the hashcode calculation
   public final AnnotationMirror anno;
-  public final TypeUseLocation location;
+  public final Enum<?> location;
 
-  public Default(final AnnotationMirror anno, final TypeUseLocation location) {
+  public Default(final AnnotationMirror anno, final Enum<?> location) {
+    if (!(location instanceof TypeUseLocation)
+        && !(location instanceof AdditionalTypeUseLocation)) {
+      throw new IllegalArgumentException(
+          "location argument " + location + " has unrecognized class "
+              + location.getDeclaringClass().getName());
+    }
     this.anno = anno;
     this.location = location;
   }
 
   @Override
   public int compareTo(Default other) {
-    int locationOrder = location.compareTo(other.location);
+    int locationOrder = TYPE_USE_LOCATION_COMPARATOR.compare(location, other.location);
     if (locationOrder == 0) {
       return AnnotationUtils.compareAnnotationMirrors(anno, other.anno);
     } else {
       return locationOrder;
->>>>>>> 7055c45b
     }
   }
 
-<<<<<<< HEAD
-    @Override
-    public int compareTo(Default other) {
-        int locationOrder = TYPE_USE_LOCATION_COMPARATOR.compare(location, other.location);
-        if (locationOrder == 0) {
-            return AnnotationUtils.compareAnnotationMirrors(anno, other.anno);
-        } else {
-            return locationOrder;
-        }
-=======
   @Override
   public boolean equals(@Nullable Object thatObj) {
     if (thatObj == this) {
       return true;
->>>>>>> 7055c45b
     }
 
     if (thatObj == null || thatObj.getClass() != Default.class) {
@@ -77,21 +56,6 @@
     return compareTo((Default) thatObj) == 0;
   }
 
-<<<<<<< HEAD
-    @Override
-    public String toString() {
-        return "( " + location.name() + " => " + anno + " )";
-    }
-
-    /**
-     * Compares TypeUseLocation and AdditionalTypeUseLocation instances. Puts
-     * AdditionalTypeUseLocation first (so that it doesn't lose out to
-     * TypeUseLocation.OTHERWISE/ALL). Then compare within a single enum type using its usual order.
-     */
-    @SuppressWarnings("unchecked")
-    private static final Comparator<Enum<?>> TYPE_USE_LOCATION_COMPARATOR = comparing(
-            (Enum<?> e) -> e instanceof TypeUseLocation).thenComparing(e -> (Enum) e);
-=======
   @Override
   public int hashCode() {
     return Objects.hash(anno, location);
@@ -101,5 +65,13 @@
   public String toString() {
     return "( " + location.name() + " => " + anno + " )";
   }
->>>>>>> 7055c45b
+
+  /**
+   * Compares TypeUseLocation and AdditionalTypeUseLocation instances. Puts
+   * AdditionalTypeUseLocation first (so that it doesn't lose out to TypeUseLocation.OTHERWISE/ALL).
+   * Then compares within a single enum type using its usual order.
+   */
+  @SuppressWarnings("unchecked")
+  private static final Comparator<Enum<?>> TYPE_USE_LOCATION_COMPARATOR =
+      comparing((Enum<?> e) -> e instanceof TypeUseLocation).thenComparing(e -> (Enum) e);
 }