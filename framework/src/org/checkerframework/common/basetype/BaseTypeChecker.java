--- conflicted
+++ resolved
@@ -12,15 +12,12 @@
 import java.util.Collections;
 import java.util.HashMap;
 import java.util.HashSet;
-<<<<<<< HEAD
 import java.util.LinkedHashMap;
 import java.util.LinkedHashSet;
 import java.util.List;
 import java.util.Map;
-=======
 import java.util.LinkedList;
 import java.util.List;
->>>>>>> 0db7af12
 import java.util.Set;
 
 import javax.annotation.processing.ProcessingEnvironment;
@@ -37,14 +34,12 @@
 import org.checkerframework.javacutil.AnnotationProvider;
 import org.checkerframework.javacutil.ErrorReporter;
 
-<<<<<<< HEAD
 import com.sun.source.util.TreePath;
 import com.sun.tools.javac.processing.JavacProcessingEnvironment;
 import com.sun.tools.javac.util.Context;
 import com.sun.tools.javac.util.Log;
-=======
+
 import javax.lang.model.element.AnnotationMirror;
->>>>>>> 0db7af12
 
 /**
  * An abstract {@link SourceChecker} that provides a simple {@link
@@ -307,7 +302,6 @@
         return getTypeFactory();
     }
 
-<<<<<<< HEAD
     /**
      * Returns the requested subchecker.
      * A checker of a given class can only be run once, so this returns the
@@ -467,7 +461,8 @@
         }
 
         return options;
-=======
+    }
+
     @Override
     protected Object processArg(Object arg) {
         if (arg instanceof Collection) {
@@ -481,6 +476,5 @@
         } else {
             return super.processArg(arg);
         }
->>>>>>> 0db7af12
     }
 }