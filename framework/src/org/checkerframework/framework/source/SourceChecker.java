package org.checkerframework.framework.source;

/*>>>
import org.checkerframework.checker.compilermsgs.qual.CompilerMessageKey;
import org.checkerframework.checker.nullness.qual.*;
*/

import org.checkerframework.common.basetype.BaseTypeChecker;
import org.checkerframework.framework.qual.AnnotatedFor;
import org.checkerframework.framework.type.AnnotatedTypeFactory;
import org.checkerframework.framework.util.CFContext;
import org.checkerframework.framework.util.CheckerMain;
import org.checkerframework.framework.util.OptionConfiguration;
import org.checkerframework.javacutil.AbstractTypeProcessor;
import org.checkerframework.javacutil.AnnotationProvider;
import org.checkerframework.javacutil.AnnotationUtils;
import org.checkerframework.javacutil.ElementUtils;
import org.checkerframework.javacutil.ErrorHandler;
import org.checkerframework.javacutil.ErrorReporter;
import org.checkerframework.javacutil.InternalUtils;
import org.checkerframework.javacutil.TreeUtils;

import java.io.IOException;
import java.io.InputStream;
import java.lang.management.ManagementFactory;
import java.lang.management.MemoryPoolMXBean;
import java.util.ArrayList;
import java.util.Arrays;
import java.util.Collection;
import java.util.Collections;
import java.util.HashMap;
import java.util.HashSet;
import java.util.LinkedList;
import java.util.List;
import java.util.Map;
import java.util.Properties;
import java.util.Set;
import java.util.Stack;
import java.util.regex.Pattern;

import javax.annotation.processing.AbstractProcessor;
import javax.annotation.processing.Messager;
import javax.annotation.processing.ProcessingEnvironment;
import javax.annotation.processing.Processor;
import javax.annotation.processing.RoundEnvironment;
import javax.annotation.processing.SupportedAnnotationTypes;
import javax.lang.model.SourceVersion;
import javax.lang.model.element.Element;
import javax.lang.model.element.TypeElement;
import javax.lang.model.util.Elements;
import javax.lang.model.util.Types;
import javax.tools.Diagnostic;
import javax.tools.Diagnostic.Kind;

import com.sun.source.tree.ClassTree;
import com.sun.source.tree.CompilationUnitTree;
import com.sun.source.tree.MethodTree;
import com.sun.source.tree.Tree;
import com.sun.source.tree.VariableTree;
import com.sun.source.util.SourcePositions;
import com.sun.source.util.TreePath;
import com.sun.source.util.Trees;
import com.sun.tools.javac.processing.JavacProcessingEnvironment;
import com.sun.tools.javac.util.Context;
import com.sun.tools.javac.util.Log;

/**
 * An abstract annotation processor designed for implementing a
 * source-file checker for a JSR-308 conforming compiler plug-in. It provides an
 * interface to {@code javac}'s annotation processing API, routines for error
 * reporting via the JSR 199 compiler API, and an implementation for using a
 * {@link SourceVisitor} to perform the type-checking.
 *
 * <p>
 *
 * Subclasses must implement the following methods: (TODO: update the list)
 *
 * <ul>
 *  <li>{@link SourceChecker#getMessages} (for type-qualifier specific error messages)
 *  <li>{@link SourceChecker#createSourceVisitor} (for a custom {@link SourceVisitor})
 *  <li>{@link SourceChecker#getSuppressWarningsKeys} (for honoring
 *      {@literal @}{link SuppressWarnings} annotations)
 * </ul>
 *
 * Most type-checker plug-ins will want to extend {@link BaseTypeChecker},
 * instead of this class.  Only checkers that require annotated types but not
 * subtype checking (e.g. for testing purposes) should extend this.
 * Non-type checkers (e.g. for enforcing coding styles) should extend
 * {@link AbstractProcessor} (or even this class) as the Checker Framework is
 * not designed for such checkers.
 */

@SupportedOptions({
    // When adding a new standard option:
    // 1. Add a brief blurb here about the use case
    //    and a pointer to one prominent use of the option.
    // 2. Update the Checker Framework manual:
    //     * introduction.tex contains an overview of all options, which
    //       should be in the same order as this source code file.
    //     * a specific section should contain a detailed discussion.


    ///
    /// Unsound checking: ignore some errors
    ///

    // Set inclusion/exclusion of type uses or definitions
    // org.checkerframework.framework.source.SourceChecker.shouldSkipUses and similar
    "skipUses",
    "onlyUses",
    "skipDefs",
    "onlyDefs",

    // A comma-separated list of warnings to suppress
    // org.checkerframework.framework.source.SourceChecker.createSuppressWarnings
    "suppressWarnings",

    // With each warning, in addition to the concrete error key,
    // output the suppress warning keys that can be used to
    // suppress that warning.
    "showSuppressWarningKeys",

    // Unsoundly ignore side effects
    "assumeSideEffectFree",

    // Whether to ignore all subtype tests for type arguments that
    // were inferred for a raw type
    // org.checkerframework.framework.type.TypeHierarchy.isSubtypeTypeArguments
    "ignoreRawTypeArguments",

    // The next ones *increase* rather than *decrease* soundness.
    // They will eventually be replaced by their complements.

    // TODO: Checking of bodies of @SideEffectFree, @Deterministic, and
    // @Pure methods is temporarily disabled unless -AcheckPurityAnnotations is
    // supplied on the command line.
    // Re-enable it after making the analysis more precise.
    // org.checkerframework.common.basetype.BaseTypeVisitor.visitMethod(MethodTree, Void)
    "checkPurityAnnotations",

    // TODO: Temporary option to make array subtyping invariant,
    // which will be the new default soon.
    "invariantArrays",

    // TODO:  Temporary option to make casts stricter, in particular when
    // casting to an array or generic type. This will be the new default soon.
    "checkCastElementType",

    // Whether to output errors or warnings only
    // org.checkerframework.framework.source.SourceChecker.report
    "warns",


    ///
    /// Type-checking modes:  enable/disable functionality
    ///

    // Lint options
    // org.checkerframework.framework.source.SourceChecker.getSupportedLintOptions() and similar
    "lint",

    // Whether to suggest methods that could be marked @SideEffectFree,
    // @Deterministic, or @Pure
    // org.checkerframework.common.basetype.BaseTypeVisitor.visitMethod(MethodTree, Void)
    "suggestPureMethods",

    // Whether to assume that assertions are enabled or disabled
    // org.checkerframework.framework.flow.CFCFGBuilder.CFCFGBuilder
    "assumeAssertionsAreEnabled",
    "assumeAssertionsAreDisabled",

    // Whether to assume sound concurrent semantics or
    // simplified sequential semantics
    // org.checkerframework.framework.flow.CFAbstractTransfer.sequentialSemantics
    "concurrentSemantics",

    // Whether to use unchecked code defaults for bytecode and/or source code; these are configured
    // by the specific type checker using @Default[QualifierInHierarchy]InUncheckedCode[For].
    // This option takes arguments "source" and/or "bytecode".
    // The default is "-source,-bytecode" (eventually this will be changed to "-source,bytecode").
    // Note, if unchecked code defaults are turned on for source code, the unchecked
    // defaults are not applied to code in scope of an @AnnotatedFor.
    // See the "Compiling partially-annotated libraries" and
    // "Default qualifiers for \<.class> files (conservative library defaults)"
    // sections in the manual for more details
    // org.checkerframework.framework.source.SourceChecker.useUncheckedCodeDefault
    "useDefaultsForUncheckedCode",

    // Whether to resolve reflective method invocations
    // resolveReflection=debug cause debugging information
    // to be output.
    "resolveReflection",


    ///
    /// Stub libraries
    ///

    // Additional stub files to use
    // org.checkerframework.framework.type.AnnotatedTypeFactory.buildIndexTypes()
    "stubs",
    // Whether to print warnings about types/members in a stub file
    // that were not found on the class path
    // org.checkerframework.framework.stub.StubParser.warnIfNotFound
    "stubWarnIfNotFound",

    ///
    /// Debugging
    ///

    /// Amount of detail in messages

    // Whether to print @InvisibleQualifier marked annotations
    // org.checkerframework.framework.type.AnnotatedTypeMirror.toString()
    "printAllQualifiers",

    // Print qualifier parameters using annotations instead of the <<Q>> format.
    "printQualifierParametersAsAnnotations",

    // Whether to print [] around a set of type parameters in order to clearly see where they end
    // e.g.  <E extends F, F extends Object>
    // without this option the E is printed as:   E extends F extends Object
    // with this option:                          E [ extends F [ extends Object super Void ] super Void ]
    // when multiple type variables are used this becomes useful very quickly
    "printVerboseGenerics",

    // Output detailed message in simple-to-parse format, useful
    // for tools parsing Checker Framework output.
    // org.checkerframework.framework.source.SourceChecker.message(Kind, Object, String, Object...)
    "detailedmsgtext",

    // Whether to output a stack trace for a framework error
    // org.checkerframework.framework.source.SourceChecker.logCheckerError
    "printErrorStack",

    // Only output error code, useful for testing framework
    // org.checkerframework.framework.source.SourceChecker.message(Kind, Object, String, Object...)
    "nomsgtext",

    /// Stub and JDK libraries

    // Ignore the standard jdk.astub file; primarily for testing or debugging.
    // org.checkerframework.framework.type.AnnotatedTypeFactory.buildIndexTypes()
    "ignorejdkastub",

    // Whether to check that the annotated JDK is correctly provided
    // org.checkerframework.common.basetype.BaseTypeVisitor.checkForAnnotatedJdk()
    "nocheckjdk",

    // Whether to print debugging messages while processing the stub files
    // org.checkerframework.framework.stub.StubParser.debugStubParser
    "stubDebug",

    /// Progress tracing

    // Output file names before checking
    // TODO: it looks like support for this was lost!
    "filenames",

    // Output all subtyping checks
    // org.checkerframework.common.basetype.BaseTypeVisitor
    "showchecks",

    /// Miscellaneous debugging options

    // Directory for .dot files generated from the CFG
    // org.checkerframework.framework.type.GenericAnnotatedTypeFactory.analyze
    "flowdotdir",

    // Enable additional output in the flow .dot files.
    "verbosecfg",

    // Whether to output resource statistics at JVM shutdown
    // org.checkerframework.framework.source.SourceChecker.shutdownHook()
    "resourceStats",

})
public abstract class SourceChecker
    extends AbstractTypeProcessor implements ErrorHandler, CFContext, OptionConfiguration {

    // TODO A checker should export itself through a separate interface,
    // and maybe have an interface for all the methods for which it's safe
    // to override.

    /** The @SuppressWarnings key that will suppress warnings for all checkers. */
    protected static final String SUPPRESS_ALL_KEY = "all";

    /** File name of the localized messages. */
    protected static final String MSGS_FILE = "messages.properties";

    /** Maps error keys to localized/custom error messages. */
    protected Properties messages;

    /** Used to report error messages and warnings via the compiler. */
    protected Messager messager;

    /** Used as a helper for the {@link SourceVisitor}. */
    protected Trees trees;

    /** The source tree that is being scanned. */
    protected CompilationUnitTree currentRoot;

    // If an error is detected in a CompilationUnitTree, skip
    // all future calls of typeProcess with that same CompilationUnitTree.
    private CompilationUnitTree previousErrorCompilationUnit;

    /** The visitor to use. */
    protected SourceVisitor<?, ?> visitor;

    /** Keys for warning suppressions specified on the command line */
    private String /*@Nullable*/ [] suppressWarnings;

    /**
     * Regular expression pattern to specify Java classes that are not
     * annotated, so warnings about uses of them should be suppressed.
     *
     * It contains the pattern specified by the user, through the option
     * {@code checkers.skipUses}; otherwise it contains a pattern that can
     * match no class.
     */
    private Pattern skipUsesPattern;

    /**
     * Regular expression pattern to specify Java classes that are
     * annotated, so warnings about them should be issued but warnings
     * about all other classes should be suppressed.
     *
     * It contains the pattern specified by the user, through the option
     * {@code checkers.onlyUses}; otherwise it contains a pattern
     * matches every class.
     */
    private Pattern onlyUsesPattern;

    /**
     * Regular expression pattern to specify Java classes whose
     * definition should not be checked.
     *
     * It contains the pattern specified by the user, through the option
     * {@code checkers.skipDefs}; otherwise it contains a pattern that can
     * match no class.
     */
    private Pattern skipDefsPattern;

    /**
     * Regular expression pattern to specify Java classes whose
     * definition should be checked.
     *
     * It contains the pattern specified by the user, through the option
     * {@code checkers.onlyDefs}; otherwise it contains a pattern that
     * matches every class.
     */
    private Pattern onlyDefsPattern;

    /** The supported lint options */
    private Set<String> supportedLints;

    /** The enabled lint options */
    private Set<String> activeLints;

    /** The active options for this checker.
     * This is a processed version of {@link ProcessingEnvironment#getOptions()}:
     * If the option is of the form "-ACheckerName@key=value" and the current checker class,
     * or one of its superclasses is named "CheckerName", then add key &rarr; value.
     * If the option is of the form "-ACheckerName@key=value" and the current checker class,
     * and none of its superclasses is named "CheckerName", then do not add key &rarr; value.
     * If the option is of the form "-Akey=value", then add key &rarr; value.
     *
     * Both the simple and the canonical name of the checker can be used.
     * Superclasses of the current checker are also considered.
     */
    private Map<String, String> activeOptions;

    // The string that separates the checker name from the option name.
    // This string may only consist of valid Java identifier part characters,
    // because it will be used within the key of an option.
    private final static String OPTION_SEPARATOR = "_";

    /** The line separator */
    private final static String LINE_SEPARATOR = System.getProperty("line.separator").intern();

    // The checker that called this one, whether that be a BaseTypeChecker (used as a compound checker) or an AggregateChecker.
    // Null if this is the checker that calls all others.
    // Note that in the case of a compound checker, the compound checker is the parent, not the checker that was run prior to this one by the compound checker.
    protected SourceChecker parentChecker = null;

    protected List<String> upstreamCheckerNames = null; // Includes the current checker

    @Override
    public final void init(ProcessingEnvironment env) {
        super.init(env);
        // The processingEnvironment field will also be set by the superclass' init method.
        // This is used to trigger AggregateChecker's setProcessingEnvironment.
        setProcessingEnvironment(env);
    }

    /**
     * @return the {@link ProcessingEnvironment} that was supplied to this
     *         checker
     */
    @Override   // from CFChecker
    public ProcessingEnvironment getProcessingEnvironment() {
        return this.processingEnv;
    }

    /* This method is protected only to allow the AggregateChecker and BaseTypeChecker to call it. */
    protected void setProcessingEnvironment(ProcessingEnvironment env) {
        this.processingEnv = env;
    }

    protected void setParentChecker(SourceChecker parentChecker) {
        this.parentChecker = parentChecker;
    }

    public List<String> getUpstreamCheckerNames() {
        if (upstreamCheckerNames == null) {
            upstreamCheckerNames = new ArrayList<String>();

            SourceChecker checker = this;

            while (checker != null) {
                upstreamCheckerNames.add(checker.getClass().getName());
                checker = checker.parentChecker;
            }
        }

        return upstreamCheckerNames;
    }

    /** @return the {@link CFContext} used by this checker */
    public CFContext getContext() {
        return this;
    }

    @Override
    public SourceChecker getChecker() {
        return this;
    }

    @Override
    public OptionConfiguration getOptionConfiguration() {
        return this;
    }

    // getProcessingEnvironment is defined above.

    @Override
    public Elements getElementUtils() {
        return getProcessingEnvironment().getElementUtils();
    }

    @Override
    public Types getTypeUtils() {
        return getProcessingEnvironment().getTypeUtils();
    }

    @Override
    public Trees getTreeUtils() {
        return Trees.instance(getProcessingEnvironment());
    }

    @Override
    public SourceVisitor<?, ?> getVisitor() {
        return this.visitor;
    }

    /**
     * Provides the {@link SourceVisitor} that the checker should use to scan
     * input source trees.
     *
     * @return a {@link SourceVisitor} to use to scan source trees
     */
    protected abstract SourceVisitor<?, ?> createSourceVisitor();

    @Override
    public AnnotationProvider getAnnotationProvider() {
        throw new UnsupportedOperationException("getAnnotationProvider is not implemented for this class.");
    }

    /**
     * Provides a mapping of error keys to custom error messages.
     * <p>
     * As a default, this implementation builds a {@link Properties} out of
     * file {@code messages.properties}.  It accumulates all the properties files
     * in the Java class hierarchy from the checker up to {@code SourceChecker}.
     * This permits subclasses to inherit default messages while being able to
     * override them.
     *
     * @return a {@link Properties} that maps error keys to error message text
     */
    public Properties getMessages() {
        if (this.messages != null)
            return this.messages;

        this.messages = new Properties();
        Stack<Class<?>> checkers = new Stack<Class<?>>();

        Class<?> currClass = this.getClass();
        while (currClass != SourceChecker.class) {
            checkers.push(currClass);
            currClass = currClass.getSuperclass();
        }
        checkers.push(SourceChecker.class);

        while (!checkers.empty())
            messages.putAll(getProperties(checkers.pop(), MSGS_FILE));
        return this.messages;
    }

    private Pattern getSkipPattern(String patternName, Map<String, String> options) {
        // Default is an illegal Java identifier substring
        // so that it won't match anything.
        // Note that AnnotatedType's toString output format contains characters such as "():{}".
        return getPattern(patternName, options, "\\]'\"\\]");
    }

    private Pattern getOnlyPattern(String patternName, Map<String, String> options) {
        // default matches everything
        return getPattern(patternName, options, ".");
    }

    private Pattern getPattern(String patternName, Map<String, String> options, String defaultPattern) {
        String pattern = "";

        if (options.containsKey(patternName))
            pattern = options.get(patternName);
        else if (System.getProperty("checkers." + patternName) != null)
            pattern = System.getProperty("checkers." + patternName);
        else if (System.getenv(patternName) != null)
            pattern = System.getenv(patternName);

        if (pattern.indexOf("/") != -1) {
            message(Kind.WARNING,
              "The " + patternName + " property contains \"/\", which will never match a class name: " + pattern);
        }

        if (pattern.equals(""))
            pattern = defaultPattern;

        return Pattern.compile(pattern);
    }

    private Pattern getSkipUsesPattern(Map<String, String> options) {
        return getSkipPattern("skipUses", options);
    }

    private Pattern getOnlyUsesPattern(Map<String, String> options) {
        return getOnlyPattern("onlyUses", options);
    }

    private Pattern getSkipDefsPattern(Map<String, String> options) {
        return getSkipPattern("skipDefs", options);
    }

    private Pattern getOnlyDefsPattern(Map<String, String> options) {
        return getOnlyPattern("onlyDefs", options);
    }

    // TODO: do we want this?
    // Cache the keys that we already warned about to prevent repetitions.
    // private Set<String> warnedOnLint = new HashSet<String>();

    private Set<String> createActiveLints(Map<String, String> options) {
        if (!options.containsKey("lint"))
            return Collections.emptySet();

        String lintString = options.get("lint");
        if (lintString == null) {
            return Collections.singleton("all");
        }

        Set<String> activeLint = new HashSet<String>();
        for (String s : lintString.split(",")) {
            if (!this.getSupportedLintOptions().contains(s) &&
                    !(s.charAt(0) == '-' && this.getSupportedLintOptions().contains(s.substring(1))) &&
                    !s.equals("all") &&
                    !s.equals("none") /*&&
                    !warnedOnLint.contains(s)*/) {
                this.messager.printMessage(javax.tools.Diagnostic.Kind.WARNING,
                        "Unsupported lint option: " + s + "; All options: " + this.getSupportedLintOptions());
                // warnedOnLint.add(s);
            }

            activeLint.add(s);
            if (s.equals("none"))
                activeLint.add("-all");
        }

        return Collections.unmodifiableSet(activeLint);
    }

    private Map<String, String> createActiveOptions(Map<String, String> options) {
        if (options.isEmpty())
            return Collections.emptyMap();

        Map<String, String> activeOpts = new HashMap<String, String>();

        for (Map.Entry<String, String> opt : options.entrySet()) {
            String key = opt.getKey();
            String value = opt.getValue();

            String[] split = key.split(OPTION_SEPARATOR);

            switch (split.length) {
            case 1:
                // No separator, option always active
                activeOpts.put(key, value);
                break;
            case 2:
                // Valid class-option pair
                Class<?> clazz = this.getClass();

                do {
                    if (clazz.getCanonicalName().equals(split[0]) ||
                            clazz.getSimpleName().equals(split[0])) {
                        activeOpts.put(split[1], value);
                    }

                    clazz = clazz.getSuperclass();
                } while (clazz != null && !clazz.getName().equals(org.checkerframework.javacutil.AbstractTypeProcessor.class.getCanonicalName()));
                break;
            default:
                ErrorReporter.errorAbort("Invalid option name: " + key +
                        " At most one separator " + OPTION_SEPARATOR + " expected, but found " + split.length);
            }
        }
        return Collections.unmodifiableMap(activeOpts);
    }

    private String /*@Nullable*/ [] createSuppressWarnings(Map<String, String> options) {
        if (!options.containsKey("suppressWarnings"))
            return null;

        String swString = options.get("suppressWarnings");
        if (swString == null) {
            return null;
        }

        return swString.split(",");
    }


    /**
     * Exception type used only internally to abort
     * processing.
     * Only public to allow tests.AnnotationBuilderTest;
     * this class should be private. TODO: nicer way?
     */
    @SuppressWarnings("serial")
    public static class CheckerError extends RuntimeException {
        // Whether this error is caused by a user error, e.g. incorrect command-line arguments.
        public final boolean userError;

        public CheckerError(String msg, Throwable cause, boolean userError) {
            super(msg, cause);
            this.userError = userError;
        }
    }

    /**
     * Log an error message and abort processing.
     * Call this method instead of raising an exception.
     *
     * @param msg The error message to log.
     */
    @Override
    public void errorAbort(String msg) {
        throw new CheckerError(msg, new Throwable(), false);
    }


    /**
     * Log an error message and abort processing.
     * Call this method instead of raising an exception.
     *
     * @param msg The error message to log.
     * @param cause The original error cause.
     */
    @Override
    public void errorAbort(String msg, Throwable cause) {
        throw new CheckerError(msg, cause, false);
    }

    /**
     * Log a user error message and abort processing.
     * Call this method instead of raising an exception or
     * using System.out.
     * In contrast to {@link SourceChecker#errorAbort(String)} this method
     * presents a more user-friendly output.
     *
     * @param msg The error message to log.
     */
    public void userErrorAbort(String msg) {
        throw new CheckerError(msg, new Throwable(), true);
    }

    private void logCheckerError(CheckerError ce) {
        if (ce.getMessage() == null) {
            final String stackTrace = formatStackTrace(ce.getStackTrace());
            ErrorReporter.errorAbort("Null error message while logging Checker error.\nStack Trace:\n" + stackTrace);
        }

        StringBuilder msg = new StringBuilder(ce.getMessage());
        if ((processingEnv == null ||
                processingEnv.getOptions() == null ||
                processingEnv.getOptions().containsKey("printErrorStack")) &&
                ce.getCause() != null) {

            if (this.currentRoot != null &&
                    this.currentRoot.getSourceFile() != null) {
                msg.append("\nCompilation unit: " + this.currentRoot.getSourceFile().getName());
            }

            msg.append("\nException: " +
                            ce.getCause().toString() + "; " + formatStackTrace(ce.getCause().getStackTrace()));
            Throwable cause = ce.getCause().getCause();
            while (cause != null) {
                msg.append("\nUnderlying Exception: " +
                                (cause.toString() + "; " +
                                        formatStackTrace(cause.getStackTrace())));
                cause = cause.getCause();
            }
        } else {
            if (ce.userError) {
                msg.append('.');
            } else {
                msg.append("; invoke the compiler with -AprintErrorStack to see the stack trace.");
            }
        }

        if (this.messager == null) {
            messager = processingEnv.getMessager();
        }
        this.messager.printMessage(javax.tools.Diagnostic.Kind.ERROR, msg);
    }

    /**
     * {@inheritDoc}
     *
     * Type-checkers are not supposed to override this.
     * Instead use initChecker.
     * This allows us to handle CheckerError only here and doesn't
     * require all overriding implementations to be aware of CheckerError.
     *
     * @see AbstractProcessor#init(ProcessingEnvironment)
     * @see SourceChecker#initChecker()
     */
    @Override
    public void typeProcessingStart() {
        try {
            super.typeProcessingStart();
            initChecker();
            if (this.messager == null) {
                messager = processingEnv.getMessager();
                messager.printMessage(
                        javax.tools.Diagnostic.Kind.WARNING,
                        "You have forgotten to call super.initChecker in your " +
                                "subclass of SourceChecker, " + this.getClass() +
                                "! Please ensure your checker is properly initialized.");
            }
            if (shouldAddShutdownHook()) {
                Runtime.getRuntime().addShutdownHook(new Thread() {
                    @Override
                    public void run() {
                        shutdownHook();
                    }
                });
            }
        } catch (CheckerError ce) {
            logCheckerError(ce);
        } catch (Throwable t) {
            logCheckerError(wrapThrowableAsCheckerError("SourceChecker.typeProcessingStart", t, null));
        }
    }

    /**
     * Initialize the checker.
     *
     * @see AbstractProcessor#init(ProcessingEnvironment)
     */
    public void initChecker() {
        // Grab the Trees and Messager instances now; other utilities
        // (like Types and Elements) can be retrieved by subclasses.
        /*@Nullable*/ Trees trees = Trees.instance(processingEnv);
        assert trees != null; /*nninvariant*/
        this.trees = trees;

        this.messager = processingEnv.getMessager();
        this.messages = getMessages();

        this.visitor = createSourceVisitor();

        // TODO: hack to clear out static caches.
        // When the {@link org.checkerframework.qualframework.util.QualifierContext}
        // gets used by all utilities, this shouldn't be an issue anymore.
        AnnotationUtils.clear();
    }

    /**
     * Return true to indicate that method {@link #shutdownHook} should be
     * added as a shutdownHook of the JVM.
     */
    protected boolean shouldAddShutdownHook() {
        return getOptions().containsKey("resourceStats");
    }

    /**
     * Method that gets called exactly once at shutdown time of the JVM.
     * Checkers can override this method to customize the behavior.
     */
    protected void shutdownHook() {
        if (getOptions().containsKey("resourceStats")) {
            // Check for the "resourceStats" option and don't call shouldAddShutdownHook
            // to allow subclasses to override shouldXXX and shutdownHook and simply
            // call the super implementations.
            printStats();
        }
    }

    /** Print resource usage statistics */
    protected void printStats() {
        List<MemoryPoolMXBean> memoryPools = ManagementFactory.getMemoryPoolMXBeans();
        for (MemoryPoolMXBean memoryPool : memoryPools) {
            System.out.println("Memory pool " + memoryPool.getName() + " statistics");
            System.out.println("  Pool type: " + memoryPool.getType());
            System.out.println("  Peak usage: " + memoryPool.getPeakUsage());
        }
    }

    // Output the warning about source level at most once.
    private boolean warnedAboutSourceLevel = false;

    // The number of errors at the last exit of the type processor.
    // At entry to the type processor we check whether the current error count is
    // higher and then don't process the file, as it contains some Java errors.
    // Needs to be protected to allow access from AggregateChecker and BaseTypeChecker.
    protected int errsOnLastExit = 0;

    /**
     * Type-check the code with Java specifications and then runs the Checker
     * Rule Checking visitor on the processed source.
     *
     * @see Processor#process(Set, RoundEnvironment)
     */
    @Override
    public void typeProcess(TypeElement e, TreePath p) {
        if (e == null) {
            messager.printMessage(javax.tools.Diagnostic.Kind.ERROR,
                    "Refusing to process empty TypeElement");
            return;
        }
        if (p == null) {
            messager.printMessage(javax.tools.Diagnostic.Kind.ERROR,
                    "Refusing to process empty TreePath in TypeElement: " + e);
            return;
        }

        Context context = ((JavacProcessingEnvironment)processingEnv).getContext();
        com.sun.tools.javac.code.Source source = com.sun.tools.javac.code.Source.instance(context);
        if ((! warnedAboutSourceLevel) && (! source.allowTypeAnnotations())) {
            messager.printMessage(javax.tools.Diagnostic.Kind.WARNING,
                                  "-source " + source.name + " does not support type annotations");
            warnedAboutSourceLevel = true;
        }

        Log log = Log.instance(context);
        if (log.nerrors > this.errsOnLastExit) {
            this.errsOnLastExit = log.nerrors;
            previousErrorCompilationUnit = p.getCompilationUnit();
            return;
        }
        if (p.getCompilationUnit() == previousErrorCompilationUnit) {
            // If the same compilation unit was seen with an error before,
            // skip it. This is in particular necessary for Java errors, which
            // show up once, but further calls to typeProcess will happen.
            // See Issue 346.
            return;
        } else {
            previousErrorCompilationUnit = null;
        }
        if (p.getCompilationUnit() != currentRoot) {
            currentRoot = p.getCompilationUnit();
            visitor.setRoot(currentRoot);
        }

        // Visit the attributed tree.
        try {
            visitor.visit(p);
        } catch (CheckerError ce) {
            logCheckerError(ce);
        } catch (Throwable t) {
            logCheckerError(wrapThrowableAsCheckerError("SourceChecker.typeProcess", t, p));
        } finally {
            // Also add possibly deferred diagnostics, which will get published back in
            // AbstractTypeProcessor.
            this.errsOnLastExit = log.nerrors;
        }
    }

    private CheckerError wrapThrowableAsCheckerError(String where, Throwable t, /*@Nullable*/ TreePath p) {
        return new CheckerError(
           where + ": unexpected Throwable (" +
           t.getClass().getSimpleName() + ")" +
           ((p == null) ? "" : " while processing " + p.getCompilationUnit().getSourceFile().getName()) +
           (t.getMessage() == null ? "" : "; message: " + t.getMessage()),
           t,
           false);
    }

    /**
     * Format a list of {@link StackTraceElement}s to be printed out as an error
     * message.
     */
    protected String formatStackTrace(StackTraceElement[] stackTrace) {
        boolean first = true;
        StringBuilder sb = new StringBuilder();
        if (stackTrace.length == 0) {
            sb.append("no stack trace available.");
        } else {
            sb.append("Stack trace: ");
        }
        for (StackTraceElement ste : stackTrace) {
            if (!first) {
                sb.append("\n");
            }
            first = false;
            sb.append(ste.toString());
        }
        return sb.toString();
    }

    // Uses private fields, need to rewrite.
    // public void dumpState() {
    //     System.out.printf("SourceChecker = %s%n", this);
    //     System.out.printf("  env = %s%n", env);
    //     System.out.printf("    env.elementUtils = %s%n", ((JavacProcessingEnvironment) env).elementUtils);
    //     System.out.printf("      env.elementUtils.types = %s%n", ((JavacProcessingEnvironment) env).elementUtils.types);
    //     System.out.printf("      env.elementUtils.enter = %s%n", ((JavacProcessingEnvironment) env).elementUtils.enter);
    //     System.out.printf("    env.typeUtils = %s%n", ((JavacProcessingEnvironment) env).typeUtils);
    //     System.out.printf("  trees = %s%n", trees);
    //     System.out.printf("    trees.enter = %s%n", ((com.sun.tools.javac.api.JavacTrees) trees).enter);
    //     System.out.printf("    trees.elements = %s%n", ((com.sun.tools.javac.api.JavacTrees) trees).elements);
    //     System.out.printf("      trees.elements.types = %s%n", ((com.sun.tools.javac.api.JavacTrees) trees).elements.types);
    //     System.out.printf("      trees.elements.enter = %s%n", ((com.sun.tools.javac.api.JavacTrees) trees).elements.enter);
    // }

    /**
     * Returns the localized long message corresponding for this key, and
     * returns the defValue if no localized message is found.
     *
     */
    protected String fullMessageOf(String messageKey, String defValue) {
        String key = messageKey;

        do {
            if (messages.containsKey(key)) {
                return messages.getProperty(key);
            }

            int dot = key.indexOf('.');
            if (dot < 0) return defValue;
            key = key.substring(dot + 1);
        } while (true);
    }

    /**
     * Prints a message (error, warning, note, etc.) via JSR-269.
     *
     * @param kind
     *            the type of message to print
     * @param source
     *            the object from which to obtain source position information
     * @param msgKey
     *            the message key to print
     * @param args
     *            arguments for interpolation in the string corresponding to the
     *            given message key
     * @see Diagnostic
     * @throws IllegalArgumentException
     *             if {@code source} is neither a {@link Tree} nor an
     *             {@link Element}
     */
    public void message(Diagnostic.Kind kind, Object source, /*@CompilerMessageKey*/ String msgKey,
            Object... args) {

        assert messages != null : "null messages";

        if (args != null) {
            for (int i = 0; i < args.length; ++i) {
                if (args[i] == null)
                    continue;

                // Try to process the arguments
                args[i] = processArg(args[i]);
            }
        }

        if (kind == Diagnostic.Kind.NOTE) {
            System.err.println("(NOTE) " + String.format(msgKey, args));
            return;
        }

        final String defaultFormat = String.format("(%s)", msgKey);
        String fmtString;
        if (this.processingEnv.getOptions() != null /*nnbug*/
                && this.processingEnv.getOptions().containsKey("nomsgtext")) {
            fmtString = defaultFormat;
        } else if (this.processingEnv.getOptions() != null /*nnbug*/
                && this.processingEnv.getOptions().containsKey("detailedmsgtext")) {
            // The -Adetailedmsgtext command-line option was given, so output
            // a stylized error message for easy parsing by a tool.

            StringBuilder sb = new StringBuilder();

            // The parts, separated by " $$ " (DETAILS_SEPARATOR), are:

            // (1) error key
            // TODO: should we also have some type system identifier here?
            // E.g. Which subclass of SourceChecker we are? Or also the SuppressWarnings keys?
            sb.append(defaultFormat);
            sb.append(DETAILS_SEPARATOR);

            // (2) number of additional tokens, and those tokens; this
            // depends on the error message, and an example is the found
            // and expected types
            if (args != null) {
                sb.append(args.length);
                sb.append(DETAILS_SEPARATOR);
                for (Object arg : args) {
                    sb.append(arg);
                    sb.append(DETAILS_SEPARATOR);
                }
            } else {
                // Output 0 for null arguments.
                sb.append(0);
                sb.append(DETAILS_SEPARATOR);
            }

            // (3) The error position, as starting and ending characters in
            // the source file.
            final Tree tree;
            if (source instanceof Element) {
                tree = trees.getTree( (Element) source );
            } else if (source instanceof Tree) {
                tree = (Tree) source;
            } else {
                tree = null;
            }
            sb.append( treeToFilePositionString( tree, currentRoot, processingEnv ) );
            sb.append(DETAILS_SEPARATOR);

            // (4) The human-readable error message.
            sb.append(fullMessageOf(msgKey, defaultFormat));

            fmtString = sb.toString();

        } else {
            final String suppressing;
            if (this.processingEnv.getOptions().containsKey("showSuppressWarningKeys")) {
                suppressing = String.format("[%s:%s] ", this.getSuppressWarningsKeys(), msgKey);
            } else {
                suppressing = String.format("[%s] ", msgKey);
            }
            fmtString = suppressing + fullMessageOf(msgKey, defaultFormat);
        }
        String messageText;
        try {
            messageText = String.format(fmtString, args);
        } catch (Exception e) {
            messageText = "Invalid format string: \"" + fmtString + "\" args: " + Arrays.toString(args);
        }

        // Replace '\n' with the proper line separator
        if (LINE_SEPARATOR != "\n") // interned
            messageText = messageText.replaceAll("\n", LINE_SEPARATOR);

        if (source instanceof Element)
            messager.printMessage(kind, messageText, (Element) source);
        else if (source instanceof Tree)
            Trees.instance(processingEnv).printMessage(kind, messageText, (Tree) source,
                    currentRoot);
        else
            ErrorReporter.errorAbort("invalid position source: "
                    + source.getClass().getName());
    }

    /**
     * Process an argument to an error message before it is passed to String.format.
     * @param arg the argument
     * @return the result after processing
     */
    protected Object processArg(Object arg) {
        // Check to see if the argument itself is a property to be expanded
        return messages.getProperty(arg.toString(), arg.toString());
    }

    /**
     * Print a non-localized message using the javac messager.
     * This is preferable to using System.out or System.err, but should
     * only be used for exceptional cases that don't happen in correct usage.
     * Localized messages should be raised using
     * {@link SourceChecker#message(Diagnostic.Kind, Object, String, Object...)}.
     *
     * @param kind The kind of message to print.
     * @param msg The message text.
     * @param args Optional arguments to substitute in the message.
     *
     * @see SourceChecker#message(Diagnostic.Kind, Object, String, Object...)
     */
    public void message(Diagnostic.Kind kind, String msg, Object... args) {
        if (messager != null) {
            messager.printMessage(kind, String.format(msg, args));
        } else {
            System.err.println(kind + ": " + String.format(msg, args));
        }
    }

    /**
     * For the given tree, compute the source positions for that tree.  Return a "tuple" like string
     * (e.g. "( 1, 200 )" ) that contains the start and end position of the tree in the current compilation unit.
     *
     * @param tree Tree to locate within the current compilation unit
     * @param currentRoot The current compilation unit
     * @param processingEnv The current processing environment
     * @return A tuple string representing the range of characters that tree occupies in the source file
     */
    public String treeToFilePositionString(Tree tree, CompilationUnitTree currentRoot, ProcessingEnvironment processingEnv) {
        if (tree == null) {
            return null;
        }

        SourcePositions sourcePositions = trees.getSourcePositions();
        long start = sourcePositions.getStartPosition( currentRoot, tree);
        long end   = sourcePositions.getEndPosition( currentRoot, tree );

        return "( " + start + ", " + end  + " )";
    }

    public static final String DETAILS_SEPARATOR = " $$ ";

    /**
     * Determines whether an error (whose error key is {@code errKey}) should
     * be suppressed, according to the user's explicitly-written
     * SuppressWarnings annotation {@code anno} or the -AsuppressWarnings
     * command-line argument.
     * <p>
     *
     * A @SuppressWarnings value may be of the following pattern:
     *
     * <ol>
     * <li>{@code "suppress-key"}, where suppress-key is a supported warnings
     * key, as specified by {@link #getSuppressWarningsKeys()}
     * (e.g., {@code "nullness"} for Nullness, {@code "igj"} for IGJ)</li>
     *
     * <li>{@code "suppress-key:error-key}, where the suppress-key
     * is as above, and error-key is a prefix of the errors
     * that it may suppress.  So "nullness:generic.argument", would
     * suppress any errors in the Nullness Checker related to
     * generic.argument.</li>
     * </ol>
     *
     * @param anno   the @SuppressWarnings annotation written by the user
     * @param errKey the error key the checker is emitting
     * @return true  if one of {@code anno}'s keys is
     *         returned by {@link SourceChecker#getSuppressWarningsKeys};
     *         also accounts for errKey
     */
    private boolean checkSuppressWarnings(/*@Nullable*/ SuppressWarnings anno, String errKey) {

        // Don't suppress warnings if this checker provides no key to do so.
        Collection<String> checkerSwKeys = this.getSuppressWarningsKeys();
        if (checkerSwKeys.isEmpty())
            return false;

        String[] userSwKeys = (anno == null ? null : anno.value());
        if (this.suppressWarnings == null) {
            this.suppressWarnings = createSuppressWarnings(getOptions());
        }
        String[] cmdLineSwKeys = this.suppressWarnings;

        return (checkSuppressWarnings(userSwKeys, errKey)
                || checkSuppressWarnings(cmdLineSwKeys, errKey));
    }

    /**
     * Return true if the given error should be suppressed, based on the
     * given @SuppressWarnings keys.
     * @param userSwKeys   the @SuppressWarnings keys supplied by the user
     * @param errKey the error key the checker is emitting
     * @return true  if one of the {@code userSwKeys} is
     *         returned by {@link SourceChecker#getSuppressWarningsKeys};
     *         also accounts for errKey
     */
    private boolean checkSuppressWarnings(String /*@Nullable*/ [] userSwKeys, String errKey) {
        if (userSwKeys == null)
            return false;

        Collection<String> checkerSwKeys = this.getSuppressWarningsKeys();

        // Check each value of the user-written @SuppressWarnings annotation.
        for (String suppressWarningValue : userSwKeys) {
            for (String checkerKey : checkerSwKeys) {
                if (suppressWarningValue.equalsIgnoreCase(checkerKey))
                    return true;

                String expected = checkerKey + ":" + errKey;
                if (expected.toLowerCase().contains(suppressWarningValue.toLowerCase()))
                    return true;
            }
        }

        return false;
    }

    /**
     * Determines whether all the warnings pertaining to a given tree
     * should be suppressed.  Returns true if the tree is within the scope
     * of a @SuppressWarnings annotation, one of whose values suppresses
     * the checker's warnings.  The list of keys that suppress a checker's
     * warnings is provided by the {@link
     * SourceChecker#getSuppressWarningsKeys} method.
     *
     * @param tree the tree that might be a source of a warning
     * @param errKey the error key the checker is emitting
     * @return true if no warning should be emitted for the given tree because
     *         it is contained by a declaration with an appropriately-valued
     *         {@literal @}SuppressWarnings annotation; false otherwise
     */
    private boolean shouldSuppressWarnings(Tree tree, String errKey) {

        // Don't suppress warnings if this checker provides no key to do so.
        Collection<String> checkerKeys = this.getSuppressWarningsKeys();
        if (checkerKeys.isEmpty()) {
            return false;
        }

        /*@Nullable*/ TreePath path = trees.getPath(this.currentRoot, tree);
        if (path == null) {
            return false;
        }

        /*@Nullable*/ VariableTree var = TreeUtils.enclosingVariable(path);
<<<<<<< HEAD
        if (var != null && shouldSuppressWarnings(InternalUtils.symbol(var), err)) {
=======
        if (var != null && shouldSuppressWarnings(InternalUtils.symbol(var), errKey))
>>>>>>> 9e10a329
            return true;
        }

        /*@Nullable*/ MethodTree method = TreeUtils.enclosingMethod(path);
        if (method != null) {
            /*@Nullable*/ Element elt = InternalUtils.symbol(method);

<<<<<<< HEAD
            if (shouldSuppressWarnings(elt, err)) {
=======
            if (shouldSuppressWarnings(elt, errKey))
>>>>>>> 9e10a329
                return true;
            }

            if (isAnnotatedForThisCheckerOrUpstreamChecker(elt)) {
                // Return false immediately. Do NOT check for AnnotatedFor in
                // the enclosing elements, because they may not have an
                // @AnnotatedFor.
                return false;
            }
        }

        /*@Nullable*/ ClassTree cls = TreeUtils.enclosingClass(path);
        if (cls != null) {
            /*@Nullable*/ Element elt = InternalUtils.symbol(cls);

<<<<<<< HEAD
            if (shouldSuppressWarnings(elt, err)) {
=======
            if (shouldSuppressWarnings(elt, errKey))
>>>>>>> 9e10a329
                return true;
            }

            if (isAnnotatedForThisCheckerOrUpstreamChecker(elt)) {
                // Return false immediately. Do NOT check for AnnotatedFor in
                // the enclosing elements, because they may not have an
                // @AnnotatedFor.
                return false;
            }
        }

        if (hasOption("useSafeDefaultsForUnannotatedSourceCode")) {
            // If we got this far without hitting an @AnnotatedFor and returning
            // false, we DO suppress the warning.
            return true;
        }

        return false;
    }

    /**
     * Should unchecked code defaults be used for the kind of code indicated by the parameter
     * @param kindOfCode source or bytecode
     * @return whether unchecked code defaults should be used
     */
    public boolean useUncheckedCodeDefault(String kindOfCode) {
        final boolean useUncheckedDefaultsForSource = false;
        final boolean useUncheckedDefaultsForByteCode = false;
        String option = this.getOption("useDefaultsForUncheckedCode");

        String[] args = option != null ? option.split(",") : new String[0];
        for (String arg : args) {
            boolean value = arg.indexOf("-") != 0;
            arg = value ? arg : arg.substring(1);
            if (arg.equals(kindOfCode)) {
                return value;
            }
        }
        if (kindOfCode.equals("source")) {
            return useUncheckedDefaultsForSource;
        } else if (kindOfCode.equals("bytecode")) {
            return useUncheckedDefaultsForByteCode;
        } else {
            ErrorReporter.errorAbort("SourceChecker: unexpected argument to useUncheckedCodeDefault: " + kindOfCode);
        }
        return false;
    }

    /**
     * Determines whether all the warnings pertaining to a given tree
     * should be suppressed.  Returns true if the element is within the scope
     * of a @SuppressWarnings annotation, one of whose values suppresses
     * the checker's warnings.  The list of keys that suppress a checker's
     * warnings is provided by the {@link
     * SourceChecker#getSuppressWarningsKeys} method.
     *
     * @param elt the Element that might be a source of, or related to, a warning
     * @param errKey the error key the checker is emitting
     * @return true if no warning should be emitted for the given Element because
     *         it is contained by a declaration with an appropriately-valued
     *         {@code @SuppressWarnings} annotation; false otherwise
     */
    // Public so it can be called from InitializationVisitor.checkerFieldsInitialized
    public boolean shouldSuppressWarnings(/*@Nullable*/ Element elt, String errKey) {

        if (elt == null) {
            return false;
        }

<<<<<<< HEAD
        if (checkSuppressWarnings(elt.getAnnotation(SuppressWarnings.class), err)) {
=======
        if (checkSuppressWarnings(elt.getAnnotation(SuppressWarnings.class), errKey))
>>>>>>> 9e10a329
            return true;
        }

        if (isAnnotatedForThisCheckerOrUpstreamChecker(elt)) {
            // Return false immediately. Do NOT check for AnnotatedFor in the
            // enclosing elements, because they may not have an @AnnotatedFor.
            return false;
        }

        return shouldSuppressWarnings(elt.getEnclosingElement(), errKey);
    }

    private boolean isAnnotatedForThisCheckerOrUpstreamChecker(/*@Nullable*/ Element elt) {

        if (elt == null || !useUncheckedCodeDefault("source"))
            return false;

        /*@Nullable*/ AnnotatedFor anno = elt.getAnnotation(AnnotatedFor.class);

        String[] userAnnotatedFors = (anno == null ? null : anno.value());

        if (userAnnotatedFors != null) {
            List<String> upstreamCheckerNames = getUpstreamCheckerNames();

            for (String userAnnotatedFor : userAnnotatedFors) {
                if (CheckerMain.matchesCheckerOrSubcheckerFromList(userAnnotatedFor, upstreamCheckerNames)) {
                    return true;
                }
            }
        }

        return false;
    }
    /**
     * Reports a result. By default, it prints it to the screen via the
     * compiler's internal messenger if the result is non-success; otherwise,
     * the method returns with no side-effects.
     *
     * @param r
     *            the result to report
     * @param src
     *            the position object associated with the result
     */
    public void report(final Result r, final Object src) {

        String errKey = r.getMessageKeys().iterator().next();
        if (src instanceof Tree && shouldSuppressWarnings((Tree)src, errKey))
            return;
        if (src instanceof Element && shouldSuppressWarnings((Element)src, errKey))
            return;

        if (r.isSuccess())
            return;

        for (Result.DiagMessage msg : r.getDiagMessages()) {
            if (r.isFailure())
                this.message(hasOption("warns") ? Diagnostic.Kind.MANDATORY_WARNING : Diagnostic.Kind.ERROR,
                        src, msg.getMessageKey(), msg.getArgs());
            else if (r.isWarning())
                this.message(Diagnostic.Kind.MANDATORY_WARNING, src, msg.getMessageKey(), msg.getArgs());
            else
                this.message(Diagnostic.Kind.NOTE, src, msg.getMessageKey(), msg.getArgs());
        }
    }

    /**
     * Determines the value of the lint option with the given name.  Just
     * as <a
     * href="https://docs.oracle.com/javase/7/docs/technotes/guides/javac/index.html">javac</a>
     * uses "-Xlint:xxx" to enable and "-Xlint:-xxx" to disable option xxx,
     * annotation-related lint options are enabled with "-Alint:xxx" and
     * disabled with "-Alint:-xxx".
     *
     * @throws IllegalArgumentException if the option name is not recognized
     *         via the {@link SupportedLintOptions} annotation or the {@link
     *         SourceChecker#getSupportedLintOptions} method
     * @param name the name of the lint option to check for
     * @return true if the lint option was given, false if it was not given or
     * was given prepended with a "-"
     *
     * @see SourceChecker#getLintOption(String, boolean)
     */
    public final boolean getLintOption(String name) {
        return getLintOption(name, false);
    }

    /**
     * Determines the value of the lint option with the given name.  Just
     * as <a
     * href="https://docs.oracle.com/javase/1.5.0/docs/tooldocs/solaris/javac.html">javac</a>
     * uses "-Xlint:xxx" to enable and "-Xlint:-xxx" to disable option xxx,
     * annotation-related lint options are enabled with "-Alint=xxx" and
     * disabled with "-Alint=-xxx".
     *
     * @throws IllegalArgumentException if the option name is not recognized
     *         via the {@link SupportedLintOptions} annotation or the {@link
     *         SourceChecker#getSupportedLintOptions} method
     * @param name the name of the lint option to check for
     * @param def the default option value, returned if the option was not given
     * @return true if the lint option was given, false if it was given
     *         prepended with a "-", or {@code def} if it was not given at all
     *
     * @see SourceChecker#getLintOption(String)
     * @see SourceChecker#getOption(String)
     */
    public final boolean getLintOption(String name, boolean def) {

        if (!this.getSupportedLintOptions().contains(name)) {
            ErrorReporter.errorAbort("Illegal lint option: " + name);
        }

        if (activeLints == null) {
            activeLints = createActiveLints(processingEnv.getOptions());
        }

        if (activeLints.isEmpty()) {
            return def;
        }

        String tofind = name;
        while (tofind != null) {
            if (activeLints.contains(tofind))
                return true;
            else if (activeLints.contains(String.format("-%s", tofind)))
                return false;

            tofind = parentOfOption(tofind);
        }

        return def;
    }

    /**
     * Set the value of the lint option with the given name.  Just
     * as <a
     * href="https://docs.oracle.com/javase/1.5.0/docs/tooldocs/solaris/javac.html">javac</a>
     * uses "-Xlint:xxx" to enable and "-Xlint:-xxx" to disable option xxx,
     * annotation-related lint options are enabled with "-Alint=xxx" and
     * disabled with "-Alint=-xxx".
     * This method can be used by subclasses to enforce having certain lint
     * options enabled/disabled.
     *
     * @throws IllegalArgumentException if the option name is not recognized
     *         via the {@link SupportedLintOptions} annotation or the {@link
     *         SourceChecker#getSupportedLintOptions} method
     * @param name the name of the lint option to set
     * @param val the option value
     *
     * @see SourceChecker#getLintOption(String)
     * @see SourceChecker#getLintOption(String,boolean)
     */
    protected final void setLintOption(String name, boolean val) {
        if (!this.getSupportedLintOptions().contains(name)) {
            ErrorReporter.errorAbort("Illegal lint option: " + name);
        }

        /* TODO: warn if the option is also provided on the command line(?)
        boolean exists = false;
        if (!activeLints.isEmpty()) {
            String tofind = name;
            while (tofind != null) {
                if (activeLints.contains(tofind) || // direct
                        activeLints.contains(String.format("-%s", tofind)) || // negation
                        activeLints.contains(tofind.substring(1))) { // name was negation
                    exists = true;
                }
                tofind = parentOfOption(tofind);
            }
        }

        if (exists) {
            // TODO: Issue warning?
        }
        TODO: assert that name doesn't start with '-'
        */

        Set<String> newlints = new HashSet<String>();
        newlints.addAll(activeLints);
        if (val) {
            newlints.add(name);
        } else {
            newlints.add(String.format("-%s", name));
        }
        activeLints = Collections.unmodifiableSet(newlints);
    }

    /**
     * Helper method to find the parent of a lint key.  The lint hierarchy
     * level is donated by a colon ':'.  'all' is the root for all hierarchy.
     *
     * <pre>
     * Example
     *    cast:unsafe &rarr; cast
     *    cast        &rarr; all
     *    all         &rarr; {@code null}
     * </pre>
     */
    private String parentOfOption(String name) {
        if (name.equals("all"))
            return null;
        else if (name.contains(":")) {
            return name.substring(0, name.lastIndexOf(':'));
        } else {
            return "all";
        }
    }

    /**
     * Returns the lint options recognized by this checker. Lint options are
     * those which can be checked for via {@link SourceChecker#getLintOption}.
     *
     * @return an unmodifiable {@link Set} of the lint options recognized by
     *         this checker
     */
    public Set<String> getSupportedLintOptions() {
        if (supportedLints == null) {
            supportedLints = createSupportedLintOptions();
        }
        return supportedLints;
    }

    /**
     * Compute the set of supported lint options.
     */
    protected Set<String> createSupportedLintOptions() {
        /*@Nullable*/ SupportedLintOptions sl =
            this.getClass().getAnnotation(SupportedLintOptions.class);

        if (sl == null)
            return Collections.</*@NonNull*/ String>emptySet();

        /*@Nullable*/ String /*@Nullable*/ [] slValue = sl.value();
        assert slValue != null; /*nninvariant*/

        /*@Nullable*/ String [] lintArray = slValue;
        Set<String> lintSet = new HashSet<String>(lintArray.length);
        for (String s : lintArray)
            lintSet.add(s);
        return Collections.</*@NonNull*/ String>unmodifiableSet(lintSet);

    }

    /**
     * Set the supported lint options.
     * Use of this method should be limited to the AggregateChecker,
     * who needs to set the lint options to the union of all subcheckers.
     * Also, e.g. the NullnessSubchecker/RawnessSubchecker need to
     * use this method, as one is created by the other.
     */
    protected void setSupportedLintOptions(Set<String> newlints) {
        supportedLints = newlints;
    }

    /**
     * Add additional active options.
     * Use of this method should be limited to the AggregateChecker,
     * who needs to set the active options to the union of all subcheckers.
     */
    protected void addOptions(Map<String, String> moreopts) {
        Map<String, String> activeOpts = new HashMap<String, String>(getOptions());
        activeOpts.putAll(moreopts);
        activeOptions = Collections.unmodifiableMap(activeOpts);
    }

    /**
     * Determines the value of the option with the given name.
     *
     * @see SourceChecker#getLintOption(String,boolean)
     */
    @Override
    public final String getOption(String name) {
        return getOption(name, null);
    }

    /**
     * Return all active options for this checker.
     * @return all active options for this checker.
     */
    @Override
    public Map<String, String> getOptions() {
        if (activeOptions == null) {
            activeOptions = createActiveOptions(processingEnv.getOptions());
        }
        return activeOptions;
    }

    /**
     * Check whether the given option is provided.
     * Note that {@link #getOption(String)} can still return null even
     * if hasOption is true: this happens e.g. for -Amyopt
     *
     * @param name The option name to check
     * @return True if the option name was provided, false otherwise.
     */
    // TODO I would like to rename getLintOption to hasLintOption
    @Override
    public final boolean hasOption(String name) {
        return getOptions().containsKey(name);
    }

    /**
     * Determines the value of the lint option with the given name and
     * returns the default value if nothing is specified.
     *
     * @see SourceChecker#getOption(String)
     * @see SourceChecker#getLintOption(String)
     */
    @Override
    public final String getOption(String name, String def) {

        if (!this.getSupportedOptions().contains(name)) {
            ErrorReporter.errorAbort("Illegal option: " + name);
        }

        if (activeOptions == null) {
            activeOptions = createActiveOptions(processingEnv.getOptions());
        }

        if (activeOptions.isEmpty()) {
            return def;
        }

        if (activeOptions.containsKey(name)) {
            return activeOptions.get(name);
        } else {
            return def;
        }
    }

    /**
     * Map the Checker Framework version of {@link SupportedOptions} to
     * the standard annotation provided version
     * {@link javax.annotation.processing.SupportedOptions}.
     */
    @Override
    public Set<String> getSupportedOptions() {
        Set<String> options = new HashSet<String>();

        // Support all options provided with the standard
        // {@link javax.annotation.processing.SupportedOptions}
        // annotation.
        options.addAll(super.getSupportedOptions());

        // For the Checker Framework annotation
        // {@link org.checkerframework.framework.source.SupportedOptions}
        // we additionally add
        Class<?> clazz = this.getClass();
        List<Class<?>> clazzPrefixes = new LinkedList<>();

        do {
            clazzPrefixes.add(clazz);

            SupportedOptions so = clazz.getAnnotation(SupportedOptions.class);
            if  (so != null) {
                options.addAll(expandCFOptions(clazzPrefixes, so.value()));
            }
            clazz = clazz.getSuperclass();
        } while (clazz != null && !clazz.getName().equals(org.checkerframework.javacutil.AbstractTypeProcessor.class.getCanonicalName()));

        return Collections.</*@NonNull*/ String>unmodifiableSet(options);
    }

    /**
     * Generate the possible command-line option names by prefixing
     * each class name from {@code classPrefixes} to {@code options},
     * separated by OPTION_SEPARATOR.
     *
     * @param clazzPrefixes The classes to prefix
     * @param options The option names
     * @return the possible combinations that should be supported
     */
    protected Collection<String> expandCFOptions(
            List<? extends Class<?>> clazzPrefixes, String[] options) {
        Set<String> res = new HashSet<>();

        for (String option : options) {
            res.add(option);
            for (Class<?> clazz : clazzPrefixes) {
                res.add(clazz.getCanonicalName() + OPTION_SEPARATOR + option);
                res.add(clazz.getSimpleName() + OPTION_SEPARATOR + option);
            }
        }
        return res;
    }

    /**
     * Overrides the default implementation to always
     * return a singleton set containing only "*".
     * <p>
     *
     * javac uses this list to determine which classes process; javac only
     * runs an annotation processor on classes that contain at least one of
     * the mentioned annotations.
     * Thus, the effect of returning "*"
     * is as if the checker were annotated by
     * {@code @SupportedAnnotationTypes("*")}:
     * javac runs the checker on every
     * class mentioned on the javac command line.  This method also checks
     * that subclasses do not contain a {@link SupportedAnnotationTypes}
     * annotation.  <p>
     *
     * To specify the annotations that a checker recognizes as type qualifiers,
     * see {@link AnnotatedTypeFactory#createSupportedTypeQualifiers()}.
     *
     * @throws Error if a subclass is annotated with
     *         {@link SupportedAnnotationTypes}
     */
    @Override
    public final Set<String> getSupportedAnnotationTypes() {

        SupportedAnnotationTypes supported = this.getClass().getAnnotation(
                SupportedAnnotationTypes.class);
        if (supported != null)
            ErrorReporter.errorAbort("@SupportedAnnotationTypes should not be written on any checker;"
                            + " supported annotation types are inherited from SourceChecker.");
        return Collections.singleton("*");
    }

    /**
     * @return String keys that a checker honors for suppressing warnings
     *         and errors that it issues.  Each such key suppresses all
     *         warnings issued by the checker.
     *
     * @see SuppressWarningsKeys
     */
    public Collection<String> getSuppressWarningsKeys() {
        return getStandardSuppressWarningsKeys();
    }

    /**
     * Determine the standard set of suppress warning keys usable for any checker.
     *
     * @see #getSuppressWarningsKeys()
     * @return Collection of warning keys
     */
    protected final Collection<String> getStandardSuppressWarningsKeys() {
        SuppressWarningsKeys annotation =
            this.getClass().getAnnotation(SuppressWarningsKeys.class);

        Set<String> result = new HashSet<>();
        result.add(SUPPRESS_ALL_KEY);

        if (annotation != null) {
            // Add from annotation
            for (String key : annotation.value()) {
                result.add(key);
            }

        } else {
            // No annotation, by default infer key from class name
            String className = this.getClass().getSimpleName();
            int indexOfChecker = className.lastIndexOf("Checker");
            if (indexOfChecker == -1)
                indexOfChecker = className.lastIndexOf("Subchecker");
            String key = (indexOfChecker == -1) ? className : className.substring(0, indexOfChecker);
            result.add(key.trim().toLowerCase());
        }

        return result;
    }

    /**
     * Tests whether the class owner of the passed element is an unannotated
     * class and matches the pattern specified in the
     * {@code checker.skipUses} property.
     *
     * @param element   an element
     * @return  true iff the enclosing class of element should be skipped
     */
    public final boolean shouldSkipUses(Element element) {
        if (element == null)
            return false;
        TypeElement typeElement = ElementUtils.enclosingClass(element);
        String name = typeElement.toString();
        return shouldSkipUses(name);
    }

    /**
     * Tests whether the class owner of the passed type matches
     * the pattern specified in the {@code checker.skipUses} property.
     * In contrast to {@link #shouldSkipUses(Element)} this version
     * can also be used from primitive types, which don't have an element.
     *
     * @param typeName   the fully-qualified name of a type
     * @return  true iff the enclosing class of element should be skipped
     */
    public final boolean shouldSkipUses(String typeName) {
        // System.out.printf("shouldSkipUses(%s) %s%nskipUses %s%nonlyUses %s%nresult %s%n",
        //                   element,
        //                   name,
        //                   skipUsesPattern.matcher(name).find(),
        //                   onlyUsesPattern.matcher(name).find(),
        //                   (skipUsesPattern.matcher(name).find()
        //                    || ! onlyUsesPattern.matcher(name).find()));
        // StackTraceElement[] stea = new Throwable().getStackTrace();
        // for (int i=0; i<3; i++) {
        //     System.out.println("  " + stea[i]);
        // }
        // System.out.println();
        if (skipUsesPattern == null) {
            skipUsesPattern = getSkipUsesPattern(getOptions());
        }
        if (onlyUsesPattern == null) {
            onlyUsesPattern = getOnlyUsesPattern(getOptions());
        }
        return (skipUsesPattern.matcher(typeName).find()
                || ! onlyUsesPattern.matcher(typeName).find());
    }

    /**
     * Tests whether the class definition should not be checked because it
     * matches the {@code checker.skipDefs} property.
     *
     * @param node class to potentially skip
     * @return true if checker should not test node
     */
    public final boolean shouldSkipDefs(ClassTree node) {
        String qualifiedName = InternalUtils.typeOf(node).toString();
        // System.out.printf("shouldSkipDefs(%s) %s%nskipDefs %s%nonlyDefs %s%nresult %s%n%n",
        //                   node,
        //                   qualifiedName,
        //                   skipDefsPattern.matcher(qualifiedName).find(),
        //                   onlyDefsPattern.matcher(qualifiedName).find(),
        //                   (skipDefsPattern.matcher(qualifiedName).find()
        //                    || ! onlyDefsPattern.matcher(qualifiedName).find()));
        if (skipDefsPattern == null) {
            skipDefsPattern = getSkipDefsPattern(getOptions());
        }
        if (onlyDefsPattern == null) {
            onlyDefsPattern = getOnlyDefsPattern(getOptions());
        }

        return (skipDefsPattern.matcher(qualifiedName).find()
                || ! onlyDefsPattern.matcher(qualifiedName).find());
    }

    /**
     * Tests whether the method definition should not be checked because it
     * matches the {@code checker.skipDefs} property.
     *
     * TODO: currently only uses the class definition. Refine pattern. Same for skipUses.
     *
     * @param cls class to potentially skip
     * @param meth method to potentially skip
     * @return true if checker should not test node
     */
    public final boolean shouldSkipDefs(ClassTree cls, MethodTree meth) {
        return shouldSkipDefs(cls);
    }


    /**
     * A helper function to parse a Properties file
     *
     * @param cls   the class whose location is the base of the file path
     * @param filePath the name/path of the file to be read
     * @return  the properties
     */
    protected Properties getProperties(Class<?> cls, String filePath) {
        Properties prop = new Properties();
        try {
            InputStream base = cls.getResourceAsStream(filePath);

            if (base == null)
                // No message customization file was given
                return prop;

            prop.load(base);
        } catch (IOException e) {
            message(Kind.WARNING, "Couldn't parse properties file: " + filePath);
            // e.printStackTrace();
            // ignore the possible customization file
        }
        return prop;
    }

    @Override
    public final SourceVersion getSupportedSourceVersion() {
        return SourceVersion.latest();
    }
}<|MERGE_RESOLUTION|>--- conflicted
+++ resolved
@@ -1239,11 +1239,7 @@
         }
 
         /*@Nullable*/ VariableTree var = TreeUtils.enclosingVariable(path);
-<<<<<<< HEAD
-        if (var != null && shouldSuppressWarnings(InternalUtils.symbol(var), err)) {
-=======
-        if (var != null && shouldSuppressWarnings(InternalUtils.symbol(var), errKey))
->>>>>>> 9e10a329
+        if (var != null && shouldSuppressWarnings(InternalUtils.symbol(var), errKey)) {
             return true;
         }
 
@@ -1251,11 +1247,7 @@
         if (method != null) {
             /*@Nullable*/ Element elt = InternalUtils.symbol(method);
 
-<<<<<<< HEAD
-            if (shouldSuppressWarnings(elt, err)) {
-=======
-            if (shouldSuppressWarnings(elt, errKey))
->>>>>>> 9e10a329
+            if (shouldSuppressWarnings(elt, errKey)) {
                 return true;
             }
 
@@ -1271,11 +1263,7 @@
         if (cls != null) {
             /*@Nullable*/ Element elt = InternalUtils.symbol(cls);
 
-<<<<<<< HEAD
-            if (shouldSuppressWarnings(elt, err)) {
-=======
-            if (shouldSuppressWarnings(elt, errKey))
->>>>>>> 9e10a329
+            if (shouldSuppressWarnings(elt, errKey)) {
                 return true;
             }
 
@@ -1345,11 +1333,7 @@
             return false;
         }
 
-<<<<<<< HEAD
-        if (checkSuppressWarnings(elt.getAnnotation(SuppressWarnings.class), err)) {
-=======
-        if (checkSuppressWarnings(elt.getAnnotation(SuppressWarnings.class), errKey))
->>>>>>> 9e10a329
+        if (checkSuppressWarnings(elt.getAnnotation(SuppressWarnings.class), errKey)) {
             return true;
         }
 
