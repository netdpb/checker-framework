package org.checkerframework.framework.util;

/*>>>
import org.checkerframework.checker.nullness.qual.*;
*/

<<<<<<< HEAD
=======
import org.checkerframework.framework.qual.PolyAll;
import org.checkerframework.framework.qual.TypeQualifier;
import org.checkerframework.framework.type.AnnotatedTypeFactory;
import org.checkerframework.framework.type.AnnotatedTypeMirror;
import org.checkerframework.framework.type.AnnotatedTypeMirror.AnnotatedArrayType;
import org.checkerframework.framework.type.AnnotatedTypeMirror.AnnotatedDeclaredType;
import org.checkerframework.framework.type.AnnotatedTypeMirror.AnnotatedExecutableType;
import org.checkerframework.framework.type.AnnotatedTypeMirror.AnnotatedIntersectionType;
import org.checkerframework.framework.type.AnnotatedTypeMirror.AnnotatedPrimitiveType;
import org.checkerframework.framework.type.AnnotatedTypeMirror.AnnotatedTypeVariable;
import org.checkerframework.framework.type.AnnotatedTypeMirror.AnnotatedWildcardType;
import org.checkerframework.framework.type.QualifierHierarchy;
import org.checkerframework.framework.type.TypeHierarchy;
import org.checkerframework.framework.type.visitor.SimpleAnnotatedTypeVisitor;
import org.checkerframework.javacutil.AnnotationUtils;
import org.checkerframework.javacutil.ElementUtils;
import org.checkerframework.javacutil.ErrorReporter;
import org.checkerframework.javacutil.InternalUtils;
import org.checkerframework.javacutil.Pair;
import org.checkerframework.javacutil.TreeUtils;
import org.checkerframework.javacutil.TypesUtils;

import java.util.ArrayDeque;
>>>>>>> 2502da8c
import java.util.ArrayList;
import java.util.ArrayDeque;
import java.util.Collection;
import java.util.Collections;
import java.util.Deque;
import java.util.HashMap;
import java.util.HashSet;
import java.util.IdentityHashMap;
import java.util.LinkedHashMap;
import java.util.LinkedHashSet;
import java.util.LinkedList;
import java.util.List;
import java.util.Map;
import java.util.Set;

import javax.annotation.processing.ProcessingEnvironment;
import javax.lang.model.element.*;
import javax.lang.model.type.TypeKind;
import javax.lang.model.type.TypeMirror;
import javax.lang.model.util.ElementFilter;
import javax.lang.model.util.Elements;
import javax.lang.model.util.Types;

<<<<<<< HEAD
import com.sun.source.tree.*;
import com.sun.tools.javac.code.Symbol;
import com.sun.tools.javac.code.Type;
import org.checkerframework.framework.flow.util.LubTypeVariableAnnotator;
import org.checkerframework.framework.qual.PolyAll;
import org.checkerframework.framework.qual.TypeQualifier;
import org.checkerframework.framework.type.AnnotatedTypeCopier;
import org.checkerframework.framework.type.AnnotatedTypeFactory;
import org.checkerframework.framework.type.AnnotatedTypeMirror;
import org.checkerframework.framework.type.AnnotatedTypeMirror.*;
import org.checkerframework.framework.type.QualifierHierarchy;
import org.checkerframework.framework.type.visitor.SimpleAnnotatedTypeVisitor;

import org.checkerframework.javacutil.AnnotationUtils;
import org.checkerframework.javacutil.ElementUtils;
import org.checkerframework.javacutil.ErrorReporter;
import org.checkerframework.javacutil.InternalUtils;
import org.checkerframework.javacutil.Pair;
import org.checkerframework.javacutil.TreeUtils;
import org.checkerframework.javacutil.TypesUtils;

=======
import com.sun.source.tree.AssignmentTree;
import com.sun.source.tree.CompoundAssignmentTree;
import com.sun.source.tree.ExpressionTree;
import com.sun.source.tree.MemberReferenceTree;
import com.sun.source.tree.MemberSelectTree;
import com.sun.source.tree.MethodInvocationTree;
import com.sun.source.tree.MethodTree;
import com.sun.source.tree.NewArrayTree;
import com.sun.source.tree.NewClassTree;
import com.sun.source.tree.ReturnTree;
import com.sun.source.tree.Tree;
import com.sun.source.tree.VariableTree;
>>>>>>> 2502da8c
import com.sun.source.util.TreePath;

/**
 * Utility methods for operating on {@code AnnotatedTypeMirror}. This
 * class mimics the class {@link Types}.
 */
public class AnnotatedTypes {
    // Class cannot be instantiated.
    private AnnotatedTypes() { throw new AssertionError("Class AnnotatedTypes cannot be instantiated.");}

    /**
     * Returns the most specific base type of {@code t} whose erasure type
     * is {@code superType}.  It returns null if {@code t} is not a subtype
     * of {@code superType}.
     *
     * @param types the type utilities to use
     * @param atypeFactory the type factory to use
     * @param t      a type
     * @param superType   a type that is a supertype of {@code t}
     * @return the base type of t of the given element
     */
    public static AnnotatedTypeMirror asSuper(Types types, AnnotatedTypeFactory atypeFactory,
                                              AnnotatedTypeMirror t,
                                              AnnotatedTypeMirror superType) {
        if (asSuper == null ||
                asSuper.types != types ||
                asSuper.atypeFactory != atypeFactory) {
            asSuper = new AsSuperTypeVisitor(types, atypeFactory);
        }
        AnnotatedTypeMirror result = asSuper.visit(t, superType);
        return result;
    }

    private static AsSuperTypeVisitor asSuper;

    private static class AsSuperTypeVisitor extends SimpleAnnotatedTypeVisitor<AnnotatedTypeMirror, AnnotatedTypeMirror> {
        private final Types types;
        private final AnnotatedTypeFactory atypeFactory;

        AsSuperTypeVisitor(Types types, AnnotatedTypeFactory atypeFactory) {
            this.types = types;
            this.atypeFactory = atypeFactory;
        }

        @Override
        protected AnnotatedTypeMirror defaultAction(AnnotatedTypeMirror type, AnnotatedTypeMirror p) {
            return type;
        }

        @Override
        public AnnotatedTypeMirror visitPrimitive(AnnotatedPrimitiveType type, AnnotatedTypeMirror p) {
            if (!p.getKind().isPrimitive())
                return visit(atypeFactory.getBoxedType(type), p);

            AnnotatedPrimitiveType pt = (AnnotatedPrimitiveType)p;
            AnnotatedPrimitiveType st = pt.getCopy(false);
            st.addAnnotations(type.getAnnotations());
            return st;
        }

        @Override
        public AnnotatedTypeMirror visitTypeVariable(AnnotatedTypeVariable type, AnnotatedTypeMirror p) {
            if (p.getKind() == TypeKind.TYPEVAR)
                return type;
            // Operate on the effective upper bound
            AnnotatedTypeMirror res = asSuper(types, atypeFactory, type.getEffectiveUpperBound(), p);
            if (res != null) {
                res.addMissingAnnotations(atypeFactory.getQualifierHierarchy().getTopAnnotations());
                // TODO: or should it be the default?
                // Test MultiBoundTypeVar fails otherwise.
                // Is there a better place for this?
            }
            return res;
        }

        @Override
        public AnnotatedTypeMirror visitWildcard(AnnotatedWildcardType type, AnnotatedTypeMirror p) {
            if (p.getKind() == TypeKind.WILDCARD)
                return type;
            // Operate on the effective extends bound
            return asSuper(types, atypeFactory, type.getEffectiveExtendsBound(), p);
        }


        @Override
        public AnnotatedTypeMirror visitArray(AnnotatedArrayType type, AnnotatedTypeMirror p) {
            // Check if array component is subtype of the element
            // first
            if (shouldStop(p, type))
                return type;
            for (AnnotatedTypeMirror st : type.directSuperTypes()) {
                AnnotatedTypeMirror x = asSuper(types, atypeFactory, st, p);
                if (x != null) {
                    return isErased(types, x, p) ? x.getErased() : x;
                }
            }
            return null;
        }

        @Override
        public AnnotatedTypeMirror visitDeclared(AnnotatedDeclaredType type, AnnotatedTypeMirror p) {
            // If visited Element is the desired one, we are done
            if (p.getKind().isPrimitive()) {
                if (TypesUtils.isBoxedPrimitive(type.getUnderlyingType())) {
                    return visit(atypeFactory.getUnboxedType(type), p);
                } else {
                    // TODO: is there something better we could do?
                    // See tests/framework/Unboxing.java
                    return null;
                }
            }

            /* Something like the following seemed sensible for intersection types,
             * which came up in the Ternary test case with classes MethodSymbol and ClassSymbol.
             * However, it results in an infinite recursion with the IGJ Checker.
             * For now, let's handle the null result in the caller, TypeFromTree.visitConditionalExpression.
            if (p.getKind() == TypeKind.DECLARED &&
                    ((AnnotatedDeclaredType)p).getUnderlyingType().asElement().getSimpleName().length() == 0) {
                p = ((AnnotatedDeclaredType)p).directSuperTypes().get(0);
            }
            */

            if (shouldStop(p, type))
                return type;

            // Visit the superclass first!
            for (AnnotatedDeclaredType st : type.directSuperTypes()) {
                if (st.getKind() == TypeKind.DECLARED) {
                    AnnotatedDeclaredType x = (AnnotatedDeclaredType) asSuper(types, atypeFactory, st, p);
                    if (x != null) {
                        return x;
                    }
                }
            }

            if (p.getKind() == TypeKind.TYPEVAR) {
                return asSuper(types, atypeFactory, type, ((AnnotatedTypeVariable)p).getEffectiveUpperBound());
            }
            if (p.getKind() == TypeKind.WILDCARD) {
                return asSuper(types, atypeFactory, type, ((AnnotatedWildcardType)p).getEffectiveExtendsBound());
            }
            return null;
        }

        @Override
        public AnnotatedTypeMirror visitIntersection(AnnotatedIntersectionType type, AnnotatedTypeMirror p) {
            if (shouldStop(p, type))
                return type;

            for (AnnotatedDeclaredType st : type.directSuperTypes()) {
                AnnotatedDeclaredType x = (AnnotatedDeclaredType) asSuper(types, atypeFactory, st, p);
                if (x != null) {
                    return x;
                }
            }

            return null;
        }
    };

    /**
     * Return the base type of t or any of its outer types that starts
     * with the given type. If none exists, return null.
     *
     * @param t     a type
     * @param elem   a type
     */
    private static AnnotatedTypeMirror asOuterSuper(Types types, AnnotatedTypeFactory atypeFactory, AnnotatedTypeMirror t,
                                                    AnnotatedTypeMirror elem) {
        switch (t.getKind()) {
            case DECLARED:
                AnnotatedDeclaredType dt = (AnnotatedDeclaredType) t;
                do {
                    // Search among supers for a desired supertype
                    AnnotatedTypeMirror s = asSuper(types, atypeFactory, dt, elem);
                    if (s != null)
                        return s;
                    // if not found immediately, try enclosing type
                    // like A in A.B
                    dt = dt.getEnclosingType();
                } while (dt != null);
                return null;
            case ARRAY:     // intentional follow-through
            case TYPEVAR:   // intentional follow-through
            case WILDCARD:
                return asSuper(types, atypeFactory, t, elem);
            default:
                return null;
        }
    }

    /*
     * Returns true if sup and sub are the same type.
     * Returns false otherwise (including if sub cannot be a subtype of sup).
     */
    private static boolean shouldStop(AnnotatedTypeMirror sup, AnnotatedTypeMirror sub) {
        // Check if it's the same type
        // if sup is primitive, but not sub
        if (sup.getKind().isPrimitive() && !sub.getKind().isPrimitive())
            /// XXX shouldn't this be "return false"?
            return true;
        if (sup.getKind().isPrimitive() && sub.getKind().isPrimitive())
            return sup.getKind() == sub.getKind();
        // if both are declared
        if (sup.getKind() == TypeKind.DECLARED && sub.getKind() == TypeKind.DECLARED) {
            AnnotatedDeclaredType supdt = (AnnotatedDeclaredType) sup;
            AnnotatedDeclaredType subdt = (AnnotatedDeclaredType) sub;

            // Check if it's the same name
            if (!supdt.getUnderlyingType().asElement().equals(
                    subdt.getUnderlyingType().asElement()))
                return false;

            return true;
        }

        if (sup.getKind() == TypeKind.ARRAY && sub.getKind() == TypeKind.ARRAY) {
            AnnotatedArrayType supat = (AnnotatedArrayType) sup;
            AnnotatedArrayType subat = (AnnotatedArrayType) sub;
            return shouldStop(supat.getComponentType(), subat.getComponentType());
        }
        // horrible horrible hack
        // Types.isSameType() doesn't work for type variables or wildcards
        return sup.getUnderlyingType().toString().equals(sub.getUnderlyingType().toString());
    }

    /**
     * Tests that t2 is the erased type of t2
     *
     * @return true iff t2 is erased type of t1
     */
    private static boolean isErased(Types types, AnnotatedTypeMirror t1, AnnotatedTypeMirror t2) {
        return types.isSameType(
                types.erasure(t1.getUnderlyingType()), t2.getUnderlyingType());
    }

    /**
     * @see #asMemberOf(Types, AnnotatedTypeFactory, AnnotatedTypeMirror, Element)
     */
    public static AnnotatedExecutableType asMemberOf(Types types, AnnotatedTypeFactory atypeFactory, AnnotatedTypeMirror t,
                                                     ExecutableElement elem) {
        return (AnnotatedExecutableType) asMemberOf(types, atypeFactory, t, (Element) elem);
    }

    /**
     * Returns the type of an element when that element is viewed as a member
     * of, or otherwise directly contained by, a given type.
     *
     * For example, when viewed as a member of the parameterized type
     * {@code Set<@NonNull String>}, the {@code Set.add} method is an
     * {@code ExecutableType} whose parameter is of type
     * {@code @NonNull String}.
     *
     * The result is customized according to the type system semantics,
     * according to {@link AnnotatedTypeFactory#postAsMemberOf(
     * AnnotatedTypeMirror, AnnotatedTypeMirror, Element)}.
     *
     * @param t    a type
     * @param elem  an element
     */
    public static AnnotatedTypeMirror asMemberOf(Types types, AnnotatedTypeFactory atypeFactory,
                                                 AnnotatedTypeMirror t, Element elem) {
        // asMemberOf is only for fields, variables, and methods!
        // Otherwise, simply use fromElement.
        switch (elem.getKind()) {
            case PACKAGE:
            case INSTANCE_INIT:
            case OTHER:
            case STATIC_INIT:
            case TYPE_PARAMETER:
                return atypeFactory.fromElement(elem);
            default:
                AnnotatedTypeMirror type = asMemberOfImpl(types, atypeFactory, t, elem);
                if (!ElementUtils.isStatic(elem))
                    atypeFactory.postAsMemberOf(type, t, elem);
                return type;
        }
    }

    private static AnnotatedTypeMirror asMemberOfImpl(final Types types, final AnnotatedTypeFactory atypeFactory,
                                                      final AnnotatedTypeMirror t, final Element elem) {
        if (ElementUtils.isStatic(elem)) {
            return atypeFactory.getAnnotatedType(elem);
        }

        // For type variables and wildcards, operate on the upper bound
        if (t.getKind() == TypeKind.TYPEVAR &&
                ((AnnotatedTypeVariable)t).getUpperBound() != null) {
            return asMemberOf(types, atypeFactory, ((AnnotatedTypeVariable) t).getEffectiveUpperBound(),
                    elem);
        }
        if (t.getKind() == TypeKind.WILDCARD &&
                ((AnnotatedWildcardType)t).getExtendsBound() != null) {
            return asMemberOf(types, atypeFactory, ((AnnotatedWildcardType) t).getEffectiveExtendsBound(),
                    elem);
        }
        if (t.getKind() == TypeKind.ARRAY
                && elem.getKind() == ElementKind.METHOD
                && elem.getSimpleName().contentEquals("clone")) {
            AnnotatedExecutableType method = (AnnotatedExecutableType) atypeFactory.getAnnotatedType(elem);
            return method.substitute(Collections.singletonMap(method.getReturnType(), t));
        }

        final AnnotatedTypeMirror elemType = atypeFactory.getAnnotatedType(elem);

        // t.getKind() may be a TypeKind.ARRAY for Array.length calls.
        // We don't _think_ there are any other cases where t.getKind() != TypeKind.DECLARED
        if (t.getKind() != TypeKind.DECLARED) {
            return elemType;
        }

        // Basic Algorithm:
        // 1. Find the owner of the element
        // 2. Find the base type of owner (e.g. type of owner as supertype
        //      of passed type)
        // 3. Substitute for type variables if any exist
        TypeElement owner = ElementUtils.enclosingClass(elem);
        // Is the owner or any enclosing class generic?
        boolean ownerGeneric = false;
        {
            TypeElement encl = owner;
            while (encl != null) {
                if (!encl.getTypeParameters().isEmpty()) {
                    ownerGeneric = true;
                    break;
                }
                encl = ElementUtils.enclosingClass(encl.getEnclosingElement());
            }
        }

        // TODO: Potential bug if Raw type is used
        if (!ownerGeneric) {
            return elemType;
        }

        AnnotatedDeclaredType ownerType = atypeFactory.getAnnotatedType(owner);
        AnnotatedDeclaredType base =
                (AnnotatedDeclaredType) asOuterSuper(types, atypeFactory, t, ownerType);

        if (base == null) {
            return elemType;
        }

        List<? extends AnnotatedTypeMirror> ownerParams =
                ownerType.getTypeArguments();
        List<? extends AnnotatedTypeMirror> baseParams =
                base.getTypeArguments();
        if (!ownerParams.isEmpty()) {
            if (baseParams.isEmpty()) {
                List<AnnotatedTypeMirror> baseParamsEr = new ArrayList<>();
                for (AnnotatedTypeMirror arg : ownerParams) {
                    baseParamsEr.add(arg.getErased());
                }
                return subst(elemType, ownerParams, baseParamsEr);
            }
            return subst(elemType, ownerParams, baseParams);
        }

        return elemType;
    }

    /**
     * Returns a new type, a copy of the passed {@code t}, with all
     * instances of {@code from} type substituted with their correspondents
     * in {@code to}.
     *
     * @param t     the type
     * @param from  the from types
     * @param to    the to types
     * @return  the new type after substitutions
     */
    public static AnnotatedTypeMirror subst(AnnotatedTypeMirror t,
                                            List<? extends AnnotatedTypeMirror> from,
                                            List<? extends AnnotatedTypeMirror> to) {
        Map<AnnotatedTypeMirror, AnnotatedTypeMirror> mappings = new HashMap<>();

        for (int i = 0; i < from.size(); ++i) {
            mappings.put(from.get(i), to.get(i));
        }
        return t.substitute(mappings);
    }


    /**
     * Returns a deep copy of the passed type.
     *
     * @param type  the annotated type to be copied
     * @return a deep copy of the passed type
     */
    @SuppressWarnings("unchecked")
    public static <ATM extends AnnotatedTypeMirror> ATM deepCopy(ATM type) {
        return AnnotatedTypeCopier.copy(type);
    }

    /**
     * Returns the iterated type of the passed iterable type, and throws
     * {@link IllegalArgumentException} if the passed type is not iterable.
     *
     * The iterated type is the component type of an array, and the type
     * argument of {@link Iterable} for declared types.
     *
     * @param iterableType  the iterable type (either array or declared)
     * @return the types of elements in the iterable type
     */
    public static AnnotatedTypeMirror getIteratedType(ProcessingEnvironment processingEnv,
                                                      AnnotatedTypeFactory atypeFactory,
                                                      AnnotatedTypeMirror iterableType) {
        if (iterableType.getKind() == TypeKind.ARRAY) {
            return ((AnnotatedArrayType) iterableType).getComponentType();
        }

        // For type variables and wildcards take the effective upper bound.
        if (iterableType.getKind() == TypeKind.WILDCARD)
            return getIteratedType(processingEnv, atypeFactory,
                    ((AnnotatedWildcardType) iterableType).getEffectiveExtendsBound());
        if (iterableType.getKind() == TypeKind.TYPEVAR)
            return getIteratedType(processingEnv, atypeFactory,
                    ((AnnotatedTypeVariable) iterableType).getEffectiveUpperBound());

        if (iterableType.getKind() != TypeKind.DECLARED) {
            ErrorReporter.errorAbort("AnnotatedTypes.getIteratedType: not iterable type: " + iterableType);
            return null; // dead code
        }

        TypeElement iterableElement = processingEnv.getElementUtils().getTypeElement("java.lang.Iterable");
        AnnotatedDeclaredType iterableElmType = atypeFactory.getAnnotatedType(iterableElement);
        AnnotatedDeclaredType dt = (AnnotatedDeclaredType) asSuper(processingEnv.getTypeUtils(), atypeFactory, iterableType, iterableElmType);
        if (dt == null) {
            ErrorReporter.errorAbort("AnnotatedTypes.getIteratedType: not an iterable type: " + iterableType);
            return null; // dead code
        } else if (dt.getTypeArguments().isEmpty()) {
            TypeElement e = processingEnv.getElementUtils().getTypeElement("java.lang.Object");
            AnnotatedDeclaredType t = atypeFactory.getAnnotatedType(e);
            return t;
        } else {
            return dt.getTypeArguments().get(0);
        }
    }

    /**
     * Returns all the super types of the given declared type.
     *
     * @param type a declared type
     * @return  all the supertypes of the given type
     */
    public static Set<AnnotatedDeclaredType> getSuperTypes(AnnotatedDeclaredType type) {

<<<<<<< HEAD
        Set<AnnotatedDeclaredType> supertypes = new HashSet<>();
=======
        Set<AnnotatedDeclaredType> supertypes = new LinkedHashSet<AnnotatedDeclaredType>();
>>>>>>> 2502da8c
        if (type == null)
            return supertypes;

        // Set up a stack containing the type mirror of subtype, which
        // is our starting point.
        Deque<AnnotatedDeclaredType> stack = new ArrayDeque<>();
        stack.push(type);

        while (!stack.isEmpty()) {
            AnnotatedDeclaredType current = stack.pop();

            // For each direct supertype of the current type, if it
            // hasn't already been visited, push it onto the stack and
            // add it to our supertypes set.
            for (AnnotatedDeclaredType supertype : current.directSuperTypes()) {
                if (!supertypes.contains(supertype)) {
                    stack.push(supertype);
                    supertypes.add(supertype);
                }
            }
        }

        return Collections.<AnnotatedDeclaredType>unmodifiableSet(supertypes);
    }

    /**
     * A utility method that takes a Method element and returns a set
     * of all elements that this method overrides (as
     * {@link ExecutableElement}s)
     *
     * @param method
     *            the overriding method
     * @return an unmodifiable set of {@link ExecutableElement}s
     *         representing the elements that method overrides
     */
    public static Map<AnnotatedDeclaredType, ExecutableElement> overriddenMethods(
            Elements elements,
            AnnotatedTypeFactory atypeFactory,
            ExecutableElement method) {
        final TypeElement elem = (TypeElement) method.getEnclosingElement();
        final AnnotatedDeclaredType type = atypeFactory.getAnnotatedType(elem);
        final Collection<AnnotatedDeclaredType> supertypes = getSuperTypes(type);
        return overriddenMethods(elements, method, supertypes);
    }

    /**
     * A utility method that takes the element for a method and the
     * set of all supertypes of the method's containing class and
     * returns the set of all elements that method overrides (as
     * {@link ExecutableElement}s).
     *
     * @param method
     *            the overriding method
     * @param supertypes
     *            the set of supertypes to check for methods that are
     *            overridden by {@code method}
     * @return an unmodified set of {@link ExecutableElement}s
     *         representing the elements that {@code method} overrides
     *         among {@code supertypes}
     */
    public static Map<AnnotatedDeclaredType, ExecutableElement> overriddenMethods(
            Elements elements,
            ExecutableElement method, Collection<AnnotatedDeclaredType> supertypes) {

<<<<<<< HEAD
        Map<AnnotatedDeclaredType, ExecutableElement> overrides = new HashMap<>();
=======
        Map<AnnotatedDeclaredType, ExecutableElement> overrides =
            new LinkedHashMap<AnnotatedDeclaredType, ExecutableElement>();
>>>>>>> 2502da8c

        for (AnnotatedDeclaredType supertype : supertypes) {
            /*@Nullable*/ TypeElement superElement =
                    (TypeElement) supertype.getUnderlyingType().asElement();
            assert superElement != null; /*nninvariant*/
            // For all method in the supertype, add it to the set if
            // it overrides the given method.
            for (ExecutableElement supermethod : ElementFilter.methodsIn(superElement.getEnclosedElements())) {
                if (elements.overrides(method, supermethod,
                        superElement)) {
                    overrides.put(supertype, supermethod);
                    break;
                }
            }
        }

        return Collections.</*@NonNull*/ AnnotatedDeclaredType,
            /*@NonNull*/ ExecutableElement>unmodifiableMap(overrides);
    }

    /**
     * Given a method or constructor invocation, return a mapping
     * of the type variables to their type arguments, if any exist.
     *
     * It uses the method or constructor invocation type arguments if they
     * were specified and otherwise it infers them based on the passed arguments
     * or the return type context, according to JLS 15.12.2.
     *
     * @param the processing environment
     * @param atypeFactory the annotated type factory
     * @param expr the method or constructor invocation tree; the passed argument
     *   has to be a subtype of MethodInvocationTree or NewClassTree.
     * @param elt the element corresponding to the tree.
     * @param preType the (partially annotated) type corresponding to the tree -
     *   the result of AnnotatedTypes.asMemberOf with the receiver and elt.
     *
     * @return the mapping of the type variables to type arguments for
     *   this method or constructor invocation.
     */
    public static Map<AnnotatedTypeVariable, AnnotatedTypeMirror>
    findTypeArguments(final ProcessingEnvironment processingEnv,
                      final AnnotatedTypeFactory atypeFactory,
                      final ExpressionTree expr,
                      final ExecutableElement elt,
                      final AnnotatedExecutableType preType) {

        // Is the method a generic method?
        if (elt.getTypeParameters().isEmpty()) {
            return Collections.emptyMap();
        }

        List<? extends Tree> targs;
        if (expr instanceof MethodInvocationTree) {
            targs = ((MethodInvocationTree) expr).getTypeArguments();
        } else if (expr instanceof NewClassTree) {
            targs = ((NewClassTree) expr).getTypeArguments();
        } else if (expr instanceof MemberReferenceTree) {
            targs = ((MemberReferenceTree) expr).getTypeArguments();
            if (targs == null) {
                return new HashMap<>();
            }
        } else {
            // This case should never happen.
            ErrorReporter.errorAbort("AnnotatedTypes.findTypeArguments: unexpected tree: " + expr);
            return null; // dead code
        }

        // Has the user supplied type arguments?
        if (!targs.isEmpty()) {
            List<? extends AnnotatedTypeVariable> tvars = preType.getTypeVariables();

            Map<AnnotatedTypeVariable, AnnotatedTypeMirror> typeArguments = new HashMap<>();
            for (int i = 0; i < elt.getTypeParameters().size(); ++i) {
                AnnotatedTypeVariable typeVar = tvars.get(i);
                AnnotatedTypeMirror typeArg = atypeFactory.getAnnotatedTypeFromTypeTree(targs.get(i));
                // TODO: the call to getTypeParameterDeclaration shouldn't be necessary - typeVar already
                // should be a declaration.
                typeArguments.put(typeVar.getTypeParameterDeclaration(), typeArg);
            }
            return typeArguments;
        } else {
            Map<AnnotatedTypeVariable, AnnotatedTypeMirror> typeArguments =
                    inferTypeArguments(processingEnv, atypeFactory, expr, elt, preType);
            return typeArguments;
        }
    }


    /**
     * Infer the method or constructor invocation type arguments based on the return type
     * context and the passed arguments.
     * No type arguments are given in the tree and they need to be inferred.
     *
     * See <a href="http://docs.oracle.com/javase/specs/jls/se7/html/jls-15.html#jls-15.12.2.7">JLS7 15.12.2.7</a>
     * and <a href="http://docs.oracle.com/javase/specs/jls/se8/html/jls-18.html">JLS8 18</a>.
     *
     * Eventually, we will need a better inference implementation, maybe based
     * on com.sun.tools.javac.comp.Infer.
     *
     * @param processingEnv the processing environment
     * @param atypeFactory the annotated type factory
     * @param expr the method or constructor invocation tree; the passed argument
     *   has to be a subtype of MethodInvocationTree or NewClassTree.
     * @param elt the element corresponding to the tree.
     * @param preType the (partially annotated) type corresponding to the tree -
     *   the result of AnnotatedTypes.asMemberOf with the receiver and elt.
     *
     * @return the mapping of the type variables to type arguments for
     *   this method or constructor invocation.
     */
    private static Map<AnnotatedTypeVariable, AnnotatedTypeMirror>
    inferTypeArguments(final ProcessingEnvironment processingEnv,
                       final AnnotatedTypeFactory atypeFactory,
                       final ExpressionTree expr,
                       final ExecutableElement elt,
                       final AnnotatedExecutableType preType) {
        final Types types = processingEnv.getTypeUtils();

        // Assignment context
        final AnnotatedTypeMirror assigned =
                assignedTo(types, atypeFactory, atypeFactory.getPath(expr));

        final AnnotatedTypeMirror returnType = preType.getReturnType();

        final AnnotatedTypeMirror returnTypeAsAssigned;
        if (assigned != null) {
            if (assigned.getKind() == TypeKind.TYPEVAR) {
                if (assigned.getAnnotations().isEmpty()) {
                    returnTypeAsAssigned = returnType;
                } else {
                    // TODO do we need to use partial annotations?
                    // E.g. in @NonNull T only ignore nullness
                    returnTypeAsAssigned = null;
                }
            } else {
                returnTypeAsAssigned = asSuper(types, atypeFactory, returnType, assigned);
            }
        } else {
            returnTypeAsAssigned = null;
        }

        Map<AnnotatedTypeVariable, AnnotatedTypeMirror> typeArgumentsFromAssignment;
        if (returnTypeAsAssigned != null) {
            typeArgumentsFromAssignment = matchTypeVars(assigned, returnTypeAsAssigned);
        } else {
            if (assigned != null &&
                    returnType.getKind() == TypeKind.TYPEVAR &&
                    preType.getTypeVariables().contains(returnType)) {
                // Find the defaulted return type: this is the type from the
                // Tree, with defaults applied.
                final AnnotatedTypeMirror basicReturnType = atypeFactory.type(expr);
                atypeFactory.annotateImplicit(expr, basicReturnType);
                AnnotatedTypeMirror ret = assigned.getCopy(true);
                ret.replaceAnnotations(basicReturnType.getAnnotations());
                typeArgumentsFromAssignment = Collections.singletonMap(((AnnotatedTypeVariable) returnType).getTypeParameterDeclaration(), ret);
            } else {
                typeArgumentsFromAssignment = Collections.emptyMap();
            }
        }

        Map<AnnotatedTypeVariable, AnnotatedTypeMirror> typeArguments;
        typeArguments = inferTypeArgsUsingArgs(processingEnv, atypeFactory, expr, preType, returnType, typeArgumentsFromAssignment);

        if (typeArguments.size() != preType.getTypeVariables().size()) {
            // We still haven't found all type arguments - use wildcard dummies.
            for (AnnotatedTypeVariable atv : preType.getTypeVariables()) {
                if (!typeArguments.containsKey(atv)) {
                    AnnotatedTypeMirror dummy = atypeFactory.getUninferredWildcardType(atv);
                    typeArguments.put(atv.getTypeParameterDeclaration(), dummy);
                }
            }
        }
        return typeArguments;
    }

    private static Map<AnnotatedTypeVariable, AnnotatedTypeMirror> matchTypeVars(
            AnnotatedTypeMirror lhs,
            AnnotatedTypeMirror rhs) {
        Map<AnnotatedTypeVariable, AnnotatedTypeMirror> result = new HashMap<>();
        matchTypeVars(lhs, rhs, result, true);
        return result;
    }

    private static void matchTypeVars(
            AnnotatedTypeMirror lhs,
            AnnotatedTypeMirror rhs,
            Map<AnnotatedTypeVariable, AnnotatedTypeMirror> accum,
            boolean toplevel) {
        if (rhs.getKind().isPrimitive()) {
            // TODO: handle boxing?
            return;
        }

        switch (rhs.getKind()) {
            case TYPEVAR:
                AnnotatedTypeVariable key = ((AnnotatedTypeVariable) rhs).getTypeParameterDeclaration();

                if (toplevel && lhs.getKind() == TypeKind.WILDCARD) {
                    accum.put(key, ((AnnotatedWildcardType)lhs).getEffectiveExtendsBound());
                } else {
                    accum.put(key, lhs);
                }
                break;
            case WILDCARD:
                break;
            case DECLARED:
                if (lhs.getKind() == TypeKind.TYPEVAR) {
                    // type variables don't help
                    break;
                }
                AnnotatedDeclaredType rhsDT = (AnnotatedDeclaredType) rhs;
                // assert lhs.getKind() == TypeKind.DECLARED : "Mismatch! lhs: " + lhs + " rhs: " + rhs;
                if (lhs.getKind() == TypeKind.DECLARED) {
                    AnnotatedDeclaredType lhsDT = (AnnotatedDeclaredType) lhs;
                    // assert rhsDT.getTypeArguments().size() == lhsDT.getTypeArguments().size() : "rhs: " + rhsDT + " lhs: " + lhsDT;
                    if (rhsDT.getTypeArguments().size() == lhsDT.getTypeArguments().size()) {
                        for (int i = 0; i < rhsDT.getTypeArguments().size(); ++i) {
                            matchTypeVars(lhsDT.getTypeArguments().get(i), rhsDT.getTypeArguments().get(i), accum, false);
                        }
                    }
                }
                break;
            case ARRAY:
                if (lhs.getKind() != TypeKind.ARRAY) {
                    // TODO: is some matching possible?
                    break;
                }
                matchTypeVars(((AnnotatedArrayType)lhs).getComponentType(), ((AnnotatedArrayType)rhs).getComponentType(), accum, false);
                break;
            case VOID:
                // Nothing to do.
                break;
            default:
                ErrorReporter.errorAbort("AnnotatedTypes.matchTypeVars: unexpected rhs: " + rhs + " lhs: " + lhs);
        }
    }

    /**
     * Infer the type argument for a single type variable.
     *
     * @param typeVar the method or constructor type variable to infer
     * @param returnType the return type
     * @param typeArgumentsFromAssignment
     * @param exeType the executable type of the method or constructor
     * @param expr the method or constructor invocation tree; the passed argument
     *   has to be a subtype of MethodInvocationTree or NewClassTree.
     * @return the type argument
     */
    private static Map<AnnotatedTypeVariable, AnnotatedTypeMirror> inferTypeArgsUsingArgs(
            final ProcessingEnvironment processingEnv,
            final AnnotatedTypeFactory atypeFactory,
            final ExpressionTree expr,
            final AnnotatedExecutableType preType,
            final AnnotatedTypeMirror returnType,
            final Map<AnnotatedTypeVariable, AnnotatedTypeMirror> typeArgumentsFromAssignment) {
        final Types types = processingEnv.getTypeUtils();

        final List<? extends ExpressionTree> argumentExprs =
                expr.getKind() == Tree.Kind.METHOD_INVOCATION ?
                        ((MethodInvocationTree) expr).getArguments() :
                        (expr.getKind() == Tree.Kind.NEW_CLASS ?
                                ((NewClassTree) expr).getArguments() :
                                null);

        if (expr instanceof MemberReferenceTree) {
            // TODO: Need to use the functional interface's method
            return null;
        }

        if (argumentExprs == null) {
            ErrorReporter.errorAbort("AnnotatedTypes.inferTypeArguments: couldn't determine arguments from tree: " + expr);
            return null;
        }

        final List<AnnotatedTypeMirror> requiredParams = expandVarArgs(atypeFactory, preType, argumentExprs);
        final List<AnnotatedTypeMirror> passedArgs = new ArrayList<>();
        for (Tree argExp : argumentExprs) {
            passedArgs.add(atypeFactory.getAnnotatedType(argExp));
        }

        Map<AnnotatedTypeVariable, AnnotatedTypeMirror> typeArgumentsFromArguments = new HashMap<>(typeArgumentsFromAssignment);

        for (int i = 0; i < requiredParams.size(); ++i) {
            AnnotatedTypeMirror requiredParam = requiredParams.get(i);
            AnnotatedTypeMirror passedArg = passedArgs.get(i);
            AnnotatedTypeMirror argumentAsParamType = asSuper(types, atypeFactory, passedArg, requiredParam);

            Map<AnnotatedTypeVariable, AnnotatedTypeMirror> typeArgsFromArgument;
            if (requiredParam.getKind() == TypeKind.TYPEVAR) {
                typeArgsFromArgument = matchTypeVars(passedArg, requiredParam);

                AnnotatedTypeMirror pre = typeArgsFromArgument.get(((AnnotatedTypeVariable) requiredParam).getTypeParameterDeclaration());
                if (pre != null) {
                    for (AnnotationMirror am : requiredParam.getAnnotations()) {
                        pre.replaceAnnotation(atypeFactory.getQualifierHierarchy().getBottomAnnotation(am));
                    }
                    typeArgsFromArgument.put((AnnotatedTypeVariable) requiredParam, pre);
                }
            } else if (argumentAsParamType == null) {
                typeArgsFromArgument = matchTypeVars(passedArg, requiredParam);
            } else {
                typeArgsFromArgument = matchTypeVars(argumentAsParamType, requiredParam);
            }
            typeArgumentsFromArguments = mergeTypeArgs(atypeFactory, typeArgumentsFromArguments, typeArgsFromArgument);
        }
        return typeArgumentsFromArguments;
    }

    // TODO: this method needs some more thought and cleanup.
    private static Map<AnnotatedTypeVariable, AnnotatedTypeMirror> mergeTypeArgs(
            final AnnotatedTypeFactory atypeFactory,
            final Map<AnnotatedTypeVariable, AnnotatedTypeMirror> accum,
            final Map<AnnotatedTypeVariable, AnnotatedTypeMirror> add) {
        for (Map.Entry<AnnotatedTypeVariable, AnnotatedTypeMirror> entry : add.entrySet()) {
            if (accum.isEmpty()) {
                accum.put(entry.getKey().getTypeParameterDeclaration(), entry.getValue());
            } else if (accum.containsKey(entry.getKey())) {
                AnnotatedTypeMirror prev = accum.get(entry.getKey());
                AnnotatedTypeMirror toadd = entry.getValue();
                AnnotatedTypeMirror merged;
                if (prev.getKind() == TypeKind.WILDCARD) {
                    if (toadd.getKind() != TypeKind.WILDCARD) {
                        merged = toadd;
                    } else {
                        merged = prev;
                    }
                } else if (prev.getKind() == TypeKind.TYPEVAR &&
                        toadd.getKind() != TypeKind.TYPEVAR) {
                    merged = toadd;
                } else if (prev.getKind() == TypeKind.TYPEVAR &&
                        toadd.getKind() == TypeKind.TYPEVAR) {
                    // noop
                    merged = toadd;
                } else {
                    merged = prev;
                    merged.replaceAnnotations(atypeFactory.getQualifierHierarchy()
                            .leastUpperBounds(merged.getAnnotations(), entry.getValue().getAnnotations()));
                }
                accum.put(entry.getKey(), merged);
            } else {
                // TODO tests break without this :-(
                // What does this do??
                for (Map.Entry<AnnotatedTypeVariable, AnnotatedTypeMirror> accumentry : accum.entrySet()) {
                    if (accumentry.getKey().getUnderlyingType() == entry.getKey().getUnderlyingType()) {
                        // GLB
                        // System.out.println("222What should be done with: " + accumentry.getKey() + " and: " + entry.getKey());
                    } else {
                        accum.put(entry.getKey().getTypeParameterDeclaration(), entry.getValue());
                    }
                }
            }
        }
        return accum;
    }

    /**
     * Returns the annotated type that the leaf of path is assigned to, if it
     * is within an assignment context.
     * Returns the annotated type that the method invocation at the leaf
     * is assigned to.
     *
     * @param path
     * @return type that it path leaf is assigned to
     */
    private static AnnotatedTypeMirror assignedTo(Types types, AnnotatedTypeFactory atypeFactory, TreePath path) {
        Tree assignmentContext = TreeUtils.getAssignmentContext(path);
        if (assignmentContext == null) {
            return null;
        } else if (assignmentContext instanceof AssignmentTree) {
            ExpressionTree variable = ((AssignmentTree)assignmentContext).getVariable();
            return atypeFactory.getAnnotatedType(variable);
        } else if (assignmentContext instanceof CompoundAssignmentTree) {
            ExpressionTree variable =
                    ((CompoundAssignmentTree)assignmentContext).getVariable();
            return atypeFactory.getAnnotatedType(variable);
        } else if (assignmentContext instanceof MethodInvocationTree) {
            MethodInvocationTree methodInvocation = (MethodInvocationTree)assignmentContext;
            // TODO move to getAssignmentContext
            if (methodInvocation.getMethodSelect() instanceof MemberSelectTree
                    && ((MemberSelectTree)methodInvocation.getMethodSelect()).getExpression() == path.getLeaf())
                return null;
            ExecutableElement methodElt = TreeUtils.elementFromUse(methodInvocation);
            AnnotatedTypeMirror receiver = atypeFactory.getReceiverType(methodInvocation);
            AnnotatedExecutableType method = asMemberOf(types, atypeFactory, receiver, methodElt);
            int treeIndex = -1;
            for (int i = 0; i < method.getParameterTypes().size(); ++i) {
                if (TreeUtils.skipParens(methodInvocation.getArguments().get(i)) == path.getLeaf()) {
                    treeIndex = i;
                    break;
                }
            }
            if (treeIndex == -1) return null;
            return method.getParameterTypes().get(treeIndex);
        } else if (assignmentContext instanceof NewArrayTree) {
            // FIXME: This may cause infinite loop
            AnnotatedTypeMirror type =
                    atypeFactory.getAnnotatedType((NewArrayTree)assignmentContext);
            type = AnnotatedTypes.innerMostType(type);
            return type;
        } else if (assignmentContext instanceof NewClassTree) {
            // This need to be basically like MethodTree
            NewClassTree newClassTree = (NewClassTree) assignmentContext;
            ExecutableElement constructorElt = InternalUtils.constructor(newClassTree);
            AnnotatedTypeMirror receiver = atypeFactory.getAnnotatedType(newClassTree.getIdentifier());
            AnnotatedExecutableType constructor =
                    asMemberOf(types, atypeFactory, receiver, constructorElt);
            int treeIndex = -1;
            for (int i = 0; i < constructor.getParameterTypes().size(); ++i) {
                if (TreeUtils.skipParens(newClassTree.getArguments().get(i)) == path.getLeaf()) {
                    treeIndex = i;
                    break;
                }
            }
            if (treeIndex == -1) return null;
            return constructor.getParameterTypes().get(treeIndex);
        } else if (assignmentContext instanceof ReturnTree) {
            MethodTree method = TreeUtils.enclosingMethod(path);
            return (atypeFactory.getAnnotatedType(method)).getReturnType();
        } else if (assignmentContext instanceof VariableTree) {
            return atypeFactory.getAnnotatedType(assignmentContext);
        }

        ErrorReporter.errorAbort("AnnotatedTypes.assignedTo: shouldn't be here!");
        return null; // dead code
    }

    // TODO: compare to leastUpperBound method that is in comments further
    // below and see how to incorporate the logic.
    // Also see CFAbstractValue for other methods that should be in
    // a better location.
    public static AnnotatedTypeMirror leastUpperBound(ProcessingEnvironment processingEnv, AnnotatedTypeFactory atypeFactory,
                                                      AnnotatedTypeMirror a, AnnotatedTypeMirror b) {
        List<AnnotatedTypeMirror> list = new ArrayList<>(2);
        list.add(a);
        list.add(b);
        // It would be nice to use the following
        // return leastUpperBound(processingEnv, atypeFactory, list);
        // see commented-out version below.
        TypeMirror lubType = InternalUtils.leastUpperBound(processingEnv, a.getUnderlyingType(), b.getUnderlyingType());
        AnnotatedTypeMirror res = AnnotatedTypeMirror.createType(lubType, atypeFactory, false);
        annotateAsLub(processingEnv, atypeFactory, res, list);
        return res;
    }

    /* TODO: Add version that takes arbitrary number of arguments.
     * At the moment, InternalUtils.leastUpperBound only exists for two arguments.
    public static AnnotatedTypeMirror leastUpperBound(ProcessingEnvironment processingEnv, AnnotatedTypeFactory atypeFactory,
            Collection<AnnotatedTypeMirror> types) {
        com.sun.tools.javac.util.List<Type> utypes = com.sun.tools.javac.util.List.nil();
        for (AnnotatedTypeMirror atm : types) {
            utypes = utypes.append((Type) atm.getUnderlyingType());
        }
        JavacProcessingEnvironment javacEnv = (JavacProcessingEnvironment) processingEnv;
        com.sun.tools.javac.code.Types jctypes = com.sun.tools.javac.code.Types.instance(javacEnv.getContext());
        // jctypes.lub doesn't do the special handling of NULL that we have in InternalUtils.leastUpperBound
        // Add that tu InternalUtils and use it here. Using the jctypes version crashes.
        TypeMirror lubType = jctypes.lub(utypes);
        AnnotatedTypeMirror res = AnnotatedTypeMirror.createType(lubType, atypeFactory, false);
        annotateAsLub(processingEnv, atypeFactory, res, types);
        return res;
    }
    */

    /**
     * Annotate the lub type as if it is the least upper bound of the rest of
     * the types.  This is a useful method for finding conditional expression
     * types.
     *
     * All the types need to be subtypes of lub.
     *
     * @param lub   the type to be the least upper bound
     * @param types the type arguments
     */
    public static void annotateAsLub(ProcessingEnvironment processingEnv, AnnotatedTypeFactory atypeFactory,
                                     AnnotatedTypeMirror lub, Collection<AnnotatedTypeMirror> types) {
        Types typeutils = processingEnv.getTypeUtils();
        Elements elements = processingEnv.getElementUtils();

        // Is it anonymous?
        if (lub.getKind() == TypeKind.INTERSECTION) {
            // Find the intersect types
            AnnotatedIntersectionType adt = (AnnotatedIntersectionType) lub;

            for (AnnotatedDeclaredType adts : adt.directSuperTypes()) {
                ArrayList<AnnotatedTypeMirror> subtypes = new ArrayList<>(types.size());
                for (AnnotatedTypeMirror type : types) {
                    AnnotatedTypeMirror sup = asSuper(typeutils, atypeFactory, type, adts);
                    if (sup != null) {
                        subtypes.add(sup);
                    }
                }
                if (subtypes.size() > 0) {
                    adts.clearAnnotations();
                }

                addAnnotations(elements, atypeFactory, adts, subtypes);
                ArrayList<AnnotatedTypeMirror> adtslist = new ArrayList<AnnotatedTypeMirror>();
                adtslist.add(adts);
                addAnnotations(elements, atypeFactory, lub, adtslist);
            }
        } else {
            ArrayList<AnnotatedTypeMirror> subtypes = new ArrayList<>(types.size());

            // TODO: This code needs some more serious thought.
            if (lub.getKind() == TypeKind.WILDCARD) {
                subtypes.add(deepCopy(lub));
            } else {
                for (AnnotatedTypeMirror type : types) {
                    if (type == null) {
                        continue;
                    }
                    AnnotatedTypeMirror ass = asSuper(typeutils, atypeFactory, type, lub);
                    if (ass == null) {
                        subtypes.add(deepCopy(type));
                    } else {
                        subtypes.add(ass);
                    }
                }
            }
            if (subtypes.size() > 0) {
                lub.clearAnnotations();
            }

            if(lub.getKind() == TypeKind.TYPEVAR) {
                //TODO: TERRIBLE HACK UNTIL WE FIX LUB
                final AnnotatedTypeVariable lubAtv = (AnnotatedTypeVariable) lub;
                final List<AnnotatedTypeVariable> subtypesAsTvs =
                    LubTypeVariableAnnotator.getSubtypesAsTypevars(lubAtv, subtypes);

                if(subtypesAsTvs != null) {
                    LubTypeVariableAnnotator.annotateTypeVarAsLub(lubAtv, subtypesAsTvs, atypeFactory);
                } else {
                    addAnnotations(elements, atypeFactory, lub, subtypes);
                }

            } else {
                addAnnotations(elements, atypeFactory, lub, subtypes);
            }
        }
    }

    /**
     * Add the 'intersection' of the types provided to alub.  This is a similar
     * method to the one provided
     * TODO: the above sentence should be finished somehow...
     */
    private static void addAnnotations(Elements elements, AnnotatedTypeFactory atypeFactory,
                                       AnnotatedTypeMirror alub,
                                       ArrayList<AnnotatedTypeMirror> types) {
        Set<TypeMirror> visited = new HashSet<>();
        addAnnotationsImpl(elements, atypeFactory, alub, visited, types);
    }

    private static void addAnnotationsImpl(Elements elements, AnnotatedTypeFactory atypeFactory,
                                           AnnotatedTypeMirror alub,
                                           Set<TypeMirror> visited,
                                           ArrayList<AnnotatedTypeMirror> types) {
        // System.out.println("AnnotatedTypes.addAnnotationsImpl: alub: " + alub +
        //        "\n   visited: " + visited +
        //        "\n   types: " + types);

        final AnnotatedTypeMirror origalub = alub;
        boolean shouldAnnoOrig = false;
        Set<AnnotationMirror> putOnOrig = AnnotationUtils.createAnnotationSet();

        // get rid of wildcards and type variables
        if (alub.getKind() == TypeKind.WILDCARD) {
            alub = ((AnnotatedWildcardType)alub).getExtendsBound();
            // TODO using the getEffective versions copies objects, losing side-effects.
        }
        while (alub.getKind() == TypeKind.TYPEVAR) {
            alub = ((AnnotatedTypeVariable)alub).getUpperBound();
        }

        if (visited.contains(alub.getUnderlyingType())) {
            return;
        }
        visited.add(alub.getUnderlyingType());

        for (int i = 0; i < types.size(); ++i) {
            final AnnotatedTypeMirror typei = types.get(i);

            if (!(typei.getAnnotations().isEmpty() ||
                    bottomsOnly(elements, atypeFactory, typei.getAnnotations()))) {
                shouldAnnoOrig = true;
            }

            if (typei.getKind() == TypeKind.WILDCARD) {
                putOnOrig.addAll(typei.getAnnotations());
                AnnotatedWildcardType wildcard = (AnnotatedWildcardType) typei;
                if (wildcard.getExtendsBound() != null)
                    types.set(i, wildcard.getEffectiveExtendsBound());
                else if (wildcard.getSuperBound() != null)
                    types.set(i, wildcard.getEffectiveSuperBound());
            }
            if (typei.getKind() == TypeKind.TYPEVAR) {
                putOnOrig.addAll(typei.getAnnotations());
                AnnotatedTypeVariable typevar = (AnnotatedTypeVariable) types.get(i);
                if (typevar.getUpperBound() != null)
                    types.set(i, typevar.getEffectiveUpperBound());
                else if (typevar.getLowerBound() != null)
                    types.set(i, typevar.getEffectiveLowerBound());
            }
        }

        Collection<? extends AnnotationMirror> unification = Collections.emptySet();

        boolean isFirst = true;
        for (AnnotatedTypeMirror type : types) {
            if (type.getAnnotations().isEmpty())
                continue;
            // TODO: unification fails with an empty set of annotations.
            // Why are they sometimes empty, e.g. in the FlowNegation test case.

            if (isFirst) {
                unification = type.getAnnotations();
            } else {
                unification = atypeFactory.getQualifierHierarchy().leastUpperBounds(unification, type.getAnnotations());
            }
            isFirst = false;
        }

        // Remove a previously existing unqualified annotation on the type.
        alub.replaceAnnotations(unification);

        if (alub.getKind() == TypeKind.DECLARED) {
            AnnotatedDeclaredType adt = (AnnotatedDeclaredType) alub;

            for (int i = 0; i < adt.getTypeArguments().size(); ++i) {
                AnnotatedTypeMirror adtArg = adt.getTypeArguments().get(i);
                ArrayList<AnnotatedTypeMirror> dTypesArg = new ArrayList<>();
                for (int j = 0; j < types.size(); ++j) {
                    if (types.get(j).getKind() == TypeKind.DECLARED) {
                        AnnotatedDeclaredType adtypej = (AnnotatedDeclaredType) types.get(j);
                        if (adtypej.getTypeArguments().size() == adt.getTypeArguments().size()) {
                            dTypesArg.add(adtypej.getTypeArguments().get(i));
                        } else {
                            // TODO: actually not just the number of type arguments should match, but
                            // the base types should be equal. See test case framework/GenericTest1
                            // for when this test fails.
                        }
                    }
                }
                addAnnotationsImpl(elements, atypeFactory, adtArg, visited, dTypesArg);
            }
        } else if (alub.getKind() == TypeKind.ARRAY) {
            AnnotatedArrayType aat = (AnnotatedArrayType) alub;

            ArrayList<AnnotatedTypeMirror> compTypes = new ArrayList<>();
            for (AnnotatedTypeMirror atype : types)  {
                if (atype.getKind() == TypeKind.ARRAY) {
                    compTypes.add(((AnnotatedArrayType)atype).getComponentType());
                }
            }
            addAnnotationsImpl(elements, atypeFactory, aat.getComponentType(), visited, compTypes);
        }
        if (alub != origalub && shouldAnnoOrig) {
            // These two are not the same if origalub is a wildcard or type variable.
            // In that case, add the found annotations to the type variable also.
            // Do not put the annotations inferred for the declared type
            // on a type variable/wildcard.
            // origalub.replaceAnnotations(alub.getAnnotations());
            // Instead, keep track of the annotations that originally
            // existed on the type variable, stored in putOnOrig, and
            // put them back on now.
            origalub.replaceAnnotations(putOnOrig);
        }
    }

    /*
     * Return true if all the qualifiers are bottom qualifiers. Allow fewer
     * qualifiers to be present, which can happen for type variables and
     * wildcards.
     */
    private static boolean bottomsOnly(Elements elements, AnnotatedTypeFactory atypeFactory,
                                       Set<AnnotationMirror> annotations) {
        Set<AnnotationMirror> bots = AnnotationUtils.createAnnotationSet();
        bots.addAll(atypeFactory.getQualifierHierarchy().getBottomAnnotations());

        for (AnnotationMirror am : annotations) {
            if (!bots.remove(am)) {
                return false;
            }
        }
        return true;
    }

    /* TODO: This least upper bound computation was originally
     * in org.checkerframework.framework.flow.CFAbstractValue<V>.
     * It should be checked to make sure the implementation here is consistent.
     * Afterwards it can be removed.
     *
     * Computes and returns the least upper bound of two
     * {@link AnnotatedTypeMirror}.
     *
     * <p>
     * TODO: The code in this method is rather similar to
     * {@link CFAbstractValue#mostSpecific(CFAbstractValue, CFAbstractValue)}.
     * Can code be reused?
    public AnnotatedTypeMirror leastUpperBound(AnnotatedTypeMirror type,
            AnnotatedTypeMirror otherType) {
        GenericAnnotatedTypeFactory<V, ?, ?, ?> factory = analysis.getTypeFactory();
        ProcessingEnvironment processingEnv = factory.getProcessingEnv();
        QualifierHierarchy qualifierHierarchy = factory.getQualifierHierarchy();

        AnnotatedTypeMirror lubAnnotatedType;

        if (type.getKind() == TypeKind.ARRAY
                && otherType.getKind() == TypeKind.ARRAY) {
            // for arrays, we have:
            // lub(@A1 A @A2[],@B1 B @B2[]) = lub(@A1 A, @B1 B) lub(@A2,@B2) []
            AnnotatedArrayType a = (AnnotatedArrayType) type;
            AnnotatedArrayType b = (AnnotatedArrayType) otherType;
            AnnotatedTypeMirror componentLub = leastUpperBound(
                    a.getComponentType(), b.getComponentType());
            if (componentLub.getUnderlyingType().getKind() == TypeKind.NONE) {
                // If the components do not have an upper bound, then Object
                // is still an upper bound of the array types.
                Elements elements = analysis.getEnv().getElementUtils();
                TypeMirror underlyingType = elements.getTypeElement(
                        "java.lang.Object").asType();
                lubAnnotatedType = AnnotatedTypeMirror.createType(
                        underlyingType, factory, false);
            } else {
                TypeMirror underlyingType = TypesUtils.createArrayType(
                        analysis.getTypes(), componentLub.getUnderlyingType());
                lubAnnotatedType = AnnotatedTypeMirror.createType(
                        underlyingType, factory, false);
                AnnotatedArrayType aLubAnnotatedType = (AnnotatedArrayType) lubAnnotatedType;
                aLubAnnotatedType.setComponentType(componentLub);
            }
        } else {
            TypeMirror lubType = InternalUtils.leastUpperBound(processingEnv,
                    type.getUnderlyingType(), otherType.getUnderlyingType());
            lubAnnotatedType = AnnotatedTypeMirror.createType(lubType, factory, false);
        }

        Set<AnnotationMirror> annos1;
        Set<AnnotationMirror> annos2;
        if (QualifierHierarchy.canHaveEmptyAnnotationSet(lubAnnotatedType)) {
            annos1 = type.getAnnotations();
            annos2 = otherType.getAnnotations();
        } else {
            annos1 = type.getEffectiveAnnotations();
            annos2 = otherType.getEffectiveAnnotations();
        }

        lubAnnotatedType.addAnnotations(qualifierHierarchy.leastUpperBounds(
                type, otherType, annos1, annos2));

        TypeKind kind = lubAnnotatedType.getKind();
        if (kind == TypeKind.WILDCARD) {
            AnnotatedWildcardType wLubAnnotatedType = (AnnotatedWildcardType) lubAnnotatedType;
            AnnotatedTypeMirror extendsBound = wLubAnnotatedType
                    .getExtendsBound();
            extendsBound.clearAnnotations();
            Collection<AnnotationMirror> extendsBound1 = getUpperBound(type);
            Collection<AnnotationMirror> extendsBound2 = getUpperBound(otherType);
            extendsBound.addAnnotations(qualifierHierarchy.leastUpperBounds(
                    extendsBound1, extendsBound2));
        } else if (kind == TypeKind.TYPEVAR) {
            AnnotatedTypeVariable tLubAnnotatedType = (AnnotatedTypeVariable) lubAnnotatedType;
            AnnotatedTypeMirror upperBound = tLubAnnotatedType.getUpperBound();
            Collection<AnnotationMirror> upperBound1 = getUpperBound(type);
            Collection<AnnotationMirror> upperBound2 = getUpperBound(otherType);

            // TODO: how is it possible that uppBound1 or 2 does not have any
            // annotations?
            if (upperBound1.size() != 0 && upperBound2.size() != 0) {
                upperBound.clearAnnotations();
                upperBound.addAnnotations(qualifierHierarchy.leastUpperBounds(
                        upperBound1, upperBound2));
            }

            // if only one of the input types were type variables, then we want
            // the effective annotations and take the lub of them
            if (type.getKind() != TypeKind.TYPEVAR || otherType.getKind() != TypeKind.TYPEVAR) {
                // TODO Why the special treatment for NULL?
                if (otherType.getKind() == TypeKind.NULL) {
                    // TODO Why the flipping between the two?
                    if (type.getKind() != TypeKind.TYPEVAR) {
                        AnnotatedTypeMirror tmp = otherType;
                        otherType = type;
                        type = tmp;
                    }
                    // Do these hold?
                    // assert type.getKind() == TypeKind.TYPEVAR ||
                    //        type.getKind() == TypeKind.WILDCARD : "Unexpected type: " + type;
                    // assert otherType.getKind() != TypeKind.TYPEVAR : "Unexpected type variable: " + otherType;

                    lubAnnotatedType.clearAnnotations();
                    lubAnnotatedType.addAnnotations(type.getAnnotations());
                    for (AnnotationMirror top : qualifierHierarchy.getTopAnnotations()) {
                        AnnotationMirror o = otherType.getAnnotationInHierarchy(top);
                        assert o != null : "null should have all annotations.";
                        if (AnnotationUtils.areSame(o,
                                qualifierHierarchy.getBottomAnnotation(top))) {
                            // if the annotation on 'null' is the bottom
                            // annotation, take whatever is present on the type
                            // variable (even if it is nothing)...
                            // (already done)
                        } else {
                            // ... otherwise, take the LUB of the effective
                            // annotations.
                            lubAnnotatedType.replaceAnnotation(
                                    qualifierHierarchy.leastUpperBound(o,
                                            type.getEffectiveAnnotationInHierarchy(top)));
                        }
                    }
                }
            }
        } else if (kind == TypeKind.ARRAY
                && !(type.getKind() == TypeKind.ARRAY && otherType.getKind() == TypeKind.ARRAY)) {
            AnnotatedArrayType aLubAnnotatedType = (AnnotatedArrayType) lubAnnotatedType;
            // lub(a,b) is an array, but not both a and b are arrays -> either a
            // or b must be the null type.
            AnnotatedArrayType array;
            if (type.getKind() == TypeKind.ARRAY) {
                assert otherType.getKind() == TypeKind.NULL;
                array = (AnnotatedArrayType) type;
            } else {
                assert otherType.getKind() == TypeKind.ARRAY;
                assert type.getKind() == TypeKind.NULL;
                array = (AnnotatedArrayType) otherType;
            }
            // copy over annotations
            copyArrayComponentAnnotations(array, aLubAnnotatedType);
        }
        return lubAnnotatedType;
    }
    */


    /**
     * Returns the method parameters for the invoked method, with the same number
     * of arguments passed in the methodInvocation tree.
     *
     * If the invoked method is not a vararg method or it is a vararg method
     * but the invocation passes an array to the vararg parameter, it would simply
     * return the method parameters.
     *
     * Otherwise, it would return the list of parameters as if the vararg is expanded
     * to match the size of the passed arguments.
     *
     * @param method the method's type
     * @param args the arguments to the method invocation
     * @return  the types that the method invocation arguments need to be subtype of
     */
    public static List<AnnotatedTypeMirror> expandVarArgs(AnnotatedTypeFactory atypeFactory,
                                                          AnnotatedExecutableType method,
                                                          List<? extends ExpressionTree> args) {
        List<AnnotatedTypeMirror> parameters = method.getParameterTypes();
        if (!method.getElement().isVarArgs()) {
            return parameters;
        }

        AnnotatedArrayType varargs = (AnnotatedArrayType)parameters.get(parameters.size() - 1);

        if (parameters.size() == args.size()) {
            // Check if one sent an element or an array
            AnnotatedTypeMirror lastArg = atypeFactory.getAnnotatedType(args.get(args.size() - 1));
            if (lastArg.getKind() == TypeKind.ARRAY &&
                    getArrayDepth(varargs) == getArrayDepth((AnnotatedArrayType)lastArg)) {
                return parameters;
            }
        }

        parameters = new ArrayList<>(parameters.subList(0, parameters.size() - 1));
        for (int i = args.size() - parameters.size(); i > 0; --i)
            parameters.add(varargs.getComponentType());

        return parameters;
    }

    /**
     * Return a list of the AnnotatedTypeMirror of the passed
     * expression trees, in the same order as the trees.
     *
     * @param paramTypes The parameter types to use as assignment context
     * @param trees the AST nodes
     * @return  a list with the AnnotatedTypeMirror of each tree in trees.
     */
    public static List<AnnotatedTypeMirror> getAnnotatedTypes(AnnotatedTypeFactory atypeFactory,
                                                              List<AnnotatedTypeMirror> paramTypes, List<? extends ExpressionTree> trees) {
        assert paramTypes.size() == trees.size() : "AnnotatedTypes.getAnnotatedTypes: size mismatch! " +
                "Parameter types: " + paramTypes + " Arguments: " + trees;
        List<AnnotatedTypeMirror> types = new ArrayList<>();
        Pair<Tree, AnnotatedTypeMirror> preAssCtxt = atypeFactory.getVisitorState().getAssignmentContext();

        try {
            for (int i = 0; i < trees.size(); ++i) {
                AnnotatedTypeMirror param = paramTypes.get(i);
                atypeFactory.getVisitorState().setAssignmentContext(Pair.<Tree, AnnotatedTypeMirror>of((Tree) null, param));
                ExpressionTree arg = trees.get(i);
                types.add(atypeFactory.getAnnotatedType(arg));
            }
        } finally {
            atypeFactory.getVisitorState().setAssignmentContext(preAssCtxt);
        }
        return types;
    }

    // TODO: can't we do better than comparing the strings?
    public static boolean areSame(AnnotatedTypeMirror t1, AnnotatedTypeMirror t2) {
        return t1.toString().equals(t2.toString());
    }

    /**
     * Returns the depth of the array type of the provided array.
     *
     * @param array the type of the array
     * @return  the depth of the provided array
     */
    public static int getArrayDepth(AnnotatedArrayType array) {
        int counter = 0;
        AnnotatedTypeMirror type = array;
        while (type.getKind() == TypeKind.ARRAY) {
            counter++;
            type = ((AnnotatedArrayType)type).getComponentType();
        }
        return counter;
    }

    // The innermost *array* type.
    public static AnnotatedTypeMirror innerMostType(AnnotatedTypeMirror t) {
        AnnotatedTypeMirror inner = t;
        while (inner.getKind() == TypeKind.ARRAY)
            inner = ((AnnotatedArrayType)inner).getComponentType();
        return inner;
    }


    /**
     * Checks whether type contains the given modifier, also recursively in type arguments and arrays.
     * This method might be easier to implement directly as instance method in AnnotatedTypeMirror;
     * it corresponds to a "deep" version of
     * {@link AnnotatedTypeMirror#hasAnnotation(AnnotationMirror)}.
     *
     * @param type the type to search.
     * @param modifier the modifier to search for.
     * @return whether the type contains the modifier.
     */
    public static boolean containsModifier(AnnotatedTypeMirror type, AnnotationMirror modifier) {
        return containsModifierImpl(type, modifier, new LinkedList<AnnotatedTypeMirror>());
    }

    /*
     * For type variables we might hit the same type again. We keep a list of visited types.
     */
    private static boolean containsModifierImpl(AnnotatedTypeMirror type, AnnotationMirror modifier,
                                                List<AnnotatedTypeMirror> visited) {
        boolean found = type.hasAnnotation(modifier);
        boolean vis = visited.contains(type);
        visited.add(type);

        if (!found && !vis) {
            if (type.getKind() == TypeKind.DECLARED) {
                AnnotatedDeclaredType declaredType = (AnnotatedDeclaredType) type;
                for (AnnotatedTypeMirror typeMirror : declaredType.getTypeArguments()) {
                    found |= containsModifierImpl(typeMirror, modifier, visited);
                    if (found) {
                        break;
                    }
                }
            } else if (type.getKind() == TypeKind.ARRAY) {
                AnnotatedArrayType arrayType = (AnnotatedArrayType) type;
                found = containsModifierImpl(arrayType.getComponentType(), modifier, visited);
            } else if (type.getKind() == TypeKind.TYPEVAR) {
                AnnotatedTypeVariable atv = (AnnotatedTypeVariable) type;
                if (atv.getUpperBound() != null) {
                    found = containsModifierImpl(atv.getUpperBound(), modifier, visited);
                }
                if (!found && atv.getLowerBound() != null) {
                    found = containsModifierImpl(atv.getLowerBound(), modifier, visited);
                }
            } else if (type.getKind() == TypeKind.WILDCARD) {
                AnnotatedWildcardType awc = (AnnotatedWildcardType) type;
                if (awc.getExtendsBound() != null) {
                    found = containsModifierImpl(awc.getExtendsBound(), modifier, visited);
                }
                if (!found && awc.getSuperBound() != null) {
                    found = containsModifierImpl(awc.getSuperBound(), modifier, visited);
                }
            }
        }

        return found;
    }


    private static Map<TypeElement, Boolean> isTypeAnnotationCache = new IdentityHashMap<>();

    public static boolean isTypeAnnotation(AnnotationMirror anno) {
        TypeElement elem = (TypeElement)anno.getAnnotationType().asElement();
        if (isTypeAnnotationCache.containsKey(elem))
            return isTypeAnnotationCache.get(elem);

        boolean result = isTypeAnnotationImpl(elem);
        isTypeAnnotationCache.put(elem, result);
        return result;
    }

    private static boolean isTypeAnnotationImpl(TypeElement type) {
        return type.getAnnotation(TypeQualifier.class) != null;
    }

    public static boolean containsTypeAnnotation(Collection<? extends AnnotationMirror> annos) {
        for(AnnotationMirror am : annos) {
            if(isTypeAnnotation(am)) return true;
        }
        return false;
    }

    /**
     * Returns true if the given {@link AnnotatedTypeMirror} passed a set of
     * well-formedness checks. The method will never return false for valid
     * types, but might not catch all invalid types.
     *
     * <p>
     * Currently, the following is checked:
     * <ol>
     * <li>There should not be multiple annotations from the same hierarchy.
     * <li>There should not be more annotations than the width of the qualifier
     * hierarchy.
     * <li>If the type is not a type variable, then the number of annotations
     * should be the same as the width of the qualifier hierarchy.
     * <li>These properties should also hold recursively for component types of
     * arrays, as wells as bounds of type variables and wildcards.
     * </ol>
     */
    public static boolean isValidType(QualifierHierarchy qualifierHierarchy,
                                      AnnotatedTypeMirror type) {
        boolean res = isValidType(qualifierHierarchy, type,
                Collections.<AnnotatedTypeMirror> emptySet());
        return res;
    }

    private static boolean isValidType(QualifierHierarchy qualifierHierarchy,
                                       AnnotatedTypeMirror type, Set<AnnotatedTypeMirror> v) {
        if (type == null) {
            return false;
        }

        Set<AnnotatedTypeMirror> visited = new HashSet<>(v);
        if (visited.contains(type)) {
            return true; // prevent infinite recursion
        }
        visited.add(type);

        // multiple annotations from the same hierarchy
        Set<AnnotationMirror> annotations = type.getAnnotations();
        Set<AnnotationMirror> seenTops = AnnotationUtils.createAnnotationSet();
        int n = 0;
        for (AnnotationMirror anno : annotations) {
            if (QualifierPolymorphism.isPolyAll(anno)) {
                // ignore PolyAll when counting annotations
                continue;
            }
            n++;
            AnnotationMirror top = qualifierHierarchy.getTopAnnotation(anno);
            if (seenTops.contains(top)) {
                return false;
            }
            seenTops.add(top);
        }

        // too many annotations
        int expectedN = qualifierHierarchy.getWidth();
        if (n > expectedN) {
            return false;
        }

        // treat types that have polyall like type variables
        boolean hasPolyAll = type.hasAnnotation(PolyAll.class);
        boolean canHaveEmptyAnnotationSet =
                QualifierHierarchy.canHaveEmptyAnnotationSet(type) ||
                        hasPolyAll;

        // wrong number of annotations
        if (!canHaveEmptyAnnotationSet && n != expectedN) {
            return false;
        }

        // recurse for composite types
        if (type instanceof AnnotatedArrayType) {
            AnnotatedArrayType at = (AnnotatedArrayType) type;
            if (!isValidType(qualifierHierarchy, at.getComponentType(), visited)) {
                return false;
            }
        } else if (type instanceof AnnotatedTypeVariable) {
            AnnotatedTypeVariable at = (AnnotatedTypeVariable) type;
            AnnotatedTypeMirror lowerBound = at.getLowerBound();
            AnnotatedTypeMirror upperBound = at.getUpperBound();
            if (lowerBound != null
                    && !isValidType(qualifierHierarchy, lowerBound, visited)) {
                return false;
            }
            if (upperBound != null
                    && !isValidType(qualifierHierarchy, upperBound, visited)) {
                return false;
            }
        } else if (type instanceof AnnotatedWildcardType) {
            AnnotatedWildcardType at = (AnnotatedWildcardType) type;
            AnnotatedTypeMirror extendsBound = at.getExtendsBound();
            AnnotatedTypeMirror superBound = at.getSuperBound();
            if (extendsBound != null
                    && !isValidType(qualifierHierarchy, extendsBound, visited)) {
                return false;
            }
            if (superBound != null
                    && !isValidType(qualifierHierarchy, superBound, visited)) {
                return false;
            }
        }
        // TODO: the recursive checks on type arguments are currently skipped, because
        // this breaks various tests.  it seems that checking the validity changes the
        // annotations on some types.
//        } else if (type instanceof AnnotatedDeclaredType) {
//            AnnotatedDeclaredType at = (AnnotatedDeclaredType) type;
//            for (AnnotatedTypeMirror typeArgument : at.getTypeArguments()) {
//                if (!isValidType(qualifierHierarchy, typeArgument, visited)) {
//                    return false;
//                }
//            }
//        }
        return true;
    }

    private static String annotationClassName = java.lang.annotation.Annotation.class.getCanonicalName();

    /**
     * @return true if the underlying type of this atm is a java.lang.annotation.Annotation
     */
    public static boolean isJavaLangAnnotation(final AnnotatedTypeMirror atm) {
        return TypesUtils.isDeclaredOfName(atm.getUnderlyingType(), annotationClassName);
    }

    /**
     * @return true if atm is an Annotation interface, i.e. an implementation of java.lang.annotation.Annotation
     * e.g. @interface MyAnno - implementsAnnotation would return true when called on an
     * AnnotatedDeclaredType representing a use of MyAnno
     */
    public static boolean implementsAnnotation(final AnnotatedTypeMirror atm) {
        if(atm.getKind() != TypeKind.DECLARED) {
            return false;
        }
        final AnnotatedTypeMirror.AnnotatedDeclaredType declaredType = (AnnotatedTypeMirror.AnnotatedDeclaredType) atm;

        Symbol.ClassSymbol classSymbol = (Symbol.ClassSymbol) declaredType.getUnderlyingType().asElement();
        for(final Type iface : classSymbol.getInterfaces() ) {
            if( TypesUtils.isDeclaredOfName(iface, annotationClassName ) ) {
                return true;
            }
        }

        return false;
    }


    /**
     * @return true if the typeVar1 and typeVar2 are two uses of the same type variable
     */
    public static boolean haveSameDeclaration(Types types, final AnnotatedTypeVariable typeVar1, final AnnotatedTypeVariable typeVar2) {
        return types.isSameType(typeVar1.getUnderlyingType(), typeVar2.getUnderlyingType());
    }

    /**
     * When overriding a method, you must include the same number of type parameters as the base method.  By index,
     * these parameters are considered equivalent to the type parameters of the overridden method.
     * Necessary conditions:
     *    Both type variables are defined in methods
     *    One of the two methods overrides the other
     *    Within their method declaration, both types have the same type parameter index
     *
     * @return  returns true if type1 and type2 are corresponding type variables (that is, either one "overrides" the other).
     */
    public static boolean areCorrespondingTypeVariables(Elements elements, AnnotatedTypeVariable type1, AnnotatedTypeVariable type2) {
        final TypeParameterElement type1ParamElem   = (TypeParameterElement) type1.getUnderlyingType().asElement();
        final TypeParameterElement type2ParamElem = (TypeParameterElement) type2.getUnderlyingType().asElement();


        if( type1ParamElem.getGenericElement() instanceof ExecutableElement
         && type2ParamElem.getGenericElement() instanceof ExecutableElement ) {
            final ExecutableElement type1Executable   = (ExecutableElement) type1ParamElem.getGenericElement();
            final ExecutableElement type2Executable = (ExecutableElement) type2ParamElem.getGenericElement();

            final TypeElement type1Class = (TypeElement) type1Executable.getEnclosingElement();
            final TypeElement type2Class = (TypeElement) type2Executable.getEnclosingElement();

            boolean methodIsOverriden = elements.overrides(type1Executable, type2Executable, type1Class)
                                     || elements.overrides(type2Executable, type1Executable, type2Class);
            if(methodIsOverriden) {
                boolean haveSameIndex = type1Executable.getTypeParameters().indexOf(type1ParamElem) ==
                                        type2Executable.getTypeParameters().indexOf(type2ParamElem);
                return haveSameIndex;
            }
        }

        return false;
    }
}<|MERGE_RESOLUTION|>--- conflicted
+++ resolved
@@ -4,22 +4,16 @@
 import org.checkerframework.checker.nullness.qual.*;
 */
 
-<<<<<<< HEAD
-=======
+import org.checkerframework.framework.flow.util.LubTypeVariableAnnotator;
 import org.checkerframework.framework.qual.PolyAll;
 import org.checkerframework.framework.qual.TypeQualifier;
+import org.checkerframework.framework.type.AnnotatedTypeCopier;
 import org.checkerframework.framework.type.AnnotatedTypeFactory;
 import org.checkerframework.framework.type.AnnotatedTypeMirror;
-import org.checkerframework.framework.type.AnnotatedTypeMirror.AnnotatedArrayType;
-import org.checkerframework.framework.type.AnnotatedTypeMirror.AnnotatedDeclaredType;
-import org.checkerframework.framework.type.AnnotatedTypeMirror.AnnotatedExecutableType;
-import org.checkerframework.framework.type.AnnotatedTypeMirror.AnnotatedIntersectionType;
-import org.checkerframework.framework.type.AnnotatedTypeMirror.AnnotatedPrimitiveType;
-import org.checkerframework.framework.type.AnnotatedTypeMirror.AnnotatedTypeVariable;
-import org.checkerframework.framework.type.AnnotatedTypeMirror.AnnotatedWildcardType;
+import org.checkerframework.framework.type.AnnotatedTypeMirror.*;
 import org.checkerframework.framework.type.QualifierHierarchy;
-import org.checkerframework.framework.type.TypeHierarchy;
 import org.checkerframework.framework.type.visitor.SimpleAnnotatedTypeVisitor;
+
 import org.checkerframework.javacutil.AnnotationUtils;
 import org.checkerframework.javacutil.ElementUtils;
 import org.checkerframework.javacutil.ErrorReporter;
@@ -29,9 +23,7 @@
 import org.checkerframework.javacutil.TypesUtils;
 
 import java.util.ArrayDeque;
->>>>>>> 2502da8c
 import java.util.ArrayList;
-import java.util.ArrayDeque;
 import java.util.Collection;
 import java.util.Collections;
 import java.util.Deque;
@@ -53,29 +45,6 @@
 import javax.lang.model.util.Elements;
 import javax.lang.model.util.Types;
 
-<<<<<<< HEAD
-import com.sun.source.tree.*;
-import com.sun.tools.javac.code.Symbol;
-import com.sun.tools.javac.code.Type;
-import org.checkerframework.framework.flow.util.LubTypeVariableAnnotator;
-import org.checkerframework.framework.qual.PolyAll;
-import org.checkerframework.framework.qual.TypeQualifier;
-import org.checkerframework.framework.type.AnnotatedTypeCopier;
-import org.checkerframework.framework.type.AnnotatedTypeFactory;
-import org.checkerframework.framework.type.AnnotatedTypeMirror;
-import org.checkerframework.framework.type.AnnotatedTypeMirror.*;
-import org.checkerframework.framework.type.QualifierHierarchy;
-import org.checkerframework.framework.type.visitor.SimpleAnnotatedTypeVisitor;
-
-import org.checkerframework.javacutil.AnnotationUtils;
-import org.checkerframework.javacutil.ElementUtils;
-import org.checkerframework.javacutil.ErrorReporter;
-import org.checkerframework.javacutil.InternalUtils;
-import org.checkerframework.javacutil.Pair;
-import org.checkerframework.javacutil.TreeUtils;
-import org.checkerframework.javacutil.TypesUtils;
-
-=======
 import com.sun.source.tree.AssignmentTree;
 import com.sun.source.tree.CompoundAssignmentTree;
 import com.sun.source.tree.ExpressionTree;
@@ -88,8 +57,11 @@
 import com.sun.source.tree.ReturnTree;
 import com.sun.source.tree.Tree;
 import com.sun.source.tree.VariableTree;
->>>>>>> 2502da8c
+
 import com.sun.source.util.TreePath;
+
+import com.sun.tools.javac.code.Symbol;
+import com.sun.tools.javac.code.Type;
 
 /**
  * Utility methods for operating on {@code AnnotatedTypeMirror}. This
@@ -536,11 +508,7 @@
      */
     public static Set<AnnotatedDeclaredType> getSuperTypes(AnnotatedDeclaredType type) {
 
-<<<<<<< HEAD
-        Set<AnnotatedDeclaredType> supertypes = new HashSet<>();
-=======
-        Set<AnnotatedDeclaredType> supertypes = new LinkedHashSet<AnnotatedDeclaredType>();
->>>>>>> 2502da8c
+        Set<AnnotatedDeclaredType> supertypes = new LinkedHashSet<>();
         if (type == null)
             return supertypes;
 
@@ -605,12 +573,7 @@
             Elements elements,
             ExecutableElement method, Collection<AnnotatedDeclaredType> supertypes) {
 
-<<<<<<< HEAD
-        Map<AnnotatedDeclaredType, ExecutableElement> overrides = new HashMap<>();
-=======
-        Map<AnnotatedDeclaredType, ExecutableElement> overrides =
-            new LinkedHashMap<AnnotatedDeclaredType, ExecutableElement>();
->>>>>>> 2502da8c
+        Map<AnnotatedDeclaredType, ExecutableElement> overrides = new LinkedHashMap<>();
 
         for (AnnotatedDeclaredType supertype : supertypes) {
             /*@Nullable*/ TypeElement superElement =
@@ -639,7 +602,7 @@
      * were specified and otherwise it infers them based on the passed arguments
      * or the return type context, according to JLS 15.12.2.
      *
-     * @param the processing environment
+     * @param processingEnv
      * @param atypeFactory the annotated type factory
      * @param expr the method or constructor invocation tree; the passed argument
      *   has to be a subtype of MethodInvocationTree or NewClassTree.
@@ -851,10 +814,8 @@
     /**
      * Infer the type argument for a single type variable.
      *
-     * @param typeVar the method or constructor type variable to infer
      * @param returnType the return type
      * @param typeArgumentsFromAssignment
-     * @param exeType the executable type of the method or constructor
      * @param expr the method or constructor invocation tree; the passed argument
      *   has to be a subtype of MethodInvocationTree or NewClassTree.
      * @return the type argument
