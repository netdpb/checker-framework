--- conflicted
+++ resolved
@@ -53,14 +53,9 @@
 
     /**
      * @return Regular expressions of string literals, the types of which
-<<<<<<< HEAD
-     *         an annotation should be implicitly added. Useful for annotations that
-     *         indicate the format of a string.
-=======
      *         an annotation should be implicitly added.
      *         If multiple patterns match, then the string literal is given the
      *         greatest lower bound of all the matches.
->>>>>>> d24d7ab6
      */
     String[] stringPatterns() default {};
 
