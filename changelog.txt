--- conflicted
+++ resolved
@@ -1,5 +1,7 @@
-<<<<<<< HEAD
 Version 1.9.8, 9 November 2015
+
+Field initialization warnings can now be suppressed for a single field at a
+time, by placing @SuppressWarnings("initialization") on the field declaration.
 
 Updated Maven instructions to no longer require a script.
 Added an example of how to use the instructions under
@@ -8,18 +10,10 @@
 The javac_maven script (and batch file) are deprecated and will be
 removed as of the December 1, 2015 release.
 
-----------------------------------------------------------------------
-=======
-Version 1.9.8, ???
-
-Field initialization warnings can now be suppressed for a single field at a
-time, by placing @SuppressWarnings("initialization") on the field declaration.
-
 Fixed issues: 487, 500, 502.
 
 ---------------------------------------------------------------------------
 
->>>>>>> 3ab87fec
 Version 1.9.7, 24 October 2015
 
 Fixed issues:  291, 474.
