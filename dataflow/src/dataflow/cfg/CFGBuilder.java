<<<<<<< HEAD
package dataflow.cfg;

import java.util.ArrayList;
import java.util.Collections;
import java.util.HashMap;
import java.util.HashSet;
import java.util.IdentityHashMap;
import java.util.LinkedList;
import java.util.List;
import java.util.Map;
import java.util.Map.Entry;
import java.util.Set;

import javacutils.AnnotationProvider;
import javacutils.BasicAnnotationProvider;
import javacutils.ElementUtils;
import javacutils.InternalUtils;
import javacutils.Pair;
import javacutils.TreeUtils;
import javacutils.TypesUtils;
import javacutils.trees.TreeBuilder;

import javax.annotation.processing.ProcessingEnvironment;
import javax.lang.model.element.Element;
import javax.lang.model.element.ExecutableElement;
import javax.lang.model.element.Name;
import javax.lang.model.element.TypeElement;
import javax.lang.model.element.VariableElement;
import javax.lang.model.type.ArrayType;
import javax.lang.model.type.DeclaredType;
import javax.lang.model.type.PrimitiveType;
import javax.lang.model.type.ReferenceType;
import javax.lang.model.type.TypeKind;
import javax.lang.model.type.TypeMirror;
import javax.lang.model.type.TypeVariable;
import javax.lang.model.type.UnionType;
import javax.lang.model.util.Elements;
import javax.lang.model.util.Types;

import com.sun.source.tree.AnnotatedTypeTree;
import com.sun.source.tree.AnnotationTree;
import com.sun.source.tree.ArrayAccessTree;
import com.sun.source.tree.ArrayTypeTree;
import com.sun.source.tree.AssertTree;
import com.sun.source.tree.AssignmentTree;
import com.sun.source.tree.BinaryTree;
import com.sun.source.tree.BlockTree;
import com.sun.source.tree.BreakTree;
import com.sun.source.tree.CaseTree;
import com.sun.source.tree.CatchTree;
import com.sun.source.tree.ClassTree;
import com.sun.source.tree.CompilationUnitTree;
import com.sun.source.tree.CompoundAssignmentTree;
import com.sun.source.tree.ConditionalExpressionTree;
import com.sun.source.tree.ContinueTree;
import com.sun.source.tree.DoWhileLoopTree;
import com.sun.source.tree.EmptyStatementTree;
import com.sun.source.tree.EnhancedForLoopTree;
import com.sun.source.tree.ErroneousTree;
import com.sun.source.tree.ExpressionStatementTree;
import com.sun.source.tree.ExpressionTree;
import com.sun.source.tree.ForLoopTree;
import com.sun.source.tree.IdentifierTree;
import com.sun.source.tree.IfTree;
import com.sun.source.tree.ImportTree;
import com.sun.source.tree.InstanceOfTree;
import com.sun.source.tree.LabeledStatementTree;
import com.sun.source.tree.LambdaExpressionTree;
import com.sun.source.tree.LiteralTree;
import com.sun.source.tree.MemberReferenceTree;
import com.sun.source.tree.MemberSelectTree;
import com.sun.source.tree.MethodInvocationTree;
import com.sun.source.tree.MethodTree;
import com.sun.source.tree.ModifiersTree;
import com.sun.source.tree.NewArrayTree;
import com.sun.source.tree.NewClassTree;
import com.sun.source.tree.ParameterizedTypeTree;
import com.sun.source.tree.ParenthesizedTree;
import com.sun.source.tree.PrimitiveTypeTree;
import com.sun.source.tree.ReturnTree;
import com.sun.source.tree.StatementTree;
import com.sun.source.tree.SwitchTree;
import com.sun.source.tree.SynchronizedTree;
import com.sun.source.tree.ThrowTree;
import com.sun.source.tree.Tree;
import com.sun.source.tree.Tree.Kind;
import com.sun.source.tree.TryTree;
import com.sun.source.tree.TypeCastTree;
import com.sun.source.tree.TypeParameterTree;
import com.sun.source.tree.UnaryTree;
import com.sun.source.tree.UnionTypeTree;
import com.sun.source.tree.VariableTree;
import com.sun.source.tree.WhileLoopTree;
import com.sun.source.tree.WildcardTree;
import com.sun.source.util.TreePath;
import com.sun.source.util.TreePathScanner;
import com.sun.source.util.Trees;

import dataflow.cfg.CFGBuilder.ExtendedNode.ExtendedNodeType;
import dataflow.cfg.UnderlyingAST.CFGMethod;
import dataflow.cfg.block.Block;
import dataflow.cfg.block.Block.BlockType;
import dataflow.cfg.block.BlockImpl;
import dataflow.cfg.block.ConditionalBlockImpl;
import dataflow.cfg.block.ExceptionBlockImpl;
import dataflow.cfg.block.RegularBlockImpl;
import dataflow.cfg.block.SingleSuccessorBlockImpl;
import dataflow.cfg.block.SpecialBlock.SpecialBlockType;
import dataflow.cfg.block.SpecialBlockImpl;
import dataflow.cfg.node.ArrayAccessNode;
import dataflow.cfg.node.ArrayCreationNode;
import dataflow.cfg.node.ArrayTypeNode;
import dataflow.cfg.node.AssertionErrorNode;
import dataflow.cfg.node.AssignmentNode;
import dataflow.cfg.node.BitwiseAndNode;
import dataflow.cfg.node.BitwiseComplementNode;
import dataflow.cfg.node.BitwiseOrNode;
import dataflow.cfg.node.BitwiseXorNode;
import dataflow.cfg.node.BooleanLiteralNode;
import dataflow.cfg.node.CaseNode;
import dataflow.cfg.node.CharacterLiteralNode;
import dataflow.cfg.node.ClassNameNode;
import dataflow.cfg.node.ConditionalAndNode;
import dataflow.cfg.node.ConditionalNotNode;
import dataflow.cfg.node.ConditionalOrNode;
import dataflow.cfg.node.DoubleLiteralNode;
import dataflow.cfg.node.EqualToNode;
import dataflow.cfg.node.ExplicitThisLiteralNode;
import dataflow.cfg.node.FieldAccessNode;
import dataflow.cfg.node.FloatLiteralNode;
import dataflow.cfg.node.FloatingDivisionNode;
import dataflow.cfg.node.FloatingRemainderNode;
import dataflow.cfg.node.GreaterThanNode;
import dataflow.cfg.node.GreaterThanOrEqualNode;
import dataflow.cfg.node.ImplicitThisLiteralNode;
import dataflow.cfg.node.InstanceOfNode;
import dataflow.cfg.node.IntegerDivisionNode;
import dataflow.cfg.node.IntegerLiteralNode;
import dataflow.cfg.node.IntegerRemainderNode;
import dataflow.cfg.node.LeftShiftNode;
import dataflow.cfg.node.LessThanNode;
import dataflow.cfg.node.LessThanOrEqualNode;
import dataflow.cfg.node.LocalVariableNode;
import dataflow.cfg.node.LongLiteralNode;
import dataflow.cfg.node.MarkerNode;
import dataflow.cfg.node.MethodAccessNode;
import dataflow.cfg.node.MethodInvocationNode;
import dataflow.cfg.node.NarrowingConversionNode;
import dataflow.cfg.node.Node;
import dataflow.cfg.node.NotEqualNode;
import dataflow.cfg.node.NullChkNode;
import dataflow.cfg.node.NullLiteralNode;
import dataflow.cfg.node.NumericalAdditionNode;
import dataflow.cfg.node.NumericalMinusNode;
import dataflow.cfg.node.NumericalMultiplicationNode;
import dataflow.cfg.node.NumericalPlusNode;
import dataflow.cfg.node.NumericalSubtractionNode;
import dataflow.cfg.node.ObjectCreationNode;
import dataflow.cfg.node.PackageNameNode;
import dataflow.cfg.node.ParameterizedTypeNode;
import dataflow.cfg.node.PrimitiveTypeNode;
import dataflow.cfg.node.ReturnNode;
import dataflow.cfg.node.SignedRightShiftNode;
import dataflow.cfg.node.StringConcatenateAssignmentNode;
import dataflow.cfg.node.StringConcatenateNode;
import dataflow.cfg.node.StringConversionNode;
import dataflow.cfg.node.StringLiteralNode;
import dataflow.cfg.node.TernaryExpressionNode;
import dataflow.cfg.node.ThisLiteralNode;
import dataflow.cfg.node.ThrowNode;
import dataflow.cfg.node.TypeCastNode;
import dataflow.cfg.node.UnsignedRightShiftNode;
import dataflow.cfg.node.ValueLiteralNode;
import dataflow.cfg.node.VariableDeclarationNode;
import dataflow.cfg.node.WideningConversionNode;
import dataflow.quals.TerminatesExecution;

/**
 * Builds the control flow graph of some Java code (either a method, or an
 * arbitrary statement).
 *
 * <p>
 *
 * The translation of the AST to the CFG is split into three phases:
 * <ol>
 * <li><em>Phase one.</em> In the first phase, the AST is translated into a
 * sequence of {@link ExtendedNode}s. An extended node can either be a
 * {@link Node}, or one of several meta elements such as a conditional or
 * unconditional jump or a node with additional information about exceptions.
 * Some of the extended nodes contain labels (e.g., for the jump target), and
 * phase one additionally creates a mapping from labels to extended nodes.
 * Finally, the list of leaders is computed: A leader is an extended node which
 * will give rise to a basic block in phase two.</li>
 * <li><em>Phase two.</em> In this phase, the sequence of extended nodes is
 * translated to a graph of control flow blocks that contain nodes. The meta
 * elements from phase one are translated into the correct edges.</li>
 * <li><em>Phase three.</em> The control flow graph generated in phase two can
 * contain degenerate basic blocks such as empty regular basic blocks or
 * conditional basic blocks that have the same block as both 'then' and 'else'
 * successor. This phase removes these cases while preserving the control flow
 * structure.</li>
 * </ol>
 *
 * @author Stefan Heule
 *
 */
public class CFGBuilder {

    /** Can assertions be assumed to be disabled? */
    protected final boolean assumeAssertionsDisabled;

    /** Can assertions be assumed to be enabled? */
    protected final boolean assumeAssertionsEnabled;

    public CFGBuilder(boolean assumeAssertionsEnabled, boolean assumeAssertionsDisabled) {
        assert !(assumeAssertionsDisabled && assumeAssertionsEnabled);
        this.assumeAssertionsEnabled = assumeAssertionsEnabled;
        this.assumeAssertionsDisabled = assumeAssertionsDisabled;
    }

    /**
     * Class declarations that have been encountered when building the
     * control-flow graph for a method.
     */
    protected List<ClassTree> declaredClasses;

    public List<ClassTree> getDeclaredClasses() {
        return declaredClasses;
    }

    /**
     * Build the control flow graph of some code.
     */
    public static ControlFlowGraph build(
            CompilationUnitTree root, ProcessingEnvironment env,
            UnderlyingAST underlyingAST, boolean assumeAssertionsEnabled, boolean assumeAssertionsDisabled) {
        return new CFGBuilder(assumeAssertionsEnabled, assumeAssertionsDisabled).run(root, env, underlyingAST);
    }

    /**
     * Build the control flow graph of a method.
     */
    public static ControlFlowGraph build(
            CompilationUnitTree root, ProcessingEnvironment env,
            MethodTree tree, ClassTree classTree, boolean assumeAssertionsEnabled, boolean assumeAssertionsDisabled) {
        return new CFGBuilder(assumeAssertionsEnabled, assumeAssertionsDisabled).run(root, env, tree, classTree);
    }

    /**
     * Build the control flow graph of some code.
     */
    public static ControlFlowGraph build(
            CompilationUnitTree root, ProcessingEnvironment env,
            UnderlyingAST underlyingAST) {
        return new CFGBuilder(false, false).run(root, env, underlyingAST);
    }

    /**
     * Build the control flow graph of a method.
     */
    public static ControlFlowGraph build(
            CompilationUnitTree root, ProcessingEnvironment env,
            MethodTree tree, ClassTree classTree) {
        return new CFGBuilder(false, false).run(root, env, tree, classTree);
    }

    /**
     * Build the control flow graph of some code.
     */
    public ControlFlowGraph run(
            CompilationUnitTree root, ProcessingEnvironment env,
            UnderlyingAST underlyingAST) {
        declaredClasses = new LinkedList<>();
        TreeBuilder builder = new TreeBuilder(env);
        AnnotationProvider annotationProvider = new BasicAnnotationProvider();
        PhaseOneResult phase1result = new CFGTranslationPhaseOne().process(
                root, env, underlyingAST, exceptionalExitLabel, builder, annotationProvider);
        ControlFlowGraph phase2result = new CFGTranslationPhaseTwo()
                .process(phase1result);
        ControlFlowGraph phase3result = CFGTranslationPhaseThree
                .process(phase2result);
        return phase3result;
    }

    /**
     * Build the control flow graph of a method.
     */
    public ControlFlowGraph run(
            CompilationUnitTree root, ProcessingEnvironment env,
            MethodTree tree, ClassTree classTree) {
        UnderlyingAST underlyingAST = new CFGMethod(tree, classTree);
        return run(root, env, underlyingAST);
    }

    /* --------------------------------------------------------- */
    /* Extended Node Types and Labels */
    /* --------------------------------------------------------- */

    /** Special label to identify the exceptional exit. */
    protected final Label exceptionalExitLabel = new Label();

    /** Special label to identify the regular exit. */
    protected final Label regularExitLabel = new Label();

    /**
     * An extended node can be one of several things (depending on its
     * {@code type}):
     * <ul>
     * <li><em>NODE</em>. An extended node of this type is just a wrapper for a
     * {@link Node} (that cannot throw exceptions).</li>
     * <li><em>EXCEPTION_NODE</em>. A wrapper for a {@link Node} which can throw
     * exceptions. It contains a label for every possible exception type the
     * node might throw.</li>
     * <li><em>UNCONDITIONAL_JUMP</em>. An unconditional jump to a label.</li>
     * <li><em>TWO_TARGET_CONDITIONAL_JUMP</em>. A conditional jump with two
     * targets for both the 'then' and 'else' branch.</li>
     * </ul>
     */
    protected static abstract class ExtendedNode {

        /**
         * The basic block this extended node belongs to (as determined in phase
         * two).
         */
        protected BlockImpl block;

        /** Type of this node. */
        protected ExtendedNodeType type;

        /** Does this node terminate the execution? (e.g., "System.exit()") */
        protected boolean terminatesExecution = false;

        public ExtendedNode(ExtendedNodeType type) {
            this.type = type;
        }

        /** Extended node types (description see above). */
        public enum ExtendedNodeType {
            NODE, EXCEPTION_NODE, UNCONDITIONAL_JUMP, CONDITIONAL_JUMP
        }

        public ExtendedNodeType getType() {
            return type;
        }

        public boolean getTerminatesExecution() {
            return terminatesExecution;
        }

        public void setTerminatesExecution(boolean terminatesExecution) {
            this.terminatesExecution = terminatesExecution;
        }

        /**
         * @return The node contained in this extended node (only applicable if
         *         the type is {@code NODE} or {@code EXCEPTION_NODE}).
         */
        public Node getNode() {
            assert false;
            return null;
        }

        /**
         * @return The label associated with this extended node (only applicable
         *         if type is {@code CONDITIONAL_JUMP} or
         *         {@link UNCONDITIONAL_JUMP}).
         */
        public Label getLabel() {
            assert false;
            return null;
        }

        public BlockImpl getBlock() {
            return block;
        }

        public void setBlock(BlockImpl b) {
            this.block = b;
        }

        @Override
        public String toString() {
            return "ExtendedNode(" + type + ")";
        }
    }

    /**
     * An extended node of type {@code NODE}.
     */
    protected static class NodeHolder extends ExtendedNode {

        protected Node node;

        public NodeHolder(Node node) {
            super(ExtendedNodeType.NODE);
            this.node = node;
        }

        @Override
        public Node getNode() {
            return node;
        }

        @Override
        public String toString() {
            return "NodeHolder(" + node + ")";
        }

    }

    /**
     * An extended node of type {@code EXCEPTION_NODE}.
     */
    protected static class NodeWithExceptionsHolder extends ExtendedNode {

        protected Node node;
        // Map from exception type to labels of successors that may
        // be reached as a result of that exception.
        protected Map<TypeMirror, Set<Label>> exceptions;

        public NodeWithExceptionsHolder(Node node,
                Map<TypeMirror, Set<Label>> exceptions) {
            super(ExtendedNodeType.EXCEPTION_NODE);
            this.node = node;
            this.exceptions = exceptions;
        }

        public Map<TypeMirror, Set<Label>> getExceptions() {
            return exceptions;
        }

        @Override
        public Node getNode() {
            return node;
        }

        @Override
        public String toString() {
            return "NodeWithExceptionsHolder(" + node + ")";
        }

    }

    /**
     * An extended node of type {@code CONDITIONAL_JUMP}.
     *
     * <p>
     *
     * <em>Important:</em> In the list of extended nodes, there should not be
     * any labels that point to a conditional jump. Furthermore, the node
     * directly ahead of any conditional jump has to be a
     * {@link NodeWithExceptionsHolder} or {@link NodeHolder}, and the node held
     * by that extended node is required to be of boolean type.
     */
    protected static class ConditionalJump extends ExtendedNode {

        protected Label trueSucc;
        protected Label falseSucc;

        public ConditionalJump(Label trueSucc, Label falseSucc) {
            super(ExtendedNodeType.CONDITIONAL_JUMP);
            this.trueSucc = trueSucc;
            this.falseSucc = falseSucc;
        }

        public Label getThenLabel() {
            return trueSucc;
        }

        public Label getElseLabel() {
            return falseSucc;
        }

        @Override
        public String toString() {
            return "TwoTargetConditionalJump(" + getThenLabel() + ","
                    + getElseLabel() + ")";
        }
    }

    /**
     * An extended node of type {@code UNCONDITIONAL_JUMP}.
     */
    protected static class UnconditionalJump extends ExtendedNode {

        protected Label jumpTarget;

        public UnconditionalJump(Label jumpTarget) {
            super(ExtendedNodeType.UNCONDITIONAL_JUMP);
            this.jumpTarget = jumpTarget;
        }

        @Override
        public Label getLabel() {
            return jumpTarget;
        }

        @Override
        public String toString() {
            return "JumpMarker(" + getLabel() + ")";
        }
    }

    /**
     * A label is used to refer to other extended nodes using a mapping from
     * labels to extended nodes. Labels get their names either from labeled
     * statements in the source code or from internally generated unique names.
     */
    protected static class Label {
        private static int uid = 0;

        protected String name;

        public Label(String name) {
            this.name = name;
        }

        public Label() {
            this.name = uniqueName();
        }

        @Override
        public String toString() {
            return name;
        }

        /**
         * Return a new unique label name that cannot be confused with a Java
         * source code label.
         *
         * @return a new unique label name
         */
        private static String uniqueName() {
            return "%L" + uid++;
        }
    }

    /**
     * A TryFrame takes a thrown exception type and maps it to a set
     * of possible control-flow successors.
     */
    protected static interface TryFrame {
        /**
         * Given a type of thrown exception, add the set of possible control
         * flow successor {@link Label}s to the argument set.  Return true
         * if the exception is known to be caught by one of those labels and
         * false if it may propagate still further.
         */
        public boolean possibleLabels(TypeMirror thrown, Set<Label> labels);
    }

    /**
     * A TryCatchFrame contains an ordered list of catch labels that apply
     * to exceptions with specific types.
     */
    protected static class TryCatchFrame implements TryFrame {
        protected Types types;

        // An ordered list of pairs because catch blocks are ordered.
        protected List<Pair<TypeMirror, Label>> catchLabels;

        public TryCatchFrame(Types types, List<Pair<TypeMirror, Label>> catchLabels) {
            this.types = types;
            this.catchLabels = catchLabels;
        }

        /**
         * Given a type of thrown exception, add the set of possible control
         * flow successor {@link Label}s to the argument set.  Return true
         * if the exception is known to be caught by one of those labels and
         * false if it may propagate still further.
         */
        @Override
        public boolean possibleLabels(TypeMirror thrown, Set<Label> labels) {
            // A conservative approach would be to say that every catch block
            // might execute for any thrown exception, but we try to do better.
            //
            // We rely on several assumptions that seem to hold as of Java 7.
            // 1) An exception parameter in a catch block must be either
            //    a declared type or a union composed of declared types,
            //    all of which are subtypes of Throwable.
            // 2) A thrown type must either be a declared type or a variable
            //    that extends a declared type, which is a subtype of Throwable.
            //
            // Under those assumptions, if the thrown type (or its bound) is
            // a subtype of the caught type (or one of its alternatives), then
            // the catch block must apply and none of the later ones can apply.
            // Otherwise, if the thrown type (or its bound) is a supertype
            // of the caught type (or one of its alternatives), then the catch
            // block may apply, but so may later ones.
            // Otherwise, the thrown type and the caught type are unrelated
            // declared types, so they do not overlap on any non-null value.

            while (!(thrown instanceof DeclaredType)) {
                assert thrown instanceof TypeVariable :
                    "thrown type must be a variable or a declared type";
                thrown = ((TypeVariable)thrown).getUpperBound();
            }
            DeclaredType declaredThrown = (DeclaredType)thrown;
            assert thrown != null : "thrown type must be bounded by a declared type";

            for (Pair<TypeMirror, Label> pair : catchLabels) {
                TypeMirror caught = pair.first;
                boolean canApply = false;

                if (caught instanceof DeclaredType) {
                    DeclaredType declaredCaught = (DeclaredType)caught;
                    if (types.isSubtype(declaredThrown, declaredCaught)) {
                        // No later catch blocks can apply.
                        labels.add(pair.second);
                        return true;
                    } else if (types.isSubtype(declaredCaught, declaredThrown)) {
                        canApply = true;
                    }
                } else {
                    assert caught instanceof UnionType :
                        "caught type must be a union or a declared type";
                    UnionType caughtUnion = (UnionType)caught;
                    for (TypeMirror alternative : caughtUnion.getAlternatives()) {
                        assert alternative instanceof DeclaredType :
                            "alternatives of an caught union type must be declared types";
                        DeclaredType declaredAlt = (DeclaredType)alternative;
                        if (types.isSubtype(declaredThrown, declaredAlt)) {
                            // No later catch blocks can apply.
                            labels.add(pair.second);
                            return true;
                        } else if (types.isSubtype(declaredAlt, declaredThrown)) {
                            canApply = true;
                        }
                    }
                }

                if (canApply) {
                    labels.add(pair.second);
                }
            }

            return false;
        }
    }

    /**
     * A TryFinallyFrame applies to exceptions of any type
     */
    protected class TryFinallyFrame implements TryFrame {
        protected Label finallyLabel;

        public TryFinallyFrame(Label finallyLabel) {
            this.finallyLabel = finallyLabel;
        }

        @Override
        public boolean possibleLabels(TypeMirror thrown, Set<Label> labels) {
            labels.add(finallyLabel);
            return true;
        }
    }

    /**
     * An exception stack represents the set of all try-catch blocks
     * in effect at a given point in a program.  It maps an exception
     * type to a set of Labels and it maps a block exit (via return or
     * fall-through) to a single Label.
     */
    protected static class TryStack {
        protected Label exitLabel;
        protected LinkedList<TryFrame> frames;

        public TryStack(Label exitLabel) {
            this.exitLabel = exitLabel;
            this.frames = new LinkedList<>();
        }

        public void pushFrame(TryFrame frame) {
            frames.addFirst(frame);
        }

        public void popFrame() {
            frames.removeFirst();
        }

        /**
         * Returns the set of possible {@link Label}s where control may
         * transfer when an exception of the given type is thrown.
         */
        public Set<Label> possibleLabels(TypeMirror thrown) {
            // Work up from the innermost frame until the exception is known to
            // be caught.
            Set<Label> labels = new HashSet<>();
            for (TryFrame frame : frames) {
                if (frame.possibleLabels(thrown, labels)) {
                    return labels;
                }
            }
            labels.add(exitLabel);
            return labels;
        }
    }

    /* --------------------------------------------------------- */
    /* Phase Three */
    /* --------------------------------------------------------- */

    /**
     * Class that performs phase three of the translation process. In
     * particular, the following degenerated cases of basic blocks are removed:
     *
     * <ol>
     * <li>Empty regular basic blocks: These blocks will be removed and their
     * predecessors linked directly to the successor.</li>
     * <li>Conditional basic blocks that have the same basic block as the 'then'
     * and 'else' successor: The conditional basic block will be removed in this
     * case.</li>
     * <li>Two consecutive, non-empty, regular basic blocks where the second
     * block has exactly one predecessor (namely the other of the two blocks):
     * In this case, the two blocks are merged.</li>
     * <li>Some basic blocks might not be reachable from the entryBlock. These
     * basic blocks are removed, and the list of predecessors (in the
     * doubly-linked structure of basic blocks) are adapted correctly.</li>
     * </ol>
     *
     * Eliminating the second type of degenerate cases might introduce cases of
     * the third problem. These are also removed.
     */
    public static class CFGTranslationPhaseThree {

        /**
         * A simple wrapper object that holds a basic block and allows to set
         * one of its successors.
         */
        protected interface PredecessorHolder {
            void setSuccessor(BlockImpl b);

            BlockImpl getBlock();
        }

        /**
         * Perform phase three on the control flow graph {@code cfg}.
         *
         * @param cfg
         *            The control flow graph. Ownership is transfered to this
         *            method and the caller is not allowed to read or modify
         *            {@code cfg} after the call to {@code process} any more.
         * @return The resulting control flow graph.
         */
        public static ControlFlowGraph process(ControlFlowGraph cfg) {
            Set<Block> worklist = cfg.getAllBlocks();
            Set<Block> dontVisit = new HashSet<>();

            // note: this method has to be careful when relinking basic blocks
            // to not forget to adjust the predecessors, too

            // fix predecessor lists by removing any unreachable predecessors
            for (Block c : worklist) {
                BlockImpl cur = (BlockImpl) c;
                for (BlockImpl pred : new HashSet<>(cur.getPredecessors())) {
                    if (!worklist.contains(pred)) {
                        cur.removePredecessor(pred);
                    }
                }
            }

            // remove empty blocks
            for (Block cur : worklist) {
                if (dontVisit.contains(cur)) {
                    continue;
                }

                if (cur.getType() == BlockType.REGULAR_BLOCK) {
                    RegularBlockImpl b = (RegularBlockImpl) cur;
                    if (b.isEmpty()) {
                        Set<RegularBlockImpl> empty = new HashSet<>();
                        Set<PredecessorHolder> predecessors = new HashSet<>();
                        BlockImpl succ = computeNeighborhoodOfEmptyBlock(b,
                                empty, predecessors);
                        for (RegularBlockImpl e : empty) {
                            succ.removePredecessor(e);
                            dontVisit.add(e);
                        }
                        for (PredecessorHolder p : predecessors) {
                            BlockImpl block = p.getBlock();
                            dontVisit.add(block);
                            succ.removePredecessor(block);
                            p.setSuccessor(succ);
                        }
                    }
                }
            }

            // remove useless conditional blocks
            worklist = cfg.getAllBlocks();
            for (Block c : worklist) {
                BlockImpl cur = (BlockImpl) c;

                if (cur.getType() == BlockType.CONDITIONAL_BLOCK) {
                    ConditionalBlockImpl cb = (ConditionalBlockImpl) cur;
                    assert cb.getPredecessors().size() == 1;
                    if (cb.getThenSuccessor() == cb.getElseSuccessor()) {
                        BlockImpl pred = cb.getPredecessors().iterator().next();
                        PredecessorHolder predecessorHolder = getPredecessorHolder(
                                pred, cb);
                        BlockImpl succ = (BlockImpl) cb.getThenSuccessor();
                        succ.removePredecessor(cb);
                        predecessorHolder.setSuccessor(succ);
                    }
                }
            }

            // merge consecutive basic blocks if possible
            worklist = cfg.getAllBlocks();
            for (Block cur : worklist) {
                if (cur.getType() == BlockType.REGULAR_BLOCK) {
                    RegularBlockImpl b = (RegularBlockImpl) cur;
                    Block succ = b.getRegularSuccessor();
                    if (succ.getType() == BlockType.REGULAR_BLOCK) {
                        RegularBlockImpl rs = (RegularBlockImpl) succ;
                        if (rs.getPredecessors().size() == 1) {
                            b.setSuccessor(rs.getRegularSuccessor());
                            b.addNodes(rs.getContents());
                            rs.getRegularSuccessor().removePredecessor(rs);
                        }
                    }
                }
            }

            return cfg;
        }

        /**
         * Compute the set of empty regular basic blocks {@code empty}, starting
         * at {@code start} and going both forward and backwards. Furthermore,
         * compute the predecessors of these empty blocks ({@code predecessors}
         * ), and their single successor (return value).
         *
         * @param start
         *            The starting point of the search (an empty, regular basic
         *            block).
         * @param empty
         *            An empty set to be filled by this method with all empty
         *            basic blocks found (including {@code start}).
         * @param predecessors
         *            An empty set to be filled by this method with all
         *            predecessors.
         * @return The single successor of the set of the empty basic blocks.
         */
        protected static BlockImpl computeNeighborhoodOfEmptyBlock(
                RegularBlockImpl start, Set<RegularBlockImpl> empty,
                Set<PredecessorHolder> predecessors) {

            // get empty neighborhood that come before 'start'
            computeNeighborhoodOfEmptyBlockBackwards(start, empty, predecessors);

            // go forward
            BlockImpl succ = (BlockImpl) start.getSuccessor();
            while (succ.getType() == BlockType.REGULAR_BLOCK) {
                RegularBlockImpl cur = (RegularBlockImpl) succ;
                if (cur.isEmpty()) {
                    computeNeighborhoodOfEmptyBlockBackwards(cur, empty,
                            predecessors);
                    assert empty.contains(cur) : "cur ought to be in empty";
                    succ = (BlockImpl) cur.getSuccessor();
                    if (succ == cur) {
                        // An infinite loop, making exit block unreachable
                        break;
                    }
                } else {
                    break;
                }
            }
            return succ;
        }

        /**
         * Compute the set of empty regular basic blocks {@code empty}, starting
         * at {@code start} and looking only backwards in the control flow
         * graph. Furthermore, compute the predecessors of these empty blocks (
         * {@code predecessors}).
         *
         * @param start
         *            The starting point of the search (an empty, regular basic
         *            block).
         * @param empty
         *            A set to be filled by this method with all empty basic
         *            blocks found (including {@code start}).
         * @param predecessors
         *            A set to be filled by this method with all predecessors.
         */
        protected static void computeNeighborhoodOfEmptyBlockBackwards(
                RegularBlockImpl start, Set<RegularBlockImpl> empty,
                Set<PredecessorHolder> predecessors) {

            RegularBlockImpl cur = start;
            empty.add(cur);
            for (final BlockImpl pred : cur.getPredecessors()) {
                switch (pred.getType()) {
                case SPECIAL_BLOCK:
                    // add pred correctly to predecessor list
                    predecessors.add(getPredecessorHolder(pred, cur));
                    break;
                case CONDITIONAL_BLOCK:
                    // add pred correctly to predecessor list
                    predecessors.add(getPredecessorHolder(pred, cur));
                    break;
                case EXCEPTION_BLOCK:
                    // add pred correctly to predecessor list
                    predecessors.add(getPredecessorHolder(pred, cur));
                    break;
                case REGULAR_BLOCK:
                    RegularBlockImpl r = (RegularBlockImpl) pred;
                    if (r.isEmpty()) {
                        // recursively look backwards
                        if (!empty.contains(r)) {
                            computeNeighborhoodOfEmptyBlockBackwards(r, empty,
                                    predecessors);
                        }
                    } else {
                        // add pred correctly to predecessor list
                        predecessors.add(getPredecessorHolder(pred, cur));
                    }
                    break;
                }
            }
        }

        /**
         * Return a predecessor holder that can be used to set the successor of
         * {@code pred} in the place where previously the edge pointed to
         * {@code cur}. Additionally, the predecessor holder also takes care of
         * unlinking (i.e., removing the {@code pred} from {@code cur's}
         * predecessors).
         */
        protected static PredecessorHolder getPredecessorHolder(
                final BlockImpl pred, final BlockImpl cur) {
            switch (pred.getType()) {
            case SPECIAL_BLOCK:
                SingleSuccessorBlockImpl s = (SingleSuccessorBlockImpl) pred;
                return singleSuccessorHolder(s, cur);
            case CONDITIONAL_BLOCK:
                // add pred correctly to predecessor list
                final ConditionalBlockImpl c = (ConditionalBlockImpl) pred;
                if (c.getThenSuccessor() == cur) {
                    return new PredecessorHolder() {
                        @Override
                        public void setSuccessor(BlockImpl b) {
                            c.setThenSuccessor(b);
                            cur.removePredecessor(pred);
                        }

                        @Override
                        public BlockImpl getBlock() {
                            return c;
                        }
                    };
                } else {
                    assert c.getElseSuccessor() == cur;
                    return new PredecessorHolder() {
                        @Override
                        public void setSuccessor(BlockImpl b) {
                            c.setElseSuccessor(b);
                            cur.removePredecessor(pred);
                        }

                        @Override
                        public BlockImpl getBlock() {
                            return c;
                        }
                    };
                }
            case EXCEPTION_BLOCK:
                // add pred correctly to predecessor list
                final ExceptionBlockImpl e = (ExceptionBlockImpl) pred;
                if (e.getSuccessor() == cur) {
                    return singleSuccessorHolder(e, cur);
                } else {
                    Set<Entry<TypeMirror, Set<Block>>> entrySet = e
                            .getExceptionalSuccessors().entrySet();
                    for (final Entry<TypeMirror, Set<Block>> entry : entrySet) {
                        if (entry.getValue().contains(cur)) {
                            return new PredecessorHolder() {
                                @Override
                                public void setSuccessor(BlockImpl b) {
                                    e.addExceptionalSuccessor(b, entry.getKey());
                                    cur.removePredecessor(pred);
                                }

                                @Override
                                public BlockImpl getBlock() {
                                    return e;
                                }
                            };
                        }
                    }
                }
                assert false;
                break;
            case REGULAR_BLOCK:
                RegularBlockImpl r = (RegularBlockImpl) pred;
                return singleSuccessorHolder(r, cur);
            }
            return null;
        }

        /**
         * @return A {@link PredecessorHolder} that sets the successor of a
         *         single successor block {@code s}.
         */
        protected static PredecessorHolder singleSuccessorHolder(
                final SingleSuccessorBlockImpl s, final BlockImpl old) {
            return new PredecessorHolder() {
                @Override
                public void setSuccessor(BlockImpl b) {
                    s.setSuccessor(b);
                    old.removePredecessor(s);
                }

                @Override
                public BlockImpl getBlock() {
                    return s;
                }
            };
        }
    }

    /* --------------------------------------------------------- */
    /* Phase Two */
    /* --------------------------------------------------------- */

    /** Tuple class with up to three members. */
    protected static class Tuple<A, B, C> {
        public A a;
        public B b;
        public C c;

        public Tuple(A a, B b) {
            this.a = a;
            this.b = b;
        }

        public Tuple(A a, B b, C c) {
            this.a = a;
            this.b = b;
            this.c = c;
        }
    }

    /**
     * Class that performs phase two of the translation process.
     */
    public class CFGTranslationPhaseTwo {

        public CFGTranslationPhaseTwo() {
        }

        /**
         * Perform phase two of the translation.
         *
         * @param in
         *            The result of phase one.
         * @return A control flow graph that might still contain degenerate
         *         basic block (such as empty regular basic blocks or
         *         conditional blocks with the same block as 'then' and 'else'
         *         sucessor).
         */
        public ControlFlowGraph process(PhaseOneResult in) {

            Map<Label, Integer> bindings = in.bindings;
            ArrayList<ExtendedNode> nodeList = in.nodeList;
            Set<Integer> leaders = in.leaders;

            assert in.nodeList.size() > 0;

            // exit blocks
            SpecialBlockImpl regularExitBlock = new SpecialBlockImpl(
                    SpecialBlockType.EXIT);
            SpecialBlockImpl exceptionalExitBlock = new SpecialBlockImpl(
                    SpecialBlockType.EXCEPTIONAL_EXIT);

            // record missing edges that will be added later
            Set<Tuple<? extends SingleSuccessorBlockImpl, Integer, ?>> missingEdges = new HashSet<>();

            // missing exceptional edges
            Set<Tuple<ExceptionBlockImpl, Integer, TypeMirror>> missingExceptionalEdges = new HashSet<>();

            // create start block
            SpecialBlockImpl startBlock = new SpecialBlockImpl(
                    SpecialBlockType.ENTRY);
            missingEdges.add(new Tuple<>(startBlock, 0));

            // loop through all 'leaders' (while dynamically detecting the
            // leaders)
            RegularBlockImpl block = new RegularBlockImpl();
            int i = 0;
            for (ExtendedNode node : nodeList) {
                switch (node.getType()) {
                case NODE:
                    if (leaders.contains(i)) {
                        RegularBlockImpl b = new RegularBlockImpl();
                        block.setSuccessor(b);
                        block = b;
                    }
                    block.addNode(node.getNode());
                    node.setBlock(block);

                    // does this node end the execution (modeled as an edge to
                    // the exceptional exit block)
                    boolean terminatesExecution = node.getTerminatesExecution();
                    if (terminatesExecution) {
                        block.setSuccessor(exceptionalExitBlock);
                        block = new RegularBlockImpl();
                    }
                    break;
                case CONDITIONAL_JUMP: {
                    ConditionalJump cj = (ConditionalJump) node;
                    // Exception nodes may fall through to conditional jumps,
                    // so we set the block which is required for the insertion
                    // of missing edges.
                    node.setBlock(block);
                    assert block != null;
                    final ConditionalBlockImpl cb = new ConditionalBlockImpl();
                    block.setSuccessor(cb);
                    block = new RegularBlockImpl();
                    // use two anonymous SingleSuccessorBlockImpl that set the
                    // 'then' and 'else' successor of the conditional block
                    missingEdges.add(new Tuple<>(
                            new SingleSuccessorBlockImpl() {
                                @Override
                                public void setSuccessor(BlockImpl successor) {
                                    cb.setThenSuccessor(successor);
                                }
                            }, bindings.get(cj.getThenLabel())));
                    missingEdges.add(new Tuple<>(
                            new SingleSuccessorBlockImpl() {
                                @Override
                                public void setSuccessor(BlockImpl successor) {
                                    cb.setElseSuccessor(successor);
                                }
                            }, bindings.get(cj.getElseLabel())));
                    break;
                }
                case UNCONDITIONAL_JUMP:
                    if (leaders.contains(i)) {
                        RegularBlockImpl b = new RegularBlockImpl();
                        block.setSuccessor(b);
                        block = b;
                    }
                    node.setBlock(block);
                    if (node.getLabel() == regularExitLabel) {
                        block.setSuccessor(regularExitBlock);
                    } else if (node.getLabel() == exceptionalExitLabel) {
                        block.setSuccessor(exceptionalExitBlock);
                    } else {
                        missingEdges.add(new Tuple<>(block, bindings.get(node
                                .getLabel())));
                    }
                    block = new RegularBlockImpl();
                    break;
                case EXCEPTION_NODE:
                    NodeWithExceptionsHolder en = (NodeWithExceptionsHolder) node;
                    // create new exception block and link with previous block
                    ExceptionBlockImpl e = new ExceptionBlockImpl();
                    Node nn = en.getNode();
                    e.setNode(nn);
                    node.setBlock(e);
                    block.setSuccessor(e);
                    block = new RegularBlockImpl();

                    // ensure linking between e and next block (normal edge)
                    // Note: do not link to the next block for throw statements
                    // (these throw exceptions for sure)
                    if (!node.getTerminatesExecution())
                        missingEdges.add(new Tuple<>(e, i + 1));

                    // exceptional edges
                    for (Entry<TypeMirror, Set<Label>> entry : en.getExceptions()
                            .entrySet()) {
                        // missingEdges.put(e, bindings.get(key))
                        TypeMirror cause = entry.getKey();
                        for (Label label : entry.getValue()) {
                            Integer target = bindings.get(label);
                            missingExceptionalEdges
                                .add(new Tuple<ExceptionBlockImpl, Integer, TypeMirror>(
                                        e, target, cause));
                        }
                    }
                    break;
                }
                i++;
            }

            // add missing edges
            for (Tuple<? extends SingleSuccessorBlockImpl, Integer, ?> p : missingEdges) {
                Integer index = p.b;
                ExtendedNode extendedNode = nodeList.get(index);
                BlockImpl target = extendedNode.getBlock();
                SingleSuccessorBlockImpl source = p.a;
                source.setSuccessor(target);
            }

            // add missing exceptional edges
            for (Tuple<ExceptionBlockImpl, Integer, ?> p : missingExceptionalEdges) {
                Integer index = p.b;
                TypeMirror cause = (TypeMirror) p.c;
                ExceptionBlockImpl source = p.a;
                if (index == null) {
                    // edge to exceptional exit
                    source.addExceptionalSuccessor(exceptionalExitBlock, cause);
                } else {
                    // edge to specific target
                    ExtendedNode extendedNode = nodeList.get(index);
                    BlockImpl target = extendedNode.getBlock();
                    source.addExceptionalSuccessor(target, cause);
                }
            }

            return new ControlFlowGraph(startBlock, regularExitBlock, exceptionalExitBlock, in.underlyingAST,
                    in.treeLookupMap, in.returnNodes);
        }
    }

    /* --------------------------------------------------------- */
    /* Phase One */
    /* --------------------------------------------------------- */

    /**
     * A wrapper object to pass around the result of phase one. For a
     * documentation of the fields see {@link CFGTranslationPhaseOne}.
     */
    protected static class PhaseOneResult {

        private final IdentityHashMap<Tree, Node> treeLookupMap;
        private final UnderlyingAST underlyingAST;
        private final Map<Label, Integer> bindings;
        private final ArrayList<ExtendedNode> nodeList;
        private final Set<Integer> leaders;
        private final List<ReturnNode> returnNodes;

        public PhaseOneResult(UnderlyingAST underlyingAST,
                IdentityHashMap<Tree, Node> treeLookupMap,
                ArrayList<ExtendedNode> nodeList, Map<Label, Integer> bindings,
                Set<Integer> leaders, List<ReturnNode> returnNodes) {
            this.underlyingAST = underlyingAST;
            this.treeLookupMap = treeLookupMap;
            this.nodeList = nodeList;
            this.bindings = bindings;
            this.leaders = leaders;
            this.returnNodes = returnNodes;
        }

        @Override
        public String toString() {
            StringBuilder sb = new StringBuilder();
            for (ExtendedNode n : nodeList) {
                sb.append(nodeToString(n));
                sb.append("\n");
            }
            return sb.toString();
        }

        protected String nodeToString(ExtendedNode n) {
            if (n.getType() == ExtendedNodeType.CONDITIONAL_JUMP) {
                ConditionalJump t = (ConditionalJump) n;
                return "TwoTargetConditionalJump("
                        + resolveLabel(t.getThenLabel()) + ","
                        + resolveLabel(t.getElseLabel()) + ")";
            } else if (n.getType() == ExtendedNodeType.UNCONDITIONAL_JUMP) {
                return "UnconditionalJump(" + resolveLabel(n.getLabel()) + ")";
            } else {
                return n.toString();
            }
        }

        private String resolveLabel(Label label) {
            Integer index = bindings.get(label);
            if (index == null) {
                return "null";
            }
            return nodeToString(nodeList.get(index));
        }

    }

    /**
     * Class that performs phase one of the translation process. It generates
     * the following information:
     * <ul>
     * <li>A sequence of extended nodes.</li>
     * <li>A set of bindings from {@link Label}s to positions in the node
     * sequence.</li>
     * <li>A set of leader nodes that give rise to basic blocks in phase two.</li>
     * <li>A lookup map that gives the mapping from AST tree nodes to
     * {@link Node}s.</li>
     * </ul>
     *
     * <p>
     *
     * The return type of this scanner is {@link Node}. For expressions, the
     * corresponding node is returned to allow linking between different nodes.
     *
     * However, for statements there is usually no single {@link Node} that is
     * created, and thus no node is returned (rather, null is returned).
     *
     * <p>
     *
     * Every {@code visit*} method is assumed to add at least one extended node
     * to the list of nodes (which might only be a jump).
     *
     */
    public class CFGTranslationPhaseOne extends TreePathScanner<Node, Void> {

        public CFGTranslationPhaseOne() {
        }

        /**
         * Annotation processing environment and its associated type and tree
         * utilities.
         */
        protected ProcessingEnvironment env;
        protected Elements elements;
        protected Types types;
        protected Trees trees;
        protected TreeBuilder treeBuilder;
        protected AnnotationProvider annotationProvider;

        /**
         * The translation starts in regular mode, that is
         * <code>conditionalMode</code> is false. In this case, no conditional
         * jump nodes are generated.
         *
         * To correctly model control flow when the evaluation of an expression
         * determines control flow (e.g. for if-conditions, while loops, or
         * short-circuiting conditional expressions),
         * <code>conditionalMode</code> can be set to true.
         *
         * <p>
         *
         * Whenever {@code conditionalMode} is true, the two fields
         * {@code thenTargetL} and {@code elseTargetL} are used to indicate
         * where the control flow should jump to after the evaluation of a
         * boolean node.
         */
        protected boolean conditionalMode;

        /**
         * Label for the then branch. Description see above.
         */
        protected Label thenTargetL;

        /**
         * Label for the else branch. Description see above.
         */
        protected Label elseTargetL;

        /**
         * Current {@link Label} to which a break statement with no label should
         * jump, or null if there is no valid destination.
         */
        protected/* @Nullable */Label breakTargetL;

        /**
         * Map from AST label Names to CFG {@link Label}s for breaks. Each
         * labeled statement creates two CFG {@link Label}s, one for break and
         * one for continue.
         */
        protected HashMap<Name, Label> breakLabels;

        /**
         * Current {@link Label} to which a continue statement with no label
         * should jump, or null if there is no valid destination.
         */
        protected/* @Nullable */Label continueTargetL;

        /**
         * Map from AST label Names to CFG {@link Label}s for continues. Each
         * labeled statement creates two CFG {@link Label}s, one for break and
         * one for continue.
         */
        protected HashMap<Name, Label> continueLabels;

        /**
         * Node yielding the value for the lexically enclosing switch statement,
         * or null if there is no such statement.
         */
        protected Node switchExpr;

        /** Map from AST {@link Tree}s to {@link Node}s. */
        protected IdentityHashMap<Tree, Node> treeLookupMap;

        /** The list of extended nodes. */
        protected ArrayList<ExtendedNode> nodeList;

        /**
         * The bindings of labels to positions (i.e., indices) in the
         * {@code nodeList}.
         */
        protected Map<Label, Integer> bindings;

        /** The set of leaders (represented as indices into {@code nodeList}). */
        protected Set<Integer> leaders;

        /**
         * All return nodes (if any) encountered. Only includes return
         * statements that actually return something
         */
        private List<ReturnNode> returnNodes;

        /**
         * Nested scopes of try-catch blocks in force at the current
         * program point.
         */
        private TryStack tryStack;

        /**
         * Performs the actual work of phase one.
         *
         * @param root
         *            compilation unit tree containing the method
         * @param env
         *            annotation processing environment containing type
         *            utilities
         * @param underlyingAST
         *            the AST for which the CFG is to be built
         * @param exceptionalExitLabel
         *            the label for exceptional exits from the CFG
         * @param treeBuilder
         *            builder for new AST nodes
         * @param annotationProvider
         *            extracts annotations from AST nodes
         * @return The result of phase one.
         */
        public PhaseOneResult process(
                CompilationUnitTree root, ProcessingEnvironment env,
                UnderlyingAST underlyingAST, Label exceptionalExitLabel,
                TreeBuilder treeBuilder, AnnotationProvider annotationProvider) {
            this.env = env;
            this.tryStack = new TryStack(exceptionalExitLabel);
            this.treeBuilder = treeBuilder;
            this.annotationProvider = annotationProvider;
            elements = env.getElementUtils();
            types = env.getTypeUtils();
            trees = Trees.instance(env);

            // start in regular mode
            conditionalMode = false;

            // initialize lists and maps
            treeLookupMap = new IdentityHashMap<>();
            nodeList = new ArrayList<>();
            bindings = new HashMap<>();
            leaders = new HashSet<>();
            breakLabels = new HashMap<>();
            continueLabels = new HashMap<>();
            returnNodes = new ArrayList<>();

            // traverse AST of the method body
            TreePath bodyPath = trees.getPath(root, underlyingAST.getCode());
            scan(bodyPath, null);

            // add marker to indicate that the next block will be the exit block
            // Note: if there is a return statement earlier in the method (which
            // is always the case for non-void methods), then this is not
            // strictly necessary. However, it is also not a problem, as it will
            // just generate a degenerated control graph case that will be
            // removed in a later phase.
            nodeList.add(new UnconditionalJump(regularExitLabel));

            return new PhaseOneResult(underlyingAST, treeLookupMap, nodeList,
                    bindings, leaders, returnNodes);
        }

        /**
         * Perform any actions required when CFG translation creates a
         * new Tree that is not part of the original AST.
         *
         * @param tree  the newly created Tree
         */
        public void handleArtificialTree(Tree tree) {}

        /* --------------------------------------------------------- */
        /* Nodes and Labels Management */
        /* --------------------------------------------------------- */

        /**
         * Add a node to the lookup map if it not already present.
         *
         * @param node
         *            The node to add to the lookup map.
         */
        protected void addToLookupMap(Node node) {
            Tree tree = node.getTree();
            if (tree != null && !treeLookupMap.containsKey(tree)) {
                treeLookupMap.put(tree, node);
            }
        }

        /**
         * Replace a node in the lookup map. The node should refer to a Tree and
         * that Tree should already be in the lookup map. This method is used to
         * update the Tree-Node mapping with conversion nodes.
         *
         * @param node
         *            The node to add to the lookup map.
         */
        protected void replaceInLookupMap(Node node) {
            Tree tree = node.getTree();
            assert tree != null && treeLookupMap.containsKey(tree);
            treeLookupMap.put(tree, node);
        }

        /**
         * Extend the list of extended nodes with a node.
         *
         * @param node
         *            The node to add.
         * @return The same node (for convenience).
         */
        protected <T extends Node> T extendWithNode(T node) {
            addToLookupMap(node);
            extendWithExtendedNode(new NodeHolder(node));
            return node;
        }

        /**
         * Extend the list of extended nodes with a node, where
         * <code>node</code> might throw the exception <code>cause</code>.
         *
         * @param node
         *            The node to add.
         * @param causes
         *            An exception that the node might throw.
         * @return The node holder.
         */
        protected NodeWithExceptionsHolder extendWithNodeWithException(Node node, TypeMirror cause) {
            addToLookupMap(node);
            return extendWithNodeWithExceptions(node, Collections.singleton(cause));
        }

        /**
         * Extend the list of extended nodes with a node, where
         * <code>node</code> might throw any of the exception in
         * <code>causes</code>.
         *
         * @param node
         *            The node to add.
         * @param causes
         *            Set of exceptions that the node might throw.
         * @return The node holder.
         */
        protected NodeWithExceptionsHolder extendWithNodeWithExceptions(Node node,
                Set<TypeMirror> causes) {
            addToLookupMap(node);
            Map<TypeMirror, Set<Label>> exceptions = new HashMap<>();
            for (TypeMirror cause : causes) {
                exceptions.put(cause, tryStack.possibleLabels(cause));
            }
            NodeWithExceptionsHolder exNode = new NodeWithExceptionsHolder(
                    node, exceptions);
            extendWithExtendedNode(exNode);
            return exNode;
        }

        /**
         * Insert <code>node</code> after <code>pred</code> in
         * the list of extended nodes, or append to the list if
         * <code>pred</code> is not present.
         *
         * @param node
         *            The node to add.
         * @param pred
         *            The desired predecessor of node.
         * @return The node holder.
         */
        protected <T extends Node> T insertNodeAfter(T node, Node pred) {
            addToLookupMap(node);
            insertExtendedNodeAfter(new NodeHolder(node), pred);
            return node;
        }

        /**
         * Insert a <code>node</code> that might throw the exception
         * <code>cause</code> after <code>pred</code> in the list of
         * extended nodes, or append to the list if <code>pred</code>
         * is not present.
         *
         * @param node
         *            The node to add.
         * @param causes
         *            Set of exceptions that the node might throw.
         * @param pred
         *            The desired predecessor of node.
         * @return The node holder.
         */
        protected NodeWithExceptionsHolder insertNodeWithExceptionsAfter(Node node,
                Set<TypeMirror> causes, Node pred) {
            addToLookupMap(node);
            Map<TypeMirror, Set<Label>> exceptions = new HashMap<>();
            for (TypeMirror cause : causes) {
                exceptions.put(cause, tryStack.possibleLabels(cause));
            }
            NodeWithExceptionsHolder exNode = new NodeWithExceptionsHolder(
                    node, exceptions);
            insertExtendedNodeAfter(exNode, pred);
            return exNode;
        }

        /**
         * Extend the list of extended nodes with an extended node.
         *
         * @param n
         *            The extended node.
         */
        protected void extendWithExtendedNode(ExtendedNode n) {
            nodeList.add(n);
        }

        /**
         * Insert <code>n</code> after the node <code>pred</code> in the
         * list of extended nodes, or append <code>n</code> if <code>pred</code>
         * is not present.
         *
         * @param n
         *            The extended node.
         * @param pred
         *            The desired predecessor.
         */
        protected void insertExtendedNodeAfter(ExtendedNode n, Node pred) {
            int index = -1;
            for (int i = 0; i < nodeList.size(); i++) {
                ExtendedNode inList = nodeList.get(i);
                if (inList instanceof NodeHolder ||
                    inList instanceof NodeWithExceptionsHolder) {
                    if (inList.getNode() == pred) {
                        index = i;
                        break;
                    }
                }
            }
            if (index != -1) {
                nodeList.add(index + 1, n);
            } else {
                nodeList.add(n);
            }
        }

        /**
         * Add the label {@code l} to the extended node that will be placed next
         * in the sequence.
         */
        protected void addLabelForNextNode(Label l) {
            leaders.add(nodeList.size());
            bindings.put(l, nodeList.size());
        }

        /* --------------------------------------------------------- */
        /* Utility Methods */
        /* --------------------------------------------------------- */

        protected long uid = 0;
        protected String uniqueName(String prefix) {
            return prefix + "#num" + uid++;
        }

        /**
         * If the input node is an unboxed primitive type, insert a call to the
         * appropriate valueOf method, otherwise leave it alone.
         *
         * @param node
         *            in input node
         * @return a Node representing the boxed version of the input, which may
         *         simply be the input node
         */
        protected Node box(Node node) {
            // For boxing conversion, see JLS 5.1.7
            if (TypesUtils.isPrimitive(node.getType())) {
                PrimitiveType primitive = types.getPrimitiveType(node.getType()
                        .getKind());
                TypeMirror boxedType = types.getDeclaredType(types
                        .boxedClass(primitive));

                TypeElement boxedElement = (TypeElement)((DeclaredType)boxedType).asElement();
                IdentifierTree classTree = treeBuilder.buildClassUse(boxedElement);
                handleArtificialTree(classTree);
                ClassNameNode className = new ClassNameNode(classTree);
                insertNodeAfter(className, node);

                MemberSelectTree valueOfSelect = treeBuilder.buildValueOfMethodAccess(classTree);
                handleArtificialTree(valueOfSelect);
                MethodAccessNode valueOfAccess = new MethodAccessNode(valueOfSelect, className);
                insertNodeAfter(valueOfAccess, className);

                MethodInvocationTree valueOfCall =
                    treeBuilder.buildMethodInvocation(valueOfSelect, (ExpressionTree)node.getTree());
                handleArtificialTree(valueOfCall);
                Node boxed = new MethodInvocationNode(valueOfCall, valueOfAccess,
                                                      Collections.singletonList(node),
                                                      getCurrentPath());

                // Add Throwable to account for unchecked exceptions
                TypeElement throwableElement = elements
                    .getTypeElement("java.lang.Throwable");
                insertNodeWithExceptionsAfter(boxed,
                        Collections.singleton(throwableElement.asType()), valueOfAccess);
                return boxed;
            } else {
                return node;
            }
        }

        /**
         * If the input node is a boxed type, unbox it, otherwise leave it
         * alone.
         *
         * @param node
         *            in input node
         * @return a Node representing the unboxed version of the input, which
         *         may simply be the input node
         */
        protected Node unbox(Node node) {
            if (TypesUtils.isBoxedPrimitive(node.getType())) {

                MemberSelectTree primValueSelect =
                    treeBuilder.buildPrimValueMethodAccess(node.getTree());
                handleArtificialTree(primValueSelect);
                MethodAccessNode primValueAccess = new MethodAccessNode(primValueSelect, node);
                // Method access may throw NullPointerException
                TypeElement npeElement = elements
                    .getTypeElement("java.lang.NullPointerException");
                insertNodeWithExceptionsAfter(primValueAccess,
                        Collections.singleton(npeElement.asType()), node);

                MethodInvocationTree primValueCall =
                    treeBuilder.buildMethodInvocation(primValueSelect);
                handleArtificialTree(primValueCall);
                Node unboxed = new MethodInvocationNode(primValueCall, primValueAccess,
                                                        Collections.emptyList(),
                                                        getCurrentPath());

                // Add Throwable to account for unchecked exceptions
                TypeElement throwableElement = elements
                    .getTypeElement("java.lang.Throwable");
                insertNodeWithExceptionsAfter(unboxed,
                        Collections.singleton(throwableElement.asType()), primValueAccess);
                return unboxed;
            } else {
                return node;
            }
        }

        /**
         * Convert the input node to String type, if it isn't already.
         *
         * @param node
         *            an input node
         * @return a Node with the value promoted to String, which may be the
         *         input node
         */
        protected Node stringConversion(Node node) {
            // For string conversion, see JLS 5.1.11
            TypeElement stringElement =
                elements.getTypeElement("java.lang.String");
            if (!TypesUtils.isString(node.getType())) {
                Node converted = new StringConversionNode(node.getTree(), node,
                        stringElement.asType());
                replaceInLookupMap(converted);
                insertNodeAfter(converted, node);
                return converted;
            } else {
                return node;
            }
        }

        /**
         * Perform unary numeric promotion on the input node.
         *
         * @param node
         *            a node producing a value of numeric primitive or boxed
         *            type
         * @return a Node with the value promoted to the int, long float or
         *         double, which may be the input node
         */
        protected Node unaryNumericPromotion(Node node) {
            // For unary numeric promotion, see JLS 5.6.1
            node = unbox(node);

            switch (node.getType().getKind()) {
            case BYTE:
            case CHAR:
            case SHORT: {
                TypeMirror intType = types.getPrimitiveType(TypeKind.INT);
                Node widened = new WideningConversionNode(node.getTree(), node, intType);
                replaceInLookupMap(widened);
                insertNodeAfter(widened, node);
                return widened;
            }
            default:
                // Nothing to do.
                break;
            }

            return node;
        }

        /**
         * Returns true if the argument type is a numeric primitive or
         * a boxed numeric primitive and false otherwise.
         */
        protected boolean isNumericOrBoxed(TypeMirror type) {
            if (TypesUtils.isBoxedPrimitive(type)) {
                type = types.unboxedType(type);
            }
            return TypesUtils.isNumeric(type);
        }

        /**
         * Compute the type to which two numeric types must be promoted
         * before performing a binary numeric operation on them.  The
         * input types must both be numeric and the output type is primitive.
         *
         * @param left   the type of the left operand
         * @param right  the type of the right operand
         * @return a TypeMirror representing the binary numeric promoted type
         */
        protected TypeMirror binaryPromotedType(TypeMirror left, TypeMirror right) {
            if (TypesUtils.isBoxedPrimitive(left)) {
                left = types.unboxedType(left);
            }
            if (TypesUtils.isBoxedPrimitive(right)) {
                right = types.unboxedType(right);
            }
            TypeKind promotedTypeKind = TypesUtils.widenedNumericType(left, right);
            return types.getPrimitiveType(promotedTypeKind);
        }

        /**
         * Perform binary numeric promotion on the input node to make it match
         * the expression type.
         *
         * @param node
         *            a node producing a value of numeric primitive or boxed
         *            type
         * @param exprType
         *            the type to promote the value to
         * @return a Node with the value promoted to the exprType, which may be
         *         the input node
         */
        protected Node binaryNumericPromotion(Node node, TypeMirror exprType) {
            // For binary numeric promotion, see JLS 5.6.2
            node = unbox(node);

            if (!types.isSameType(node.getType(), exprType)) {
                Node widened = new WideningConversionNode(node.getTree(), node,
                        exprType);
                replaceInLookupMap(widened);
                insertNodeAfter(widened, node);
                return widened;
            } else {
                return node;
            }
        }

        /**
         * Perform widening primitive conversion on the input node to make it
         * match the destination type.
         *
         * @param node
         *            a node producing a value of numeric primitive type
         * @param destType
         *            the type to widen the value to
         * @return a Node with the value widened to the exprType, which may be
         *         the input node
         */
        protected Node widen(Node node, TypeMirror destType) {
            // For widening conversion, see JLS 5.1.2
            assert TypesUtils.isPrimitive(node.getType())
                    && TypesUtils.isPrimitive(destType) : "widening must be applied to primitive types";
            if (types.isSubtype(node.getType(), destType)
                    && !types.isSameType(node.getType(), destType)) {
                Node widened = new WideningConversionNode(node.getTree(), node,
                        destType);
                replaceInLookupMap(widened);
                insertNodeAfter(widened, node);
                return widened;
            } else {
                return node;
            }
        }

        /**
         * Perform narrowing conversion on the input node to make it match the
         * destination type.
         *
         * @param node
         *            a node producing a value of numeric primitive type
         * @param destType
         *            the type to narrow the value to
         * @return a Node with the value narrowed to the exprType, which may be
         *         the input node
         */
        protected Node narrow(Node node, TypeMirror destType) {
            // For narrowing conversion, see JLS 5.1.3
            assert TypesUtils.isPrimitive(node.getType())
                    && TypesUtils.isPrimitive(destType) : "narrowing must be applied to primitive types";
            if (types.isSubtype(destType, node.getType())
                    && !types.isSameType(destType, node.getType())) {
                Node narrowed = new NarrowingConversionNode(node.getTree(), node,
                        destType);
                replaceInLookupMap(narrowed);
                insertNodeAfter(narrowed, node);
                return narrowed;
            } else {
                return node;
            }
        }

        /**
         * Perform narrowing conversion and optionally boxing conversion on the
         * input node to make it match the destination type.
         *
         * @param node
         *            a node producing a value of numeric primitive type
         * @param destType
         *            the type to narrow the value to (possibly boxed)
         * @return a Node with the value narrowed and boxed to the destType,
         *         which may be the input node
         */
        protected Node narrowAndBox(Node node, TypeMirror destType) {
            if (TypesUtils.isBoxedPrimitive(destType)) {
                return box(narrow(node, types.unboxedType(destType)));
            } else {
                return narrow(node, destType);
            }
        }


        /**
         * Return whether a conversion from the type of the node to varType
         * requires narrowing.
         *
         * @param varType  the type of a variable (or general LHS) to be converted to
         * @param node     a node whose value is being converted
         * @return  whether this conversion requires narrowing to succeed
         */
        protected boolean conversionRequiresNarrowing(TypeMirror varType, Node node) {
            // Narrowing is restricted to cases where the left hand side
            // is byte, char, short or Byte, Char, Short and the right
            // hand side is a constant.
            TypeMirror unboxedVarType = TypesUtils.isBoxedPrimitive(varType) ? types
                .unboxedType(varType) : varType;
            TypeKind unboxedVarKind = unboxedVarType.getKind();
            boolean isLeftNarrowableTo = unboxedVarKind == TypeKind.BYTE
                || unboxedVarKind == TypeKind.SHORT
                || unboxedVarKind == TypeKind.CHAR;
            boolean isRightConstant = node instanceof ValueLiteralNode;
            return isLeftNarrowableTo && isRightConstant;
        }


        /**
         * Assignment conversion and method invocation conversion are almost
         * identical, except that assignment conversion allows narrowing. We
         * factor out the common logic here.
         *
         * @param node
         *            a Node producing a value
         * @param varType
         *            the type of a variable
         * @param contextAllowsNarrowing
         *            whether to allow narrowing (for assignment conversion) or
         *            not (for method invocation conversion)
         * @return a Node with the value converted to the type of the variable,
         *         which may be the input node itself
         */
        protected Node commonConvert(Node node, TypeMirror varType,
                boolean contextAllowsNarrowing) {
            // For assignment conversion, see JLS 5.2
            // For method invocation conversion, see JLS 5.3

            // Check for identical types or "identity conversion"
            TypeMirror nodeType = node.getType();
            boolean isSameType = types.isSameType(nodeType, varType);
            if (isSameType) {
                return node;
            }

            boolean isRightNumeric = TypesUtils.isNumeric(nodeType);
            boolean isRightPrimitive = TypesUtils.isPrimitive(nodeType);
            boolean isRightBoxed = TypesUtils.isBoxedPrimitive(nodeType);
            boolean isRightReference = nodeType instanceof ReferenceType;
            boolean isLeftNumeric = TypesUtils.isNumeric(varType);
            boolean isLeftPrimitive = TypesUtils.isPrimitive(varType);
            boolean isLeftBoxed = TypesUtils.isBoxedPrimitive(varType);
            boolean isLeftReference = varType instanceof ReferenceType;
            boolean isSubtype = types.isSubtype(nodeType, varType);

            if (isRightNumeric && isLeftNumeric && isSubtype) {
                node = widen(node, varType);
                nodeType = node.getType();
            } else if (isRightReference && isLeftReference && isSubtype) {
                // widening reference conversion is a no-op, but if it
                // applies, then later conversions do not.
            } else if (isRightPrimitive && isLeftReference) {
                if (contextAllowsNarrowing && conversionRequiresNarrowing(varType, node)) {
                    node = narrowAndBox(node, varType);
                    nodeType = node.getType();
                } else {
                    node = box(node);
                    nodeType = node.getType();
                }
            } else if (isRightBoxed && isLeftPrimitive) {
                node = unbox(node);
                nodeType = node.getType();

                if (types.isSubtype(nodeType, varType)
                        && !types.isSameType(nodeType, varType)) {
                    node = widen(node, varType);
                    nodeType = node.getType();
                }
            } else if (isRightPrimitive && isLeftPrimitive) {
                if (contextAllowsNarrowing && conversionRequiresNarrowing(varType, node)) {
                    node = narrow(node, varType);
                    nodeType = node.getType();
                }
            }

            // TODO: if checkers need to know about null references of
            // a particular type, add logic for them here.

            return node;
        }

        /**
         * Perform assignment conversion so that it can be assigned to a
         * variable of the given type.
         *
         * @param node
         *            a Node producing a value
         * @param varType
         *            the type of a variable
         * @return a Node with the value converted to the type of the variable,
         *         which may be the input node itself
         */
        protected Node assignConvert(Node node, TypeMirror varType) {
            return commonConvert(node, varType, true);
        }

        /**
         * Perform method invocation conversion so that the node can be passed
         * as a formal parameter of the given type.
         *
         * @param node
         *            a Node producing a value
         * @param formalType
         *            the type of a formal parameter
         * @return a Node with the value converted to the type of the formal,
         *         which may be the input node itself
         */
        protected Node methodInvocationConvert(Node node, TypeMirror formalType) {
            return commonConvert(node, formalType, false);
        }

        /**
         * Given a method element and as list of argument expressions, return a
         * list of {@link Node}s representing the arguments converted for a call
         * of the method. This method applies to both method invocations and
         * constructor calls.
         *
         * @param method
         *            an ExecutableElement representing a method to be called
         * @param actualExprs
         *            a List of argument expressions to a call
         * @return a List of {@link Node}s representing arguments after
         *         conversions required by a call to this method.
         */
        protected List<Node> convertCallArguments(ExecutableElement method,
                List<? extends ExpressionTree> actualExprs) {
            List<? extends VariableElement> formals = method.getParameters();

            ArrayList<Node> actualNodes = new ArrayList<Node>();

            for (ExpressionTree actual : actualExprs) {
                actualNodes.add(scan(actual, null));
            }

            if (method.isVarArgs()) {
                // Create a new array argument if the actuals outnumber
                // the formals, or if the last actual is not assignable
                // to the last formal.
                int numFormals = formals.size();
                int lastArgIndex = numFormals - 1;
                int numActuals = actualExprs.size();
                TypeMirror lastParamType = formals.get(lastArgIndex).asType();
                List<Node> dimensions = new ArrayList<>();
                List<Node> initializers = new ArrayList<>();

                if (numActuals == numFormals - 1) {
                    // Create an empty array for the last parameter
                    Node lastArgument = new ArrayCreationNode(null,
                            lastParamType, dimensions, initializers);
                    extendWithNode(lastArgument);

                    actualNodes.add(lastArgument);
                } else {
                    TypeMirror actualType = InternalUtils.typeOf(actualExprs
                            .get(lastArgIndex));
                    if (numActuals == numFormals
                            && types.isAssignable(actualType, lastParamType)) {
                        // Normal call with no array creation
                    } else {
                        assert lastParamType instanceof ArrayType :
                            "variable argument formal must be an array";
                        TypeMirror elemType =
                            ((ArrayType)lastParamType).getComponentType();
                        for (int i = lastArgIndex; i < numActuals; i++) {
                            Node actualVal = actualNodes.remove(lastArgIndex);
                            initializers.add(assignConvert(actualVal, elemType));
                        }

                        Node lastArgument = new ArrayCreationNode(null,
                                lastParamType, dimensions, initializers);
                        extendWithNode(lastArgument);

                        actualNodes.add(lastArgument);
                    }
                }
            }

            // Convert arguments
            ArrayList<Node> convertedNodes = new ArrayList<Node>();
            for (int i = 0; i < formals.size(); i++) {
                convertedNodes.add(methodInvocationConvert(actualNodes.get(i),
                        formals.get(i).asType()));
            }

            return convertedNodes;
        }

        /**
         * Convert an operand of a conditional expression to the type of the
         * whole expression.
         *
         * @param node
         *            a node occurring as the second or third operand of
         *            a conditional expression
         * @param destType
         *            the type to promote the value to
         * @return a Node with the value promoted to the destType, which may be
         *         the input node
         */
        protected Node conditionalExprPromotion(Node node, TypeMirror destType) {
            // For rules on converting operands of conditional expressions,
            // JLS 15.25
            TypeMirror nodeType = node.getType();

            // If the operand is already the same type as the whole
            // expression, then do nothing.
            if (types.isSameType(nodeType, destType)) {
                return node;
            }

            // If the operand is a primitive and the whole expression is
            // boxed, then apply boxing.
            if (TypesUtils.isPrimitive(nodeType) &&
                TypesUtils.isBoxedPrimitive(destType)) {
                return box(node);
            }

            // If the operand is byte or Byte and the whole expression is
            // short, then convert to short.
            boolean isBoxedPrimitive = TypesUtils.isBoxedPrimitive(nodeType);
            TypeMirror unboxedNodeType =
                isBoxedPrimitive ? types.unboxedType(nodeType) : nodeType;
            if (TypesUtils.isNumeric(unboxedNodeType)) {
                if (unboxedNodeType.getKind() == TypeKind.BYTE &&
                    destType.getKind() == TypeKind.SHORT) {
                    if (isBoxedPrimitive) {
                        node = unbox(node);
                    }
                    return widen(node, destType);
                }

                // If the operand is Byte, Short or Character and the whole expression
                // is the unboxed version of it, then apply unboxing.
                TypeKind destKind = destType.getKind();
                if (destKind == TypeKind.BYTE || destKind == TypeKind.CHAR ||
                    destKind == TypeKind.SHORT) {
                    if (isBoxedPrimitive) {
                        return unbox(node);
                    } else if (nodeType.getKind() == TypeKind.INT) {
                        return narrow(node, destType);
                    }
                }

                return binaryNumericPromotion(node, destType);
            }

            // TODO: Do we need to cast to lub(box(nodeType)) if the final
            // case in JLS 15.25 applies?
            return node;
        }

        /**
         * Returns the label {@link Name} of the leaf in the argument path, or
         * null if the leaf is not a labeled statement.
         */
        protected/* @Nullable */Name getLabel(TreePath path) {
            if (path.getParentPath() != null) {
                Tree parent = path.getParentPath().getLeaf();
                if (parent.getKind() == Tree.Kind.LABELED_STATEMENT) {
                    return ((LabeledStatementTree) parent).getLabel();
                }
            }
            return null;
        }

        /* --------------------------------------------------------- */
        /* Visitor Methods */
        /* --------------------------------------------------------- */

        @Override
        public Node visitAnnotatedType(AnnotatedTypeTree tree, Void p) {
            return scan(tree.getUnderlyingType(), p);
        }

        @Override
        public Node visitAnnotation(AnnotationTree tree, Void p) {
            assert false : "AnnotationTree is unexpected in AST to CFG translation";
            return null;
        }

        @Override
        public MethodInvocationNode visitMethodInvocation(MethodInvocationTree tree, Void p) {

            // see JLS 15.12.4

            // First, compute the receiver, if any (15.12.4.1)
            // Second, evaluate the actual arguments, left to right and
            // possibly some arguments are stored into an array for variable
            // arguments calls (15.12.4.2)
            // Third, test the receiver, if any, for nullness (15.12.4.4)
            // Fourth, convert the arguments to the type of the formal
            // parameters (15.12.4.5)
            // Fifth, if the method is synchronized, lock the receiving
            // object or class (15.12.4.5)
            ExecutableElement method = TreeUtils.elementFromUse(tree);
            boolean isBooleanMethod = TypesUtils.isBooleanType(method.getReturnType());

            ConditionalJump cjump = null;
            if (conditionalMode && isBooleanMethod) {
                cjump = new ConditionalJump(thenTargetL, elseTargetL);
            }
            boolean outerConditionalMode = conditionalMode;
            conditionalMode = false;

            ExpressionTree methodSelect = tree.getMethodSelect();
            assert TreeUtils.isMethodAccess(methodSelect) : "Expected a method access, but got: " + methodSelect;

            List<? extends ExpressionTree> actualExprs = tree.getArguments();

            // Look up method to invoke and possibly throw NullPointerException
            Node receiver = getReceiver(methodSelect,
                    TreeUtils.enclosingClass(getCurrentPath()));

            MethodAccessNode target = new MethodAccessNode(methodSelect,
                    receiver);

            ExecutableElement element = TreeUtils.elementFromUse(tree);
            if (ElementUtils.isStatic(element) ||
                receiver instanceof ThisLiteralNode) {
                // No NullPointerException can be thrown, use normal node
                extendWithNode(target);
            } else {
                TypeElement npeElement = elements
                    .getTypeElement("java.lang.NullPointerException");
                extendWithNodeWithException(target, npeElement.asType());
            }

            List<Node> arguments = convertCallArguments(method, actualExprs);

            // TODO: lock the receiver for synchronized methods

            MethodInvocationNode node = new MethodInvocationNode(tree, target, arguments, getCurrentPath());

            Set<TypeMirror> thrownSet = new HashSet<>();
            // Add exceptions explicitly mentioned in the throws clause.
            List<? extends TypeMirror> thrownTypes = element.getThrownTypes();
            thrownSet.addAll(thrownTypes);
            // Add Throwable to account for unchecked exceptions
            TypeElement throwableElement = elements
                    .getTypeElement("java.lang.Throwable");
            thrownSet.add(throwableElement.asType());

            ExtendedNode extendedNode = extendWithNodeWithExceptions(node, thrownSet);

            conditionalMode = outerConditionalMode;

            if (conditionalMode && isBooleanMethod) {
                extendWithExtendedNode(cjump);
            }

            /* Check for the TerminatesExecution annotation. */
            Element methodElement = InternalUtils.symbol(tree);
            boolean terminatesExecution = annotationProvider.getDeclAnnotation(
                    methodElement, TerminatesExecution.class) != null;
            if (terminatesExecution) {
                extendedNode.setTerminatesExecution(true);
            }

            return node;
        }

        @Override
        public Node visitAssert(AssertTree tree, Void p) {

            // see JLS 14.10

            // If assertions are disabled, then nothing is executed.
            if (assumeAssertionsDisabled) {
                return null;
            }

            // If assertions are enabled, then we can just translate the
            // assertion.
            if (assumeAssertionsEnabled || assumeAssertionsEnabledFor(tree)) {
                translateAssertWithAssertionsEnabled(tree);
                return null;
            }

            // Otherwise, we don't know if assertions are enabled, so we use a
            // variable "ea" and case-split on it. One branch does execute the
            // assertion, while the other assumes assertions are disabled.
            VariableTree ea = getAssertionsEnabledVariable();

            // all necessary labels
            Label assertionEnabled = new Label();
            Label assertionDisabled = new Label();

            extendWithNode(new LocalVariableNode(ea));
            extendWithExtendedNode(new ConditionalJump(assertionEnabled,
                    assertionDisabled));

            // 'then' branch (i.e. check the assertion)
            addLabelForNextNode(assertionEnabled);

            translateAssertWithAssertionsEnabled(tree);

            // 'else' branch
            addLabelForNextNode(assertionDisabled);

            return null;
        }

        /**
         * Should assertions be assumed to be executed for a given
         * {@link AssertTree}? False by default.
         */
        protected boolean assumeAssertionsEnabledFor(AssertTree tree) {
            return false;
        }

        /**
         * The {@link VariableTree} that indicates whether assertions are
         * enabled or not.
         */
        protected VariableTree ea = null;

        /**
         * Get the {@link VariableTree} that indicates whether assertions are
         * enabled or not.
         */
        protected VariableTree getAssertionsEnabledVariable() {
            if (ea == null) {
                String name = uniqueName("assertionsEnabled");
                MethodTree enclosingMethod = TreeUtils
                        .enclosingMethod(getCurrentPath());
                Element owner = TreeUtils
                        .elementFromDeclaration(enclosingMethod);
                ExpressionTree initializer = null;
                ea = treeBuilder.buildVariableDecl(
                        types.getPrimitiveType(TypeKind.BOOLEAN), name, owner,
                        initializer);
            }
            return ea;
        }

        /**
         * Translates an assertion statement to the correct CFG nodes. The
         * translation assumes that assertions are enabled.
         */
        protected void translateAssertWithAssertionsEnabled(AssertTree tree) {

            // all necessary labels
            Label assertEnd = new Label();
            Label elseEntry = new Label();

            // basic block for the condition
            assert conditionalMode == false;
            conditionalMode = true;
            thenTargetL = assertEnd;
            elseTargetL = elseEntry;
            Node condition = unbox(scan(tree.getCondition(), null));
            extendWithExtendedNode(new UnconditionalJump(assertEnd));
            conditionalMode = false;

            // else branch
            Node detail = null;
            addLabelForNextNode(elseEntry);
            if (tree.getDetail() != null) {
                detail = scan(tree.getDetail(), null);
            }
            TypeElement assertException = elements
                    .getTypeElement("java.lang.AssertionError");
            AssertionErrorNode assertNode = new AssertionErrorNode(tree,
                    condition, detail, assertException.asType());
            extendWithNode(assertNode);
            NodeWithExceptionsHolder exNode = extendWithNodeWithException(
                    new ThrowNode(null, assertNode, env.getTypeUtils()), assertException.asType());
            exNode.setTerminatesExecution(true);

            // then branch (nothing happens)
            addLabelForNextNode(assertEnd);
        }

        @Override
        public Node visitAssignment(AssignmentTree tree, Void p) {

            // see JLS 15.26.1

            // Assignments are legal expressions, so they may appear in
            // conditional mode.
            ConditionalJump cjump = null;
            if (conditionalMode) {
                cjump = new ConditionalJump(thenTargetL, elseTargetL);
            }
            boolean outerConditionalMode = conditionalMode;
            conditionalMode = false;

            AssignmentNode assignmentNode;
            ExpressionTree variable = tree.getVariable();
            TypeMirror varType = InternalUtils.typeOf(variable);

            // case 1: field access
            if (TreeUtils.isFieldAccess(variable)) {
                // visit receiver
                Node receiver = getReceiver(variable,
                        TreeUtils.enclosingClass(getCurrentPath()));

                // visit expression
                Node expression = scan(tree.getExpression(), p);
                expression = assignConvert(expression, varType);

                // visit field access (throws null-pointer exception)
                FieldAccessNode target = new FieldAccessNode(variable, receiver);
                target.setLValue();

                Element element = TreeUtils.elementFromUse(variable);
                if (ElementUtils.isStatic(element) ||
                    receiver instanceof ThisLiteralNode) {
                    // No NullPointerException can be thrown, use normal node
                    extendWithNode(target);
                } else {
                    TypeElement npeElement = elements
                            .getTypeElement("java.lang.NullPointerException");
                    extendWithNodeWithException(target, npeElement.asType());
                }

                // add assignment node
                assignmentNode = new AssignmentNode(tree,
                        target, expression);
                extendWithNode(assignmentNode);
            }

            // case 2: other cases
            else {
                Node target = scan(variable, p);
                target.setLValue();

                assignmentNode = translateAssignment(tree, target,
                        tree.getExpression());
            }

            conditionalMode = outerConditionalMode;

            if (conditionalMode) {
                extendWithExtendedNode(cjump);
            }

            return assignmentNode;
        }

        /**
         * Translate an assignment.
         */
        protected AssignmentNode translateAssignment(Tree tree, Node target,
                ExpressionTree rhs) {
            Node expression = scan(rhs, null);
            return translateAssignment(tree, target, expression);
        }

        /**
         * Translate an assignment where the RHS has already been scanned.
         */
        protected AssignmentNode translateAssignment(Tree tree, Node target,
                Node expression) {
            assert tree instanceof AssignmentTree
                    || tree instanceof VariableTree;
            target.setLValue();
            expression = assignConvert(expression, target.getType());
            AssignmentNode assignmentNode = new AssignmentNode(tree, target,
                    expression);
            extendWithNode(assignmentNode);
            return assignmentNode;
        }

        /**
         * Note 1: Requires <code>tree</code> to be a field or method access
         * tree.
         * <p>
         * Note 2: Visits the receiver and adds all necessary blocks to the CFG.
         *
         * @param tree
         *            the field access tree containing the receiver
         * @param classTree
         *            the ClassTree enclosing the field access
         * @return The receiver of the field access.
         */
        private Node getReceiver(Tree tree, ClassTree classTree) {
            assert TreeUtils.isFieldAccess(tree)
                    || TreeUtils.isMethodAccess(tree);
            if (tree.getKind().equals(Tree.Kind.MEMBER_SELECT)) {
                MemberSelectTree mtree = (MemberSelectTree) tree;
                return scan(mtree.getExpression(), null);
            } else {
                TypeMirror classType = InternalUtils.typeOf(classTree);
                Node node = new ImplicitThisLiteralNode(classType);
                extendWithNode(node);
                return node;
            }
        }

        /**
         * Map an operation with assignment to the corresponding operation
         * without assignment.
         *
         * @param kind  a Tree.Kind representing an operation with assignment
         * @return the Tree.Kind for the same operation without assignment
         */
        protected Tree.Kind withoutAssignment(Tree.Kind kind) {
            switch (kind) {
            case DIVIDE_ASSIGNMENT:
                return Tree.Kind.DIVIDE;
            case MULTIPLY_ASSIGNMENT:
                return Tree.Kind.MULTIPLY;
            case REMAINDER_ASSIGNMENT:
                return Tree.Kind.REMAINDER;
            case MINUS_ASSIGNMENT:
                return Tree.Kind.MINUS;
            case PLUS_ASSIGNMENT:
                return Tree.Kind.PLUS;
            case LEFT_SHIFT_ASSIGNMENT:
                return Tree.Kind.LEFT_SHIFT;
            case RIGHT_SHIFT_ASSIGNMENT:
                return Tree.Kind.RIGHT_SHIFT;
            case UNSIGNED_RIGHT_SHIFT_ASSIGNMENT:
                return Tree.Kind.UNSIGNED_RIGHT_SHIFT;
            case AND_ASSIGNMENT:
                return Tree.Kind.AND;
            case OR_ASSIGNMENT:
                return Tree.Kind.OR;
            case XOR_ASSIGNMENT:
                return Tree.Kind.XOR;
            default:
                return Tree.Kind.ERRONEOUS;
            }
        }
            

        @Override
        public Node visitCompoundAssignment(CompoundAssignmentTree tree, Void p) {
            // According the JLS 15.26.2, E1 op= E2 is equivalent to
            // E1 = (T) ((E1) op (E2)), where T is the type of E1,
            // except that E1 is evaluated only once.
            //

            assert !conditionalMode;
            Tree.Kind kind = tree.getKind();
            switch (kind) {
            case DIVIDE_ASSIGNMENT:
            case MULTIPLY_ASSIGNMENT:
            case REMAINDER_ASSIGNMENT: {
                // see JLS 15.17 and 15.26.2
                Node targetLHS = scan(tree.getVariable(), p);
                Node value = scan(tree.getExpression(), p);

                TypeMirror exprType = InternalUtils.typeOf(tree);
                TypeMirror leftType = InternalUtils.typeOf(tree.getVariable());
                TypeMirror rightType = InternalUtils.typeOf(tree.getExpression());
                TypeMirror promotedType = binaryPromotedType(leftType, rightType);
                Node targetRHS = binaryNumericPromotion(targetLHS, promotedType);
                value = binaryNumericPromotion(value, promotedType);

                BinaryTree operTree = treeBuilder.buildBinary(promotedType, withoutAssignment(kind),
                        tree.getVariable(), tree.getExpression());
                handleArtificialTree(operTree);
                Node operNode;
                if (kind == Tree.Kind.MULTIPLY_ASSIGNMENT) {
                    operNode = new NumericalMultiplicationNode(operTree, targetRHS, value);
                } else if (kind == Tree.Kind.DIVIDE_ASSIGNMENT) {
                    if (TypesUtils.isIntegral(exprType)) {
                        operNode = new IntegerDivisionNode(operTree, targetRHS, value);
                    } else {
                        operNode = new FloatingDivisionNode(operTree, targetRHS, value);
                    }
                } else {
                    assert kind == Kind.REMAINDER_ASSIGNMENT;
                    if (TypesUtils.isIntegral(exprType)) {
                        operNode = new IntegerRemainderNode(operTree, targetRHS, value);
                    } else {
                        operNode = new FloatingRemainderNode(operTree, targetRHS, value);
                    }
                }
                extendWithNode(operNode);

                TypeCastTree castTree = treeBuilder.buildTypeCast(leftType, operTree);
                handleArtificialTree(castTree);
                TypeCastNode castNode = new TypeCastNode(castTree, operNode, leftType);
                extendWithNode(castNode);

                AssignmentNode assignNode = new AssignmentNode(tree, targetLHS, castNode);
                extendWithNode(assignNode);
                return assignNode;
            }

            case MINUS_ASSIGNMENT:
            case PLUS_ASSIGNMENT: {
                // see JLS 15.18 and 15.26.2

                Node targetLHS = scan(tree.getVariable(), p);
                Node value = scan(tree.getExpression(), p);

                TypeMirror leftType = InternalUtils.typeOf(tree.getVariable());
                TypeMirror rightType = InternalUtils.typeOf(tree.getExpression());

                if (TypesUtils.isString(leftType) || TypesUtils.isString(rightType)) {
                    assert (kind == Tree.Kind.PLUS_ASSIGNMENT);
                    Node targetRHS = stringConversion(targetLHS);
                    value = stringConversion(value);
                    Node r = new StringConcatenateAssignmentNode(tree, targetRHS, value);
                    extendWithNode(r);
                    return r;
                } else {
                    TypeMirror promotedType = binaryPromotedType(leftType, rightType);
                    Node targetRHS = binaryNumericPromotion(targetLHS, promotedType);
                    value = binaryNumericPromotion(value, promotedType);

                    BinaryTree operTree = treeBuilder.buildBinary(promotedType, withoutAssignment(kind),
                            tree.getVariable(), tree.getExpression());
                    handleArtificialTree(operTree);
                    Node operNode;
                    if (kind == Tree.Kind.PLUS_ASSIGNMENT) {
                        operNode = new NumericalAdditionNode(operTree, targetRHS, value);
                    } else {
                        assert kind == Kind.MINUS_ASSIGNMENT;
                        operNode = new NumericalSubtractionNode(operTree, targetRHS, value);
                    }
                    extendWithNode(operNode);

                    TypeCastTree castTree = treeBuilder.buildTypeCast(leftType, operTree);
                    handleArtificialTree(castTree);
                    TypeCastNode castNode = new TypeCastNode(castTree, operNode, leftType);
                    extendWithNode(castNode);

                    // Map the compound assignment tree to an assignment node, which
                    // will have the correct type.
                    AssignmentNode assignNode = new AssignmentNode(tree, targetLHS, castNode);
                    extendWithNode(assignNode);
                    return assignNode;
                }
            }

            case LEFT_SHIFT_ASSIGNMENT:
            case RIGHT_SHIFT_ASSIGNMENT:
            case UNSIGNED_RIGHT_SHIFT_ASSIGNMENT: {
                // see JLS 15.19 and 15.26.2
                Node targetLHS = scan(tree.getVariable(), p);
                Node value = scan(tree.getExpression(), p);

                TypeMirror leftType = InternalUtils.typeOf(tree.getVariable());

                Node targetRHS = unaryNumericPromotion(targetLHS);
                value = unaryNumericPromotion(value);

                BinaryTree operTree = treeBuilder.buildBinary(leftType, withoutAssignment(kind),
                        tree.getVariable(), tree.getExpression());
                handleArtificialTree(operTree);
                Node operNode;
                if (kind == Tree.Kind.LEFT_SHIFT_ASSIGNMENT) {
                    operNode = new LeftShiftNode(operTree, targetRHS, value);
                } else if (kind == Tree.Kind.RIGHT_SHIFT_ASSIGNMENT) {
                    operNode = new SignedRightShiftNode(operTree, targetRHS, value);
                } else {
                    assert kind == Kind.UNSIGNED_RIGHT_SHIFT_ASSIGNMENT;
                    operNode = new UnsignedRightShiftNode(operTree, targetRHS, value);
                }
                extendWithNode(operNode);

                TypeCastTree castTree = treeBuilder.buildTypeCast(leftType, operTree);
                handleArtificialTree(castTree);
                TypeCastNode castNode = new TypeCastNode(castTree, operNode, leftType);
                extendWithNode(castNode);

                AssignmentNode assignNode = new AssignmentNode(tree, targetLHS, castNode);
                extendWithNode(assignNode);
                return assignNode;
            }

            case AND_ASSIGNMENT:
            case OR_ASSIGNMENT:
            case XOR_ASSIGNMENT:
                // see JLS 15.22
                Node targetLHS = scan(tree.getVariable(), p);
                Node value = scan(tree.getExpression(), p);

                TypeMirror leftType = InternalUtils.typeOf(tree.getVariable());
                TypeMirror rightType = InternalUtils.typeOf(tree.getExpression());

                Node targetRHS = null;
                if (isNumericOrBoxed(leftType) && isNumericOrBoxed(rightType)) {
                    TypeMirror promotedType = binaryPromotedType(leftType, rightType);
                    targetRHS = binaryNumericPromotion(targetLHS, promotedType);
                    value = binaryNumericPromotion(value, promotedType);
                } else if (TypesUtils.isBooleanType(leftType) &&
                           TypesUtils.isBooleanType(rightType)) {
                    targetRHS = unbox(targetLHS);
                    value = unbox(value);
                } else {
                    assert false :
                        "Both argument to logical operation must be numeric or boolean";
                }

                BinaryTree operTree = treeBuilder.buildBinary(leftType, withoutAssignment(kind),
                        tree.getVariable(), tree.getExpression());
                handleArtificialTree(operTree);
                Node operNode;
                if (kind == Tree.Kind.AND_ASSIGNMENT) {
                    operNode = new BitwiseAndNode(operTree, targetRHS, value);
                } else if (kind == Tree.Kind.OR_ASSIGNMENT) {
                    operNode = new BitwiseOrNode(operTree, targetRHS, value);
                } else {
                    assert kind == Kind.XOR_ASSIGNMENT;
                    operNode = new BitwiseXorNode(operTree, targetRHS, value);
                }
                extendWithNode(operNode);

                TypeCastTree castTree = treeBuilder.buildTypeCast(leftType, operTree);
                handleArtificialTree(castTree);
                TypeCastNode castNode = new TypeCastNode(castTree, operNode, leftType);
                extendWithNode(castNode);

                AssignmentNode assignNode = new AssignmentNode(tree, targetLHS, castNode);
                extendWithNode(assignNode);
                return assignNode;
            default:
                assert false : "unexpected compound assignment type";
                break;
            }
            assert false : "unexpected compound assignment type";
            return null;
        }

        @Override
        public Node visitBinary(BinaryTree tree, Void p) {
            Node r = null;
            Tree.Kind kind = tree.getKind();
            switch (kind) {
            case DIVIDE:
            case MULTIPLY:
            case REMAINDER: {
                // see JLS 15.17
                assert !conditionalMode;

                Node left = scan(tree.getLeftOperand(), p);
                Node right = scan(tree.getRightOperand(), p);

                TypeMirror exprType = InternalUtils.typeOf(tree);
                TypeMirror leftType = InternalUtils.typeOf(tree.getLeftOperand());
                TypeMirror rightType = InternalUtils.typeOf(tree.getRightOperand());
                TypeMirror promotedType = binaryPromotedType(leftType, rightType);

                left = binaryNumericPromotion(left, promotedType);
                right = binaryNumericPromotion(right, promotedType);

                if (kind == Tree.Kind.MULTIPLY) {
                    r = new NumericalMultiplicationNode(tree, left, right);
                } else if (kind == Tree.Kind.DIVIDE) {
                    if (TypesUtils.isIntegral(exprType)) {
                        r = new IntegerDivisionNode(tree, left, right);
                    } else {
                        r = new FloatingDivisionNode(tree, left, right);
                    }
                } else {
                    assert kind == Kind.REMAINDER;
                    if (TypesUtils.isIntegral(exprType)) {
                        r = new IntegerRemainderNode(tree, left, right);
                    } else {
                        r = new FloatingRemainderNode(tree, left, right);
                    }
                }
                break;
            }

            case MINUS:
            case PLUS: {
                // see JLS 15.18
                assert !conditionalMode;

                Node left = scan(tree.getLeftOperand(), p);
                Node right = scan(tree.getRightOperand(), p);

                // TypeMirror exprType = InternalUtils.typeOf(tree);
                TypeMirror leftType = InternalUtils.typeOf(tree.getLeftOperand());
                TypeMirror rightType = InternalUtils.typeOf(tree.getRightOperand());

                if (TypesUtils.isString(leftType) || TypesUtils.isString(rightType)) {
                    assert (kind == Tree.Kind.PLUS);
                    left = stringConversion(left);
                    right = stringConversion(right);
                    r = new StringConcatenateNode(tree, left, right);
                } else {
                    TypeMirror promotedType = binaryPromotedType(leftType, rightType);
                    left = binaryNumericPromotion(left, promotedType);
                    right = binaryNumericPromotion(right, promotedType);

                    // TODO: Decide whether to deal with floating-point value
                    // set conversion.
                    if (kind == Tree.Kind.PLUS) {
                        r = new NumericalAdditionNode(tree, left, right);
                    } else {
                        assert kind == Kind.MINUS;
                        r = new NumericalSubtractionNode(tree, left, right);
                    }
                }
                break;
            }

            case LEFT_SHIFT:
            case RIGHT_SHIFT:
            case UNSIGNED_RIGHT_SHIFT: {
                // see JLS 15.19
                assert !conditionalMode;

                Node left = scan(tree.getLeftOperand(), p);
                Node right = scan(tree.getRightOperand(), p);

                left = unaryNumericPromotion(left);
                right = unaryNumericPromotion(right);

                if (kind == Tree.Kind.LEFT_SHIFT) {
                    r = new LeftShiftNode(tree, left, right);
                } else if (kind == Tree.Kind.RIGHT_SHIFT) {
                    r = new SignedRightShiftNode(tree, left, right);
                } else {
                    assert kind == Kind.UNSIGNED_RIGHT_SHIFT;
                    r = new UnsignedRightShiftNode(tree, left, right);
                }
                break;
            }

            case GREATER_THAN:
            case GREATER_THAN_EQUAL:
            case LESS_THAN:
            case LESS_THAN_EQUAL: {
                // see JLS 15.20.1
                ConditionalJump cjump = null;
                if (conditionalMode) {
                    cjump = new ConditionalJump(thenTargetL, elseTargetL);
                }
                boolean outerConditionalMode = conditionalMode;
                conditionalMode = false;

                Node left = scan(tree.getLeftOperand(), p);
                Node right = scan(tree.getRightOperand(), p);

                TypeMirror leftType = left.getType();
                if (TypesUtils.isBoxedPrimitive(leftType)) {
                    leftType = types.unboxedType(leftType);
                }

                TypeMirror rightType = right.getType();
                if (TypesUtils.isBoxedPrimitive(rightType)) {
                    rightType = types.unboxedType(rightType);
                }

                TypeMirror promotedType = binaryPromotedType(leftType, rightType);
                left = binaryNumericPromotion(left, promotedType);
                right = binaryNumericPromotion(right, promotedType);

                Node node;
                if (kind == Tree.Kind.GREATER_THAN) {
                    node = new GreaterThanNode(tree, left, right);
                } else if (kind == Tree.Kind.GREATER_THAN_EQUAL) {
                    node = new GreaterThanOrEqualNode(tree, left, right);
                } else if (kind == Tree.Kind.LESS_THAN) {
                    node = new LessThanNode(tree, left, right);
                } else {
                    assert kind == Tree.Kind.LESS_THAN_EQUAL;
                    node = new LessThanOrEqualNode(tree, left, right);
                }

                extendWithNode(node);

                conditionalMode = outerConditionalMode;

                if (conditionalMode) {
                    extendWithExtendedNode(cjump);
                }
                return node;
            }

            case EQUAL_TO:
            case NOT_EQUAL_TO: {
                // see JLS 15.21
                ConditionalJump cjump = null;
                if (conditionalMode) {
                    cjump = new ConditionalJump(thenTargetL, elseTargetL);
                }
                boolean outerConditionalMode = conditionalMode;
                conditionalMode = false;

                Node left = scan(tree.getLeftOperand(), p);
                Node right = scan(tree.getRightOperand(), p);

                TypeMirror leftType = left.getType();
                TypeMirror rightType = right.getType();

                boolean isLeftNumeric = TypesUtils.isNumeric(leftType);
                boolean isLeftBoxed = TypesUtils.isBoxedPrimitive(leftType);
                boolean isLeftBoxedNumeric = isLeftBoxed
                        && TypesUtils.isNumeric(types.unboxedType(leftType));
                boolean isLeftBoxedBoolean = isLeftBoxed
                        && TypesUtils.isBooleanType(leftType);

                boolean isRightNumeric = TypesUtils.isNumeric(rightType);
                boolean isRightBoxed = TypesUtils.isBoxedPrimitive(rightType);
                boolean isRightBoxedNumeric = isRightBoxed
                        && TypesUtils.isNumeric(types.unboxedType(rightType));
                boolean isRightBoxedBoolean = isRightBoxed
                        && TypesUtils.isBooleanType(rightType);

                if (isLeftNumeric && (isRightNumeric || isRightBoxedNumeric)
                        || isLeftBoxedNumeric && isRightNumeric) {
                    TypeMirror leftUnboxedType = isLeftBoxedNumeric ? types
                            .unboxedType(leftType) : leftType;
                    TypeMirror rightUnboxedType = isRightBoxedNumeric ? types
                            .unboxedType(rightType) : rightType;
                    TypeMirror promotedType =
                        binaryPromotedType(leftUnboxedType, rightUnboxedType);
                    left = binaryNumericPromotion(left, promotedType);
                    right = binaryNumericPromotion(right, promotedType);
                } else if (isLeftBoxedBoolean && !isRightBoxedBoolean) {
                    left = unbox(left);
                } else if (isRightBoxedBoolean && !isLeftBoxedBoolean) {
                    right = unbox(right);
                }

                Node node;
                if (kind == Tree.Kind.EQUAL_TO) {
                    node = new EqualToNode(tree, left, right);
                } else {
                    assert kind == Kind.NOT_EQUAL_TO;
                    node = new NotEqualNode(tree, left, right);
                }
                extendWithNode(node);

                conditionalMode = outerConditionalMode;

                if (conditionalMode) {
                    extendWithExtendedNode(cjump);
                }
                return node;
            }

            case AND:
            case OR:
            case XOR: {
                // see JLS 15.22
                ConditionalJump cjump = null;
                if (conditionalMode) {
                    cjump = new ConditionalJump(thenTargetL, elseTargetL);
                }
                boolean outerConditionalMode = conditionalMode;
                conditionalMode = false;

                Node left = scan(tree.getLeftOperand(), p);
                Node right = scan(tree.getRightOperand(), p);

                TypeMirror leftType = InternalUtils.typeOf(tree.getLeftOperand());
                TypeMirror rightType = InternalUtils.typeOf(tree.getRightOperand());
                boolean isBooleanOp = TypesUtils.isBooleanType(leftType) &&
                    TypesUtils.isBooleanType(rightType);
                assert !conditionalMode || isBooleanOp;

                if (isBooleanOp) {
                    left = unbox(left);
                    right = unbox(right);
                } else if (isNumericOrBoxed(leftType) && isNumericOrBoxed(rightType)) {
                    TypeMirror promotedType = binaryPromotedType(leftType, rightType);
                    left = binaryNumericPromotion(left, promotedType);
                    right = binaryNumericPromotion(right, promotedType);
                }

                Node node;
                if (kind == Tree.Kind.AND) {
                    node = new BitwiseAndNode(tree, left, right);
                } else if (kind == Tree.Kind.OR) {
                    node = new BitwiseOrNode(tree, left, right);
                } else {
                    assert kind == Kind.XOR;
                    node = new BitwiseXorNode(tree, left, right);
                }

                extendWithNode(node);

                conditionalMode = outerConditionalMode;

                if (conditionalMode) {
                    extendWithExtendedNode(cjump);
                }
                return node;
            }

            case CONDITIONAL_AND:
            case CONDITIONAL_OR: {
                // see JLS 15.23 and 15.24

                boolean condMode = conditionalMode;
                conditionalMode = true;

                // all necessary labels
                Label rightStartL = new Label();
                Label trueNodeL = new Label();
                Label falseNodeL = new Label();
                Label oldTrueTargetL = thenTargetL;
                Label oldFalseTargetL = elseTargetL;

                // left-hand side
                if (kind == Tree.Kind.CONDITIONAL_AND) {
                    thenTargetL = rightStartL;
                    elseTargetL = falseNodeL;
                } else {
                    thenTargetL = trueNodeL;
                    elseTargetL = rightStartL;
                }
                Node left = scan(tree.getLeftOperand(), p);

                // right-hand side
                thenTargetL = trueNodeL;
                elseTargetL = falseNodeL;
                addLabelForNextNode(rightStartL);
                Node right = scan(tree.getRightOperand(), p);

                conditionalMode = condMode;

                if (conditionalMode) {
                    Node node;
                    if (kind == Tree.Kind.CONDITIONAL_AND) {
                        node = new ConditionalAndNode(tree, left, right);
                    } else {
                        node = new ConditionalOrNode(tree, left, right);
                    }

                    // node for true case
                    addLabelForNextNode(trueNodeL);
                    extendWithNode(node);
                    extendWithExtendedNode(new UnconditionalJump(oldTrueTargetL));

                    // node for false case
                    addLabelForNextNode(falseNodeL);
                    extendWithNode(node);
                    extendWithExtendedNode(new UnconditionalJump(
                            oldFalseTargetL));

                    return node;
                } else {
                    // one node for true/false
                    addLabelForNextNode(trueNodeL);
                    addLabelForNextNode(falseNodeL);
                    Node node;
                    if (kind == Tree.Kind.CONDITIONAL_AND) {
                        node = new ConditionalAndNode(tree, left, right);
                    } else {
                        node = new ConditionalOrNode(tree, left, right);
                    }
                    extendWithNode(node);
                    return node;
                }
            }
            default:
                assert false : "unexpected binary tree: " + kind;
                break;

            /*
             * case CONDITIONAL_OR: {
             *
             * // see JLS 15.24
             *
             * boolean condMode = conditionalMode; conditionalMode = true;
             *
             * // all necessary labels Label rightStartL = new Label(); Label
             * trueNodeL = new Label(); Label falseNodeL = new Label(); Label
             * oldTrueTargetL = thenTargetL; Label oldFalseTargetL =
             * elseTargetL;
             *
             * // left-hand side thenTargetL = trueNodeL; elseTargetL =
             * rightStartL; Node left = scan(tree.getLeftOperand(), p);
             *
             * // right-hand side thenTargetL = trueNodeL; elseTargetL =
             * falseNodeL; addLabelForNextNode(rightStartL); Node right =
             * scan(tree.getRightOperand(), p);
             *
             * conditionalMode = condMode;
             *
             * if (conditionalMode) { Node node = new ConditionalOrNode(tree,
             * left, right);
             *
             * // node for true case addLabelForNextNode(trueNodeL);
             * extendWithNode(node); extendWithExtendedNode(new
             * UnconditionalJump(oldTrueTargetL));
             *
             * // node for false case addLabelForNextNode(falseNodeL);
             * extendWithNode(node); extendWithExtendedNode(new
             * UnconditionalJump(oldFalseTargetL));
             *
             * return node; } else { // one node for true/false
             * addLabelForNextNode(trueNodeL); addLabelForNextNode(falseNodeL);
             * Node node = new ConditionalOrNode(tree, left, right);
             * extendWithNode(node); return node; } }
             */
            }
            assert r != null : "unexpected binary tree";
            return extendWithNode(r);
        }

        @Override
        public Node visitBlock(BlockTree tree, Void p) {
            for (StatementTree n : tree.getStatements()) {
                scan(n, null);
            }
            return null;
        }

        @Override
        public Node visitBreak(BreakTree tree, Void p) {
            assert !conditionalMode;

            Name label = tree.getLabel();
            if (label == null) {
                assert breakTargetL != null : "no target for break statement";

                extendWithExtendedNode(new UnconditionalJump(breakTargetL));
            } else {
                assert breakLabels.containsKey(label);

                extendWithExtendedNode(new UnconditionalJump(
                        breakLabels.get(label)));
            }

            return null;
        }

        @Override
        public Node visitCase(CaseTree tree, Void p) {
            assert !conditionalMode;

            assert switchExpr != null : "no switch expression in case";

            Tree exprTree = tree.getExpression();
            if (exprTree != null) {
                // a case with a constant expression
                Label thisBlockL = new Label();
                Label nextCaseL = new Label();

                Node expr = scan(exprTree, p);
                CaseNode test = new CaseNode(tree, switchExpr, expr, env.getTypeUtils());
                extendWithNode(test);
                extendWithExtendedNode(new ConditionalJump(thisBlockL,
                        nextCaseL));
                addLabelForNextNode(thisBlockL);
                for (StatementTree stmt : tree.getStatements()) {
                    scan(stmt, p);
                }
                addLabelForNextNode(nextCaseL);
            } else {
                // the default case
                for (StatementTree stmt : tree.getStatements()) {
                    scan(stmt, p);
                }
            }
            return null;
        }

        @Override
        public Node visitCatch(CatchTree tree, Void p) {
            scan(tree.getParameter(), p);
            scan(tree.getBlock(), p);
            return null;
        }

        @Override
        public Node visitClass(ClassTree tree, Void p) {
            declaredClasses.add(tree);
            return null;
        }

        @Override
        public Node visitConditionalExpression(ConditionalExpressionTree tree,
                Void p) {
            // see JLS 15.25
            TypeMirror exprType = InternalUtils.typeOf(tree);
            boolean isBooleanOp = TypesUtils.isBooleanType(exprType);
            assert !conditionalMode || isBooleanOp;

            Label trueStart = new Label();
            Label falseStart = new Label();
            Label merge = new Label();

            ConditionalJump cjump = null;
            if (conditionalMode) {
                cjump = new ConditionalJump(thenTargetL, elseTargetL);
            }
            boolean outerConditionalMode = conditionalMode;

            conditionalMode = true;
            thenTargetL = trueStart;
            elseTargetL = falseStart;
            Node condition = unbox(scan(tree.getCondition(), p));
            conditionalMode = false;

            addLabelForNextNode(trueStart);
            Node trueExpr = scan(tree.getTrueExpression(), p);
            trueExpr = conditionalExprPromotion(trueExpr, exprType);
            extendWithExtendedNode(new UnconditionalJump(merge));

            addLabelForNextNode(falseStart);
            Node falseExpr = scan(tree.getFalseExpression(), p);
            falseExpr = conditionalExprPromotion(falseExpr, exprType);

            addLabelForNextNode(merge);
            Node node = new TernaryExpressionNode(tree, condition, trueExpr, falseExpr);
            extendWithNode(node);

            // Finally, emit a jump if the expression occurs within a conditional.

            conditionalMode = outerConditionalMode;

            if (conditionalMode) {
                extendWithExtendedNode(cjump);
            }

            return node;
        }

        @Override
        public Node visitContinue(ContinueTree tree, Void p) {
            Name label = tree.getLabel();
            if (label == null) {
                assert continueTargetL != null : "no target for continue statement";

                extendWithExtendedNode(new UnconditionalJump(continueTargetL));
            } else {
                assert continueLabels.containsKey(label);

                extendWithExtendedNode(new UnconditionalJump(
                        continueLabels.get(label)));
            }

            return null;
        }

        @Override
        public Node visitDoWhileLoop(DoWhileLoopTree tree, Void p) {
            assert !conditionalMode;

            Name parentLabel = getLabel(getCurrentPath());

            Label loopEntry = new Label();
            Label loopExit = new Label();

            // If the loop is a labeled statement, then its continue
            // target is identical for continues with no label and
            // continues with the loop's label.
            Label conditionStart;
            if (parentLabel != null) {
                conditionStart = continueLabels.get(parentLabel);
            } else {
                conditionStart = new Label();
            }

            Label oldBreakTargetL = breakTargetL;
            breakTargetL = loopExit;

            Label oldContinueTargetL = continueTargetL;
            continueTargetL = conditionStart;

            // Loop body
            addLabelForNextNode(loopEntry);
            if (tree.getStatement() != null) {
                scan(tree.getStatement(), p);
            }

            // Condition
            addLabelForNextNode(conditionStart);
            conditionalMode = true;
            thenTargetL = loopEntry;
            elseTargetL = loopExit;
            if (tree.getCondition() != null) {
                unbox(scan(tree.getCondition(), p));
            }
            conditionalMode = false;

            // Loop exit
            addLabelForNextNode(loopExit);

            breakTargetL = oldBreakTargetL;
            continueTargetL = oldContinueTargetL;

            return null;
        }

        @Override
        public Node visitErroneous(ErroneousTree tree, Void p) {
            assert false : "ErroneousTree is unexpected in AST to CFG translation";
            return null;
        }

        @Override
        public Node visitExpressionStatement(ExpressionStatementTree tree,
                Void p) {
            return scan(tree.getExpression(), p);
        }

        // TODO(Charlie): Desugar for loops based on unannotated types for CF-independent
        // uses.
        @Override
        public Node visitEnhancedForLoop(EnhancedForLoopTree tree, Void p) {
            assert false : "EnhancedForLoopTree is not implemented in base CFGBuilder yet";
            return null;
        }

        @Override
        public Node visitForLoop(ForLoopTree tree, Void p) {
            assert !conditionalMode;

            Name parentLabel = getLabel(getCurrentPath());

            Label conditionStart = new Label();
            Label loopEntry = new Label();
            Label loopExit = new Label();

            // If the loop is a labeled statement, then its continue
            // target is identical for continues with no label and
            // continues with the loop's label.
            Label updateStart;
            if (parentLabel != null) {
                updateStart = continueLabels.get(parentLabel);
            } else {
                updateStart = new Label();
            }

            Label oldBreakTargetL = breakTargetL;
            breakTargetL = loopExit;

            Label oldContinueTargetL = continueTargetL;
            continueTargetL = updateStart;

            // Initializer
            for (StatementTree init : tree.getInitializer()) {
                scan(init, p);
            }

            // Condition
            addLabelForNextNode(conditionStart);
            conditionalMode = true;
            thenTargetL = loopEntry;
            elseTargetL = loopExit;
            if (tree.getCondition() != null) {
                unbox(scan(tree.getCondition(), p));
            }
            conditionalMode = false;

            // Loop body
            addLabelForNextNode(loopEntry);
            if (tree.getStatement() != null) {
                scan(tree.getStatement(), p);
            }

            // Update
            addLabelForNextNode(updateStart);
            for (ExpressionStatementTree update : tree.getUpdate()) {
                scan(update, p);
            }

            extendWithExtendedNode(new UnconditionalJump(conditionStart));

            // Loop exit
            addLabelForNextNode(loopExit);

            breakTargetL = oldBreakTargetL;
            continueTargetL = oldContinueTargetL;

            return null;
        }

        @Override
        public Node visitIdentifier(IdentifierTree tree, Void p) {
            Node node;
            if (TreeUtils.isFieldAccess(tree)) {
                Node receiver = getReceiver(tree,
                        TreeUtils.enclosingClass(getCurrentPath()));
                node = new FieldAccessNode(tree, receiver);
            } else {
                Element element = TreeUtils.elementFromUse(tree);
                switch (element.getKind()) {
                case ANNOTATION_TYPE:
                case CLASS:
                case ENUM:
                case INTERFACE:
                    node = new ClassNameNode(tree);
                    break;
                case FIELD:
                    // Note that "this" is a field, but not a field access.
                    node = new ExplicitThisLiteralNode(tree);
                    break;
                case EXCEPTION_PARAMETER:
                case LOCAL_VARIABLE:
                case PARAMETER:
                    node = new LocalVariableNode(tree);
                    break;
                case PACKAGE:
                    node = new PackageNameNode(tree);
                    break;
                default:
                    throw new IllegalArgumentException(
                            "unexpected element kind : " + element.getKind());
                }
            }
            extendWithNode(node);
            if (conditionalMode) {
                extendWithExtendedNode(new ConditionalJump(thenTargetL,
                        elseTargetL));
            }
            return node;
        }

        @Override
        public Node visitIf(IfTree tree, Void p) {

            assert !conditionalMode;

            // all necessary labels
            Label thenEntry = new Label();
            Label elseEntry = new Label();
            Label endIf = new Label();

            // basic block for the condition
            conditionalMode = true;
            thenTargetL = thenEntry;
            elseTargetL = elseEntry;
            unbox(scan(tree.getCondition(), p));
            conditionalMode = false;

            // then branch
            addLabelForNextNode(thenEntry);
            StatementTree thenStatement = tree.getThenStatement();
            scan(thenStatement, p);
            extendWithExtendedNode(new UnconditionalJump(endIf));

            // else branch
            addLabelForNextNode(elseEntry);
            StatementTree elseStatement = tree.getElseStatement();
            if (elseStatement != null) {
                scan(elseStatement, p);
            }

            // label the end of the if statement
            addLabelForNextNode(endIf);

            return null;
        }

        @Override
        public Node visitImport(ImportTree tree, Void p) {
            assert false : "ImportTree is unexpected in AST to CFG translation";
            return null;
        }

        @Override
        public Node visitArrayAccess(ArrayAccessTree tree, Void p) {
            Node array = scan(tree.getExpression(), p);
            Node index = unaryNumericPromotion(scan(tree.getIndex(), p));
            return extendWithNode(new ArrayAccessNode(tree, array, index));
        }

        @Override
        public Node visitLabeledStatement(LabeledStatementTree tree, Void p) {
            // This method can set the break target after generating all Nodes
            // in the contained statement, but it can't set the continue target,
            // which may be in the middle of a sequence of nodes. Labeled loops
            // must look up and use the continue Labels.
            Name labelName = tree.getLabel();

            Label breakL = new Label(labelName + "_break");
            Label continueL = new Label(labelName + "_continue");

            breakLabels.put(labelName, breakL);
            continueLabels.put(labelName, continueL);

            scan(tree.getStatement(), p);

            addLabelForNextNode(breakL);

            breakLabels.remove(labelName);
            continueLabels.remove(labelName);

            return null;
        }

        @Override
        public Node visitLiteral(LiteralTree tree, Void p) {
            Node r = null;
            switch (tree.getKind()) {
            case BOOLEAN_LITERAL:
                r = new BooleanLiteralNode(tree);
                break;
            case CHAR_LITERAL:
                r = new CharacterLiteralNode(tree);
                break;
            case DOUBLE_LITERAL:
                r = new DoubleLiteralNode(tree);
                break;
            case FLOAT_LITERAL:
                r = new FloatLiteralNode(tree);
                break;
            case INT_LITERAL:
                r = new IntegerLiteralNode(tree);
                break;
            case LONG_LITERAL:
                r = new LongLiteralNode(tree);
                break;
            case NULL_LITERAL:
                r = new NullLiteralNode(tree);
                break;
            case STRING_LITERAL:
                r = new StringLiteralNode(tree);
                break;
            default:
                assert false : "unexpected literal tree";
                break;
            }
            assert r != null : "unexpected literal tree";
            Node result = extendWithNode(r);
            if (conditionalMode) {
                extendWithExtendedNode(new ConditionalJump(thenTargetL,
                        elseTargetL));
            }
            return result;
        }

        @Override
        public Node visitMethod(MethodTree tree, Void p) {
            assert false : "MethodTree is unexpected in AST to CFG translation";
            return null;
        }

        @Override
        public Node visitModifiers(ModifiersTree tree, Void p) {
            assert false : "ModifiersTree is unexpected in AST to CFG translation";
            return null;
        }

        @Override
        public Node visitNewArray(NewArrayTree tree, Void p) {
            // see JLS 15.10

            ArrayType type = (ArrayType)InternalUtils.typeOf(tree);
            TypeMirror elemType = type.getComponentType();

            List<? extends ExpressionTree> dimensions = tree.getDimensions();
            List<? extends ExpressionTree> initializers = tree
                    .getInitializers();

            List<Node> dimensionNodes = new ArrayList<Node>();
            if (dimensions != null) {
                for (ExpressionTree dim : dimensions) {
                    dimensionNodes.add(unaryNumericPromotion(scan(dim, p)));
                }
            }

            List<Node> initializerNodes = new ArrayList<Node>();
            if (initializers != null) {
                for (ExpressionTree init : initializers) {
                    initializerNodes.add(assignConvert(scan(init, p), elemType));
                }
            }

            Node node = new ArrayCreationNode(tree, type, dimensionNodes,
                    initializerNodes);
            return extendWithNode(node);
        }

        @Override
        public Node visitNewClass(NewClassTree tree, Void p) {
            // see JLS 15.9

            Tree enclosingExpr = tree.getEnclosingExpression();
            if (enclosingExpr != null) {
                scan(enclosingExpr, p);
            }

            // We ignore any class body because its methods should
            // be visited separately.

            // Convert constructor arguments
            ExecutableElement constructor = TreeUtils.elementFromUse(tree);

            List<? extends ExpressionTree> actualExprs = tree.getArguments();

            List<Node> arguments = convertCallArguments(constructor,
                    actualExprs);

            Node constructorNode = scan(tree.getIdentifier(), p);

            Node node = new ObjectCreationNode(tree, constructorNode, arguments);

            Set<TypeMirror> thrownSet = new HashSet<>();
            // Add exceptions explicitly mentioned in the throws clause.
            List<? extends TypeMirror> thrownTypes = constructor.getThrownTypes();
            thrownSet.addAll(thrownTypes);
            // Add Throwable to account for unchecked exceptions
            TypeElement throwableElement = elements
                    .getTypeElement("java.lang.Throwable");
            thrownSet.add(throwableElement.asType());

            extendWithNodeWithExceptions(node, thrownSet);

            return node;
        }

        @Override
        public Node visitParenthesized(ParenthesizedTree tree, Void p) {
            return scan(tree.getExpression(), p);
        }

        @Override
        public Node visitReturn(ReturnTree tree, Void p) {
            ExpressionTree ret = tree.getExpression();
            // TODO: also have a return-node if nothing is returned
            ReturnNode result = null;
            if (ret != null) {
                Node node = scan(ret, p);
                result = new ReturnNode(tree, node, env.getTypeUtils(), TreeUtils.enclosingMethod(getCurrentPath()));
                returnNodes.add(result);
                extendWithNode(result);
            }
            extendWithExtendedNode(new UnconditionalJump(regularExitLabel));
            // TODO: return statements should also flow to an enclosing finally block
            return result;
        }

        @Override
        public Node visitMemberSelect(MemberSelectTree tree, Void p) {
            ConditionalJump cjump = null;
            if (conditionalMode) {
                cjump = new ConditionalJump(thenTargetL, elseTargetL);
            }
            boolean outerConditionalMode = conditionalMode;
            conditionalMode = false;

            Node expr = scan(tree.getExpression(), p);
            if (!TreeUtils.isFieldAccess(tree)) {
                // Could be a selector of a class or package
                Node result = null;
                Element element = TreeUtils.elementFromUse(tree);
                switch (element.getKind()) {
                case ANNOTATION_TYPE:
                case CLASS:
                case ENUM:
                case INTERFACE:
                    result = extendWithNode(new ClassNameNode(tree, expr));
                    break;
                case PACKAGE:
                    result = extendWithNode(new PackageNameNode(tree, (PackageNameNode) expr));
                    break;
                default:
                    assert false : "Unexpected element kind: " + element.getKind();
                    return null;
                }

                conditionalMode = outerConditionalMode;

                if (conditionalMode) {
                    extendWithExtendedNode(cjump);
                }

                return result;
            }

            Node node = new FieldAccessNode(tree, expr);

            Element element = TreeUtils.elementFromUse(tree);
            if (ElementUtils.isStatic(element) ||
                expr instanceof ImplicitThisLiteralNode ||
                expr instanceof ExplicitThisLiteralNode) {
                // No NullPointerException can be thrown, use normal node
                extendWithNode(node);
            } else {
                TypeElement npeElement = elements
                    .getTypeElement("java.lang.NullPointerException");
                extendWithNodeWithException(node, npeElement.asType());
            }

            conditionalMode = outerConditionalMode;

            if (conditionalMode) {
                extendWithExtendedNode(cjump);
            }

            return node;
        }

        @Override
        public Node visitEmptyStatement(EmptyStatementTree tree, Void p) {
            return null;
        }

        @Override
        public Node visitSwitch(SwitchTree tree, Void p) {
            switchExpr = unbox(scan(tree.getExpression(), p));

            extendWithNode(new MarkerNode(tree, "start of switch statement", env.getTypeUtils()));

            Label oldBreakTargetL = breakTargetL;
            breakTargetL = new Label();

            for (CaseTree caseTree : tree.getCases()) {
                scan(caseTree, p);
            }

            addLabelForNextNode(breakTargetL);

            breakTargetL = oldBreakTargetL;

            return null;
        }

        @Override
        public Node visitSynchronized(SynchronizedTree tree, Void p) {
            // see JLS 14.19

            scan(tree.getExpression(), p);

            extendWithNode(new MarkerNode(tree, "start of synchronized block", env.getTypeUtils()));

            scan(tree.getBlock(), p);

            extendWithNode(new MarkerNode(tree, "end of synchronized block", env.getTypeUtils()));

            return null;
        }

        @Override
        public Node visitThrow(ThrowTree tree, Void p) {
            Node expression = scan(tree.getExpression(), p);
            TypeMirror exception = expression.getType();
            ThrowNode throwsNode = new ThrowNode(tree, expression, env.getTypeUtils());
            NodeWithExceptionsHolder exNode = extendWithNodeWithException(
                    throwsNode, exception);
            exNode.setTerminatesExecution(true);
            return throwsNode;
        }

        @Override
        public Node visitCompilationUnit(CompilationUnitTree tree, Void p) {
            assert false : "CompilationUnitTree is unexpected in AST to CFG translation";
            return null;
        }

        @Override
        public Node visitTry(TryTree tree, Void p) {
            List<? extends CatchTree> catches = tree.getCatches();
            BlockTree finallyBlock = tree.getFinallyBlock();

            extendWithNode(new MarkerNode(tree, "start of try statement", env.getTypeUtils()));

            // TODO: Handle try-with-resources blocks.
            // List<? extends Tree> resources = tree.getResources();

            List<Pair<TypeMirror, Label>> catchLabels = new ArrayList<>();
            for (CatchTree c : catches) {
                TypeMirror type = InternalUtils.typeOf(c.getParameter().getType());
                assert type != null : "exception parameters must have a type";
                catchLabels.add(Pair.of(type, new Label()));
            }

            Label finallyLabel = null;
            if (finallyBlock != null) {
                finallyLabel = new Label();
                tryStack.pushFrame(new TryFinallyFrame(finallyLabel));
            }

            Label doneLabel = new Label();

            tryStack.pushFrame(new TryCatchFrame(types, catchLabels));

            scan(tree.getBlock(), p);
            extendWithExtendedNode(new UnconditionalJump(doneLabel));

            tryStack.popFrame();

            int catchIndex = 0;
            for (CatchTree c : catches) {
                addLabelForNextNode(catchLabels.get(catchIndex).second);
                scan(c, p);
                catchIndex++;

                if (finallyLabel != null) {
                    // Normal completion of the catch block flows to the finally block.
                    extendWithExtendedNode(new UnconditionalJump(finallyLabel));
                } else {
                    extendWithExtendedNode(new UnconditionalJump(doneLabel));
                }
            }

            if (finallyLabel != null) {
                tryStack.popFrame();
                addLabelForNextNode(finallyLabel);
                scan(finallyBlock, p);

                TypeMirror throwableType =
                    elements.getTypeElement("java.lang.Throwable").asType();
                extendWithNodeWithException(new MarkerNode(tree, "end of finally block", env.getTypeUtils()),
                                            throwableType);
            }

            addLabelForNextNode(doneLabel);

            return null;
        }

        @Override
        public Node visitParameterizedType(ParameterizedTypeTree tree, Void p) {
            return extendWithNode(new ParameterizedTypeNode(tree));
        }

        @Override
        public Node visitUnionType(UnionTypeTree tree, Void p) {
            assert false : "UnionTypeTree is unexpected in AST to CFG translation";
            return null;
        }

        @Override
        public Node visitArrayType(ArrayTypeTree tree, Void p) {
            assert !conditionalMode;
            return extendWithNode(new ArrayTypeNode(tree));
        }

        @Override
        public Node visitTypeCast(TypeCastTree tree, Void p) {
            assert !conditionalMode;

            Node operand = scan(tree.getExpression(), p);
            TypeMirror type = InternalUtils.typeOf(tree.getType());

            return extendWithNode(new TypeCastNode(tree, operand, type));
        }

        @Override
        public Node visitPrimitiveType(PrimitiveTypeTree tree, Void p) {
            assert !conditionalMode;
            return extendWithNode(new PrimitiveTypeNode(tree));
        }

        @Override
        public Node visitTypeParameter(TypeParameterTree tree, Void p) {
            assert false : "TypeParameterTree is unexpected in AST to CFG translation";
            return null;
        }

        @Override
        public Node visitInstanceOf(InstanceOfTree tree, Void p) {
            ConditionalJump cjump = null;
            if (conditionalMode) {
                cjump = new ConditionalJump(thenTargetL, elseTargetL);
            }
            boolean outerConditionalMode = conditionalMode;
            conditionalMode = false;

            Node operand = scan(tree.getExpression(), p);
            TypeMirror refType = InternalUtils.typeOf(tree.getType());
            InstanceOfNode node = new InstanceOfNode(tree, operand, refType,
                    types);
            extendWithNode(node);

            conditionalMode = outerConditionalMode;

            if (conditionalMode) {
                extendWithExtendedNode(cjump);
            }
            return node;
        }

        @Override
        public Node visitUnary(UnaryTree tree, Void p) {
            Node result = null;
            ConditionalJump cjump = null;
            if (conditionalMode) {
                cjump = new ConditionalJump(thenTargetL, elseTargetL);
            }
            boolean outerConditionalMode = conditionalMode;
            conditionalMode = false;

            Tree.Kind kind = tree.getKind();
            switch (kind) {
            case BITWISE_COMPLEMENT:
            case UNARY_MINUS:
            case UNARY_PLUS: {
                // see JLS 15.14 and 15.15
                Node expr = scan(tree.getExpression(), p);
                expr = unaryNumericPromotion(expr);

                TypeMirror exprType = InternalUtils.typeOf(tree);

                switch (kind) {
                case BITWISE_COMPLEMENT:
                    result = extendWithNode(new BitwiseComplementNode(tree,
                            expr));
                    break;
                case UNARY_MINUS:
                    result = extendWithNode(new NumericalMinusNode(tree, expr));
                    break;
                case UNARY_PLUS:
                    result = extendWithNode(new NumericalPlusNode(tree, expr));
                    break;
                default:
                    assert false;
                    break;
                }
                break;
            }

            case LOGICAL_COMPLEMENT: {
                // see JLS 15.15.6
                Node expr = scan(tree.getExpression(), p);
                result = extendWithNode(new ConditionalNotNode(tree,
                        unbox(expr)));
                if (conditionalMode) {
                    extendWithExtendedNode(new ConditionalJump(thenTargetL,
                            elseTargetL));
                }
                break;
            }

            case POSTFIX_DECREMENT:
            case POSTFIX_INCREMENT: {
                ExpressionTree exprTree = tree.getExpression();
                TypeMirror exprType = InternalUtils.typeOf(exprTree);
                TypeMirror oneType = types.getPrimitiveType(TypeKind.INT);
                Node expr = scan(exprTree, p);

                TypeMirror promotedType = binaryPromotedType(exprType, oneType);

                LiteralTree oneTree = treeBuilder.buildLiteral(Integer.valueOf(1));
                handleArtificialTree(oneTree);

                Node exprRHS = binaryNumericPromotion(expr, promotedType);
                Node one = new IntegerLiteralNode(oneTree);
                extendWithNode(one);
                one = binaryNumericPromotion(one, promotedType);
                
                BinaryTree operTree = treeBuilder.buildBinary(promotedType,
                        (kind == Tree.Kind.POSTFIX_INCREMENT ? Tree.Kind.PLUS : Tree.Kind.MINUS),
                        exprTree, oneTree);
                handleArtificialTree(operTree);
                Node operNode;
                if (kind == Tree.Kind.POSTFIX_INCREMENT) {
                    operNode = new NumericalAdditionNode(operTree, exprRHS, one);
                } else {
                    assert kind == Tree.Kind.POSTFIX_DECREMENT;
                    operNode = new NumericalSubtractionNode(operTree, exprRHS, one);
                }
                extendWithNode(operNode);

                Node narrowed = narrowAndBox(operNode, exprType);
                // TODO: By using the assignment as the result of the expression, we
                // act like a pre-increment/decrement.  Fix this by saving the initial
                // value of the expression in a temporary.
                AssignmentNode assignNode = new AssignmentNode(tree, expr, narrowed);
                extendWithNode(assignNode);
                result = assignNode;
                break;
            }
            case PREFIX_DECREMENT:
            case PREFIX_INCREMENT: {
                ExpressionTree exprTree = tree.getExpression();
                TypeMirror exprType = InternalUtils.typeOf(exprTree);
                TypeMirror oneType = types.getPrimitiveType(TypeKind.INT);
                Node expr = scan(exprTree, p);

                TypeMirror promotedType = binaryPromotedType(exprType, oneType);

                LiteralTree oneTree = treeBuilder.buildLiteral(Integer.valueOf(1));
                handleArtificialTree(oneTree);

                Node exprRHS = binaryNumericPromotion(expr, promotedType);
                Node one = new IntegerLiteralNode(oneTree);
                extendWithNode(one);
                one = binaryNumericPromotion(one, promotedType);
                
                BinaryTree operTree = treeBuilder.buildBinary(promotedType,
                        (kind == Tree.Kind.PREFIX_INCREMENT ? Tree.Kind.PLUS : Tree.Kind.MINUS),
                        exprTree, oneTree);
                handleArtificialTree(operTree);
                Node operNode;
                if (kind == Tree.Kind.PREFIX_INCREMENT) {
                    operNode = new NumericalAdditionNode(operTree, exprRHS, one);
                } else {
                    assert kind == Tree.Kind.PREFIX_DECREMENT;
                    operNode = new NumericalSubtractionNode(operTree, exprRHS, one);
                }
                extendWithNode(operNode);

                Node narrowed = narrowAndBox(operNode, exprType);
                AssignmentNode assignNode = new AssignmentNode(tree, expr, narrowed);
                extendWithNode(assignNode);
                result = assignNode;
                break;
            }

            case OTHER: {
                // special node NLLCHK
                if (tree.toString().startsWith("<*nullchk*>")) {
                    Node expr = scan(tree.getExpression(), p);
                    result = extendWithNode(new NullChkNode(tree, expr));
                    break;
                }

                // fall-through
            }

            default:
                assert false : "Unknown kind (" + kind
                        + ") of unary expression: " + tree;
            }

            conditionalMode = outerConditionalMode;

            if (conditionalMode) {
                extendWithExtendedNode(cjump);
            }

            return result;
        }

        @Override
        public Node visitVariable(VariableTree tree, Void p) {

            // see JLS 14.4

            // local variable definition
            VariableDeclarationNode decl = new VariableDeclarationNode(tree);
            extendWithNode(decl);

            // initializer
            Node node = null;
            ExpressionTree initializer = tree.getInitializer();
            if (initializer != null) {
                node = translateAssignment(tree, new LocalVariableNode(tree),
                        initializer);
            }

            return node;
        }

        @Override
        public Node visitWhileLoop(WhileLoopTree tree, Void p) {
            assert !conditionalMode;

            Name parentLabel = getLabel(getCurrentPath());

            Label loopEntry = new Label();
            Label loopExit = new Label();

            // If the loop is a labeled statement, then its continue
            // target is identical for continues with no label and
            // continues with the loop's label.
            Label conditionStart;
            if (parentLabel != null) {
                conditionStart = continueLabels.get(parentLabel);
            } else {
                conditionStart = new Label();
            }

            Label oldBreakTargetL = breakTargetL;
            breakTargetL = loopExit;

            Label oldContinueTargetL = continueTargetL;
            continueTargetL = conditionStart;

            // Condition
            addLabelForNextNode(conditionStart);
            conditionalMode = true;
            thenTargetL = loopEntry;
            elseTargetL = loopExit;
            if (tree.getCondition() != null) {
                unbox(scan(tree.getCondition(), p));
            }
            conditionalMode = false;

            // Loop body
            addLabelForNextNode(loopEntry);
            if (tree.getStatement() != null) {
                scan(tree.getStatement(), p);
            }
            extendWithExtendedNode(new UnconditionalJump(conditionStart));

            // Loop exit
            addLabelForNextNode(loopExit);

            breakTargetL = oldBreakTargetL;
            continueTargetL = oldContinueTargetL;

            return null;
        }

        @Override
        public Node visitWildcard(WildcardTree tree, Void p) {
            assert false : "WildcardTree is unexpected in AST to CFG translation";
            return null;
        }

        @Override
        public Node visitOther(Tree tree, Void p) {
            assert false : "Unknown AST element encountered in AST to CFG translation.";
            return null;
        }

        @Override
        public Node visitLambdaExpression(LambdaExpressionTree node, Void p) {
            assert false : "Lambda expressions not yet handled in AST to CFG translation.";
            return null;
        }

        @Override
        public Node visitMemberReference(MemberReferenceTree node, Void p) {
            assert false : "Member references not yet handled in AST to CFG translation.";
            return null;
        }
    }

    /* --------------------------------------------------------- */
    /* Utility routines for debugging CFG building */
    /* --------------------------------------------------------- */

    /**
     * Print a set of {@link Block}s and the edges between them. This is useful
     * for examining the results of phase two.
     */
    protected static void printBlocks(Set<Block> blocks) {
        for (Block b : blocks) {
            System.out.print(b.hashCode() + ": " + b);
            switch (b.getType()) {
            case REGULAR_BLOCK:
            case SPECIAL_BLOCK: {
                Block succ = ((SingleSuccessorBlockImpl) b).getSuccessor();
                System.out.println(" -> "
                        + (succ != null ? succ.hashCode() : "||"));
                break;
            }
            case EXCEPTION_BLOCK: {
                Block succ = ((SingleSuccessorBlockImpl) b).getSuccessor();
                System.out.print(" -> "
                                 + (succ != null ? succ.hashCode() : "||") + " {");
                for (Map.Entry<TypeMirror, Set<Block>> entry : ((ExceptionBlockImpl) b).getExceptionalSuccessors().entrySet()) {
                    System.out.print(entry.getKey() + " : " + entry.getValue() + ", ");
                }
                System.out.println("}");
                break;
            }
            case CONDITIONAL_BLOCK: {
                Block tSucc = ((ConditionalBlockImpl) b).getThenSuccessor();
                Block eSucc = ((ConditionalBlockImpl) b).getElseSuccessor();
                System.out.println(" -> T "
                        + (tSucc != null ? tSucc.hashCode() : "||") + " F "
                        + (eSucc != null ? eSucc.hashCode() : "||"));
                break;
            }
            }
        }
    }
}
=======
package dataflow.cfg;

import java.util.ArrayList;
import java.util.HashMap;
import java.util.HashSet;
import java.util.IdentityHashMap;
import java.util.LinkedList;
import java.util.List;
import java.util.Map;
import java.util.Map.Entry;
import java.util.Set;

import javacutils.AnnotationProvider;
import javacutils.BasicAnnotationProvider;
import javacutils.ElementUtils;
import javacutils.InternalUtils;
import javacutils.Pair;
import javacutils.TreeUtils;
import javacutils.TypesUtils;
import javacutils.trees.TreeBuilder;

import javax.annotation.processing.ProcessingEnvironment;
import javax.lang.model.element.Element;
import javax.lang.model.element.ExecutableElement;
import javax.lang.model.element.Name;
import javax.lang.model.element.TypeElement;
import javax.lang.model.element.VariableElement;
import javax.lang.model.type.ArrayType;
import javax.lang.model.type.DeclaredType;
import javax.lang.model.type.PrimitiveType;
import javax.lang.model.type.ReferenceType;
import javax.lang.model.type.TypeKind;
import javax.lang.model.type.TypeMirror;
import javax.lang.model.type.TypeVariable;
import javax.lang.model.type.UnionType;
import javax.lang.model.util.Elements;
import javax.lang.model.util.Types;

import com.sun.source.tree.AnnotatedTypeTree;
import com.sun.source.tree.AnnotationTree;
import com.sun.source.tree.ArrayAccessTree;
import com.sun.source.tree.ArrayTypeTree;
import com.sun.source.tree.AssertTree;
import com.sun.source.tree.AssignmentTree;
import com.sun.source.tree.BinaryTree;
import com.sun.source.tree.BlockTree;
import com.sun.source.tree.BreakTree;
import com.sun.source.tree.CaseTree;
import com.sun.source.tree.CatchTree;
import com.sun.source.tree.ClassTree;
import com.sun.source.tree.CompilationUnitTree;
import com.sun.source.tree.CompoundAssignmentTree;
import com.sun.source.tree.ConditionalExpressionTree;
import com.sun.source.tree.ContinueTree;
import com.sun.source.tree.DoWhileLoopTree;
import com.sun.source.tree.EmptyStatementTree;
import com.sun.source.tree.EnhancedForLoopTree;
import com.sun.source.tree.ErroneousTree;
import com.sun.source.tree.ExpressionStatementTree;
import com.sun.source.tree.ExpressionTree;
import com.sun.source.tree.ForLoopTree;
import com.sun.source.tree.IdentifierTree;
import com.sun.source.tree.IfTree;
import com.sun.source.tree.ImportTree;
import com.sun.source.tree.InstanceOfTree;
import com.sun.source.tree.LabeledStatementTree;
import com.sun.source.tree.LambdaExpressionTree;
import com.sun.source.tree.LiteralTree;
import com.sun.source.tree.MemberReferenceTree;
import com.sun.source.tree.MemberSelectTree;
import com.sun.source.tree.MethodInvocationTree;
import com.sun.source.tree.MethodTree;
import com.sun.source.tree.ModifiersTree;
import com.sun.source.tree.NewArrayTree;
import com.sun.source.tree.NewClassTree;
import com.sun.source.tree.ParameterizedTypeTree;
import com.sun.source.tree.ParenthesizedTree;
import com.sun.source.tree.PrimitiveTypeTree;
import com.sun.source.tree.ReturnTree;
import com.sun.source.tree.StatementTree;
import com.sun.source.tree.SwitchTree;
import com.sun.source.tree.SynchronizedTree;
import com.sun.source.tree.ThrowTree;
import com.sun.source.tree.Tree;
import com.sun.source.tree.Tree.Kind;
import com.sun.source.tree.TryTree;
import com.sun.source.tree.TypeCastTree;
import com.sun.source.tree.TypeParameterTree;
import com.sun.source.tree.UnaryTree;
import com.sun.source.tree.UnionTypeTree;
import com.sun.source.tree.VariableTree;
import com.sun.source.tree.WhileLoopTree;
import com.sun.source.tree.WildcardTree;
import com.sun.source.util.TreePath;
import com.sun.source.util.TreePathScanner;
import com.sun.source.util.Trees;

import dataflow.cfg.CFGBuilder.ExtendedNode.ExtendedNodeType;
import dataflow.cfg.UnderlyingAST.CFGMethod;
import dataflow.cfg.block.Block;
import dataflow.cfg.block.Block.BlockType;
import dataflow.cfg.block.BlockImpl;
import dataflow.cfg.block.ConditionalBlockImpl;
import dataflow.cfg.block.ExceptionBlockImpl;
import dataflow.cfg.block.RegularBlockImpl;
import dataflow.cfg.block.SingleSuccessorBlockImpl;
import dataflow.cfg.block.SpecialBlock.SpecialBlockType;
import dataflow.cfg.block.SpecialBlockImpl;
import dataflow.cfg.node.ArrayAccessNode;
import dataflow.cfg.node.ArrayCreationNode;
import dataflow.cfg.node.ArrayTypeNode;
import dataflow.cfg.node.AssertionErrorNode;
import dataflow.cfg.node.AssignmentNode;
import dataflow.cfg.node.BitwiseAndAssignmentNode;
import dataflow.cfg.node.BitwiseAndNode;
import dataflow.cfg.node.BitwiseComplementNode;
import dataflow.cfg.node.BitwiseOrAssignmentNode;
import dataflow.cfg.node.BitwiseOrNode;
import dataflow.cfg.node.BitwiseXorAssignmentNode;
import dataflow.cfg.node.BitwiseXorNode;
import dataflow.cfg.node.BooleanLiteralNode;
import dataflow.cfg.node.BoxingNode;
import dataflow.cfg.node.CaseNode;
import dataflow.cfg.node.CharacterLiteralNode;
import dataflow.cfg.node.ClassNameNode;
import dataflow.cfg.node.ConditionalAndNode;
import dataflow.cfg.node.ConditionalNotNode;
import dataflow.cfg.node.ConditionalOrNode;
import dataflow.cfg.node.DoubleLiteralNode;
import dataflow.cfg.node.EqualToNode;
import dataflow.cfg.node.ExplicitThisLiteralNode;
import dataflow.cfg.node.FieldAccessNode;
import dataflow.cfg.node.FloatLiteralNode;
import dataflow.cfg.node.FloatingDivisionAssignmentNode;
import dataflow.cfg.node.FloatingDivisionNode;
import dataflow.cfg.node.FloatingRemainderAssignmentNode;
import dataflow.cfg.node.FloatingRemainderNode;
import dataflow.cfg.node.GreaterThanNode;
import dataflow.cfg.node.GreaterThanOrEqualNode;
import dataflow.cfg.node.ImplicitThisLiteralNode;
import dataflow.cfg.node.InstanceOfNode;
import dataflow.cfg.node.IntegerDivisionAssignmentNode;
import dataflow.cfg.node.IntegerDivisionNode;
import dataflow.cfg.node.IntegerLiteralNode;
import dataflow.cfg.node.IntegerRemainderAssignmentNode;
import dataflow.cfg.node.IntegerRemainderNode;
import dataflow.cfg.node.LeftShiftAssignmentNode;
import dataflow.cfg.node.LeftShiftNode;
import dataflow.cfg.node.LessThanNode;
import dataflow.cfg.node.LessThanOrEqualNode;
import dataflow.cfg.node.LocalVariableNode;
import dataflow.cfg.node.LongLiteralNode;
import dataflow.cfg.node.MarkerNode;
import dataflow.cfg.node.MethodAccessNode;
import dataflow.cfg.node.MethodInvocationNode;
import dataflow.cfg.node.NarrowingConversionNode;
import dataflow.cfg.node.Node;
import dataflow.cfg.node.NotEqualNode;
import dataflow.cfg.node.NullChkNode;
import dataflow.cfg.node.NullLiteralNode;
import dataflow.cfg.node.NumericalAdditionAssignmentNode;
import dataflow.cfg.node.NumericalAdditionNode;
import dataflow.cfg.node.NumericalMinusNode;
import dataflow.cfg.node.NumericalMultiplicationAssignmentNode;
import dataflow.cfg.node.NumericalMultiplicationNode;
import dataflow.cfg.node.NumericalPlusNode;
import dataflow.cfg.node.NumericalSubtractionAssignmentNode;
import dataflow.cfg.node.NumericalSubtractionNode;
import dataflow.cfg.node.ObjectCreationNode;
import dataflow.cfg.node.PackageNameNode;
import dataflow.cfg.node.ParameterizedTypeNode;
import dataflow.cfg.node.PostfixDecrementNode;
import dataflow.cfg.node.PostfixIncrementNode;
import dataflow.cfg.node.PrefixDecrementNode;
import dataflow.cfg.node.PrefixIncrementNode;
import dataflow.cfg.node.PrimitiveTypeNode;
import dataflow.cfg.node.ReturnNode;
import dataflow.cfg.node.SignedRightShiftAssignmentNode;
import dataflow.cfg.node.SignedRightShiftNode;
import dataflow.cfg.node.StringConcatenateAssignmentNode;
import dataflow.cfg.node.StringConcatenateNode;
import dataflow.cfg.node.StringConversionNode;
import dataflow.cfg.node.StringLiteralNode;
import dataflow.cfg.node.TernaryExpressionNode;
import dataflow.cfg.node.ThisLiteralNode;
import dataflow.cfg.node.ThrowNode;
import dataflow.cfg.node.TypeCastNode;
import dataflow.cfg.node.UnboxingNode;
import dataflow.cfg.node.UnsignedRightShiftAssignmentNode;
import dataflow.cfg.node.UnsignedRightShiftNode;
import dataflow.cfg.node.ValueLiteralNode;
import dataflow.cfg.node.VariableDeclarationNode;
import dataflow.cfg.node.WideningConversionNode;
import dataflow.quals.TerminatesExecution;

/**
 * Builds the control flow graph of some Java code (either a method, or an
 * arbitrary statement).
 *
 * <p>
 *
 * The translation of the AST to the CFG is split into three phases:
 * <ol>
 * <li><em>Phase one.</em> In the first phase, the AST is translated into a
 * sequence of {@link ExtendedNode}s. An extended node can either be a
 * {@link Node}, or one of several meta elements such as a conditional or
 * unconditional jump or a node with additional information about exceptions.
 * Some of the extended nodes contain labels (e.g., for the jump target), and
 * phase one additionally creates a mapping from labels to extended nodes.
 * Finally, the list of leaders is computed: A leader is an extended node which
 * will give rise to a basic block in phase two.</li>
 * <li><em>Phase two.</em> In this phase, the sequence of extended nodes is
 * translated to a graph of control flow blocks that contain nodes. The meta
 * elements from phase one are translated into the correct edges.</li>
 * <li><em>Phase three.</em> The control flow graph generated in phase two can
 * contain degenerate basic blocks such as empty regular basic blocks or
 * conditional basic blocks that have the same block as both 'then' and 'else'
 * successor. This phase removes these cases while preserving the control flow
 * structure.</li>
 * </ol>
 *
 * @author Stefan Heule
 *
 */
public class CFGBuilder {

    /** Can assertions be assumed to be disabled? */
    protected final boolean assumeAssertionsDisabled;

    /** Can assertions be assumed to be enabled? */
    protected final boolean assumeAssertionsEnabled;

    public CFGBuilder(boolean assumeAssertionsEnabled, boolean assumeAssertionsDisabled) {
        assert !(assumeAssertionsDisabled && assumeAssertionsEnabled);
        this.assumeAssertionsEnabled = assumeAssertionsEnabled;
        this.assumeAssertionsDisabled = assumeAssertionsDisabled;
    }

    /**
     * Class declarations that have been encountered when building the
     * control-flow graph for a method.
     */
    protected List<ClassTree> declaredClasses;

    public List<ClassTree> getDeclaredClasses() {
        return declaredClasses;
    }

    /**
     * Build the control flow graph of some code.
     */
    public static ControlFlowGraph build(
            CompilationUnitTree root, ProcessingEnvironment env,
            UnderlyingAST underlyingAST, boolean assumeAssertionsEnabled, boolean assumeAssertionsDisabled) {
        return new CFGBuilder(assumeAssertionsEnabled, assumeAssertionsDisabled).run(root, env, underlyingAST);
    }

    /**
     * Build the control flow graph of a method.
     */
    public static ControlFlowGraph build(
            CompilationUnitTree root, ProcessingEnvironment env,
            MethodTree tree, ClassTree classTree, boolean assumeAssertionsEnabled, boolean assumeAssertionsDisabled) {
        return new CFGBuilder(assumeAssertionsEnabled, assumeAssertionsDisabled).run(root, env, tree, classTree);
    }

    /**
     * Build the control flow graph of some code.
     */
    public static ControlFlowGraph build(
            CompilationUnitTree root, ProcessingEnvironment env,
            UnderlyingAST underlyingAST) {
        return new CFGBuilder(false, false).run(root, env, underlyingAST);
    }

    /**
     * Build the control flow graph of a method.
     */
    public static ControlFlowGraph build(
            CompilationUnitTree root, ProcessingEnvironment env,
            MethodTree tree, ClassTree classTree) {
        return new CFGBuilder(false, false).run(root, env, tree, classTree);
    }

    /**
     * Build the control flow graph of some code.
     */
    public ControlFlowGraph run(
            CompilationUnitTree root, ProcessingEnvironment env,
            UnderlyingAST underlyingAST) {
        declaredClasses = new LinkedList<>();
        TreeBuilder builder = new TreeBuilder(env);
        AnnotationProvider annotationProvider = new BasicAnnotationProvider();
        PhaseOneResult phase1result = new CFGTranslationPhaseOne().process(
                root, env, underlyingAST, exceptionalExitLabel, builder, annotationProvider);
        ControlFlowGraph phase2result = new CFGTranslationPhaseTwo()
                .process(phase1result);
        ControlFlowGraph phase3result = CFGTranslationPhaseThree
                .process(phase2result);
        return phase3result;
    }

    /**
     * Build the control flow graph of a method.
     */
    public ControlFlowGraph run(
            CompilationUnitTree root, ProcessingEnvironment env,
            MethodTree tree, ClassTree classTree) {
        UnderlyingAST underlyingAST = new CFGMethod(tree, classTree);
        return run(root, env, underlyingAST);
    }

    /* --------------------------------------------------------- */
    /* Extended Node Types and Labels */
    /* --------------------------------------------------------- */

    /** Special label to identify the exceptional exit. */
    protected final Label exceptionalExitLabel = new Label();

    /** Special label to identify the regular exit. */
    protected final Label regularExitLabel = new Label();

    /**
     * An extended node can be one of several things (depending on its
     * {@code type}):
     * <ul>
     * <li><em>NODE</em>. An extended node of this type is just a wrapper for a
     * {@link Node} (that cannot throw exceptions).</li>
     * <li><em>EXCEPTION_NODE</em>. A wrapper for a {@link Node} which can throw
     * exceptions. It contains a label for every possible exception type the
     * node might throw.</li>
     * <li><em>UNCONDITIONAL_JUMP</em>. An unconditional jump to a label.</li>
     * <li><em>TWO_TARGET_CONDITIONAL_JUMP</em>. A conditional jump with two
     * targets for both the 'then' and 'else' branch.</li>
     * </ul>
     */
    protected static abstract class ExtendedNode {

        /**
         * The basic block this extended node belongs to (as determined in phase
         * two).
         */
        protected BlockImpl block;

        /** Type of this node. */
        protected ExtendedNodeType type;

        /** Does this node terminate the execution? (e.g., "System.exit()") */
        protected boolean terminatesExecution = false;

        public ExtendedNode(ExtendedNodeType type) {
            this.type = type;
        }

        /** Extended node types (description see above). */
        public enum ExtendedNodeType {
            NODE, EXCEPTION_NODE, UNCONDITIONAL_JUMP, CONDITIONAL_JUMP
        }

        public ExtendedNodeType getType() {
            return type;
        }

        public boolean getTerminatesExecution() {
            return terminatesExecution;
        }

        public void setTerminatesExecution(boolean terminatesExecution) {
            this.terminatesExecution = terminatesExecution;
        }

        /**
         * @return The node contained in this extended node (only applicable if
         *         the type is {@code NODE} or {@code EXCEPTION_NODE}).
         */
        public Node getNode() {
            assert false;
            return null;
        }

        /**
         * @return The label associated with this extended node (only applicable
         *         if type is {@code CONDITIONAL_JUMP} or
         *         {@link UNCONDITIONAL_JUMP}).
         */
        public Label getLabel() {
            assert false;
            return null;
        }

        public BlockImpl getBlock() {
            return block;
        }

        public void setBlock(BlockImpl b) {
            this.block = b;
        }

        @Override
        public String toString() {
            return "ExtendedNode(" + type + ")";
        }
    }

    /**
     * An extended node of type {@code NODE}.
     */
    protected static class NodeHolder extends ExtendedNode {

        protected Node node;

        public NodeHolder(Node node) {
            super(ExtendedNodeType.NODE);
            this.node = node;
        }

        @Override
        public Node getNode() {
            return node;
        }

        @Override
        public String toString() {
            return "NodeHolder(" + node + ")";
        }

    }

    /**
     * An extended node of type {@code EXCEPTION_NODE}.
     */
    protected static class NodeWithExceptionsHolder extends ExtendedNode {

        protected Node node;
        // Map from exception type to labels of successors that may
        // be reached as a result of that exception.
        protected Map<TypeMirror, Set<Label>> exceptions;

        public NodeWithExceptionsHolder(Node node,
                Map<TypeMirror, Set<Label>> exceptions) {
            super(ExtendedNodeType.EXCEPTION_NODE);
            this.node = node;
            this.exceptions = exceptions;
        }

        public Map<TypeMirror, Set<Label>> getExceptions() {
            return exceptions;
        }

        @Override
        public Node getNode() {
            return node;
        }

        @Override
        public String toString() {
            return "NodeWithExceptionsHolder(" + node + ")";
        }

    }

    /**
     * An extended node of type {@code CONDITIONAL_JUMP}.
     *
     * <p>
     *
     * <em>Important:</em> In the list of extended nodes, there should not be
     * any labels that point to a conditional jump. Furthermore, the node
     * directly ahead of any conditional jump has to be a
     * {@link NodeWithExceptionsHolder} or {@link NodeHolder}, and the node held
     * by that extended node is required to be of boolean type.
     */
    protected static class ConditionalJump extends ExtendedNode {

        protected Label trueSucc;
        protected Label falseSucc;

        public ConditionalJump(Label trueSucc, Label falseSucc) {
            super(ExtendedNodeType.CONDITIONAL_JUMP);
            this.trueSucc = trueSucc;
            this.falseSucc = falseSucc;
        }

        public Label getThenLabel() {
            return trueSucc;
        }

        public Label getElseLabel() {
            return falseSucc;
        }

        @Override
        public String toString() {
            return "TwoTargetConditionalJump(" + getThenLabel() + ","
                    + getElseLabel() + ")";
        }
    }

    /**
     * An extended node of type {@code UNCONDITIONAL_JUMP}.
     */
    protected static class UnconditionalJump extends ExtendedNode {

        protected Label jumpTarget;

        public UnconditionalJump(Label jumpTarget) {
            super(ExtendedNodeType.UNCONDITIONAL_JUMP);
            this.jumpTarget = jumpTarget;
        }

        @Override
        public Label getLabel() {
            return jumpTarget;
        }

        @Override
        public String toString() {
            return "JumpMarker(" + getLabel() + ")";
        }
    }

    /**
     * A label is used to refer to other extended nodes using a mapping from
     * labels to extended nodes. Labels get their names either from labeled
     * statements in the source code or from internally generated unique names.
     */
    protected static class Label {
        private static int uid = 0;

        protected String name;

        public Label(String name) {
            this.name = name;
        }

        public Label() {
            this.name = uniqueName();
        }

        @Override
        public String toString() {
            return name;
        }

        /**
         * Return a new unique label name that cannot be confused with a Java
         * source code label.
         *
         * @return a new unique label name
         */
        private static String uniqueName() {
            return "%L" + uid++;
        }
    }

    /**
     * A TryFrame takes a thrown exception type and maps it to a set
     * of possible control-flow successors.
     */
    protected static interface TryFrame {
        /**
         * Given a type of thrown exception, add the set of possible control
         * flow successor {@link Label}s to the argument set.  Return true
         * if the exception is known to be caught by one of those labels and
         * false if it may propagate still further.
         */
        public boolean possibleLabels(TypeMirror thrown, Set<Label> labels);
    }

    /**
     * A TryCatchFrame contains an ordered list of catch labels that apply
     * to exceptions with specific types.
     */
    protected static class TryCatchFrame implements TryFrame {
        protected Types types;

        // An ordered list of pairs because catch blocks are ordered.
        protected List<Pair<TypeMirror, Label>> catchLabels;

        public TryCatchFrame(Types types, List<Pair<TypeMirror, Label>> catchLabels) {
            this.types = types;
            this.catchLabels = catchLabels;
        }

        /**
         * Given a type of thrown exception, add the set of possible control
         * flow successor {@link Label}s to the argument set.  Return true
         * if the exception is known to be caught by one of those labels and
         * false if it may propagate still further.
         */
        @Override
        public boolean possibleLabels(TypeMirror thrown, Set<Label> labels) {
            // A conservative approach would be to say that every catch block
            // might execute for any thrown exception, but we try to do better.
            //
            // We rely on several assumptions that seem to hold as of Java 7.
            // 1) An exception parameter in a catch block must be either
            //    a declared type or a union composed of declared types,
            //    all of which are subtypes of Throwable.
            // 2) A thrown type must either be a declared type or a variable
            //    that extends a declared type, which is a subtype of Throwable.
            //
            // Under those assumptions, if the thrown type (or its bound) is
            // a subtype of the caught type (or one of its alternatives), then
            // the catch block must apply and none of the later ones can apply.
            // Otherwise, if the thrown type (or its bound) is a supertype
            // of the caught type (or one of its alternatives), then the catch
            // block may apply, but so may later ones.
            // Otherwise, the thrown type and the caught type are unrelated
            // declared types, so they do not overlap on any non-null value.

            while (!(thrown instanceof DeclaredType)) {
                assert thrown instanceof TypeVariable :
                    "thrown type must be a variable or a declared type";
                thrown = ((TypeVariable)thrown).getUpperBound();
            }
            DeclaredType declaredThrown = (DeclaredType)thrown;
            assert thrown != null : "thrown type must be bounded by a declared type";

            for (Pair<TypeMirror, Label> pair : catchLabels) {
                TypeMirror caught = pair.first;
                boolean canApply = false;

                if (caught instanceof DeclaredType) {
                    DeclaredType declaredCaught = (DeclaredType)caught;
                    if (types.isSubtype(declaredThrown, declaredCaught)) {
                        // No later catch blocks can apply.
                        labels.add(pair.second);
                        return true;
                    } else if (types.isSubtype(declaredCaught, declaredThrown)) {
                        canApply = true;
                    }
                } else {
                    assert caught instanceof UnionType :
                        "caught type must be a union or a declared type";
                    UnionType caughtUnion = (UnionType)caught;
                    for (TypeMirror alternative : caughtUnion.getAlternatives()) {
                        assert alternative instanceof DeclaredType :
                            "alternatives of an caught union type must be declared types";
                        DeclaredType declaredAlt = (DeclaredType)alternative;
                        if (types.isSubtype(declaredThrown, declaredAlt)) {
                            // No later catch blocks can apply.
                            labels.add(pair.second);
                            return true;
                        } else if (types.isSubtype(declaredAlt, declaredThrown)) {
                            canApply = true;
                        }
                    }
                }

                if (canApply) {
                    labels.add(pair.second);
                }
            }

            return false;
        }
    }

    /**
     * A TryFinallyFrame applies to exceptions of any type
     */
    protected class TryFinallyFrame implements TryFrame {
        protected Label finallyLabel;

        public TryFinallyFrame(Label finallyLabel) {
            this.finallyLabel = finallyLabel;
        }

        @Override
        public boolean possibleLabels(TypeMirror thrown, Set<Label> labels) {
            labels.add(finallyLabel);
            return true;
        }
    }

    /**
     * An exception stack represents the set of all try-catch blocks
     * in effect at a given point in a program.  It maps an exception
     * type to a set of Labels and it maps a block exit (via return or
     * fall-through) to a single Label.
     */
    protected static class TryStack {
        protected Label exitLabel;
        protected LinkedList<TryFrame> frames;

        public TryStack(Label exitLabel) {
            this.exitLabel = exitLabel;
            this.frames = new LinkedList<>();
        }

        public void pushFrame(TryFrame frame) {
            frames.addFirst(frame);
        }

        public void popFrame() {
            frames.removeFirst();
        }

        /**
         * Returns the set of possible {@link Label}s where control may
         * transfer when an exception of the given type is thrown.
         */
        public Set<Label> possibleLabels(TypeMirror thrown) {
            // Work up from the innermost frame until the exception is known to
            // be caught.
            Set<Label> labels = new HashSet<>();
            for (TryFrame frame : frames) {
                if (frame.possibleLabels(thrown, labels)) {
                    return labels;
                }
            }
            labels.add(exitLabel);
            return labels;
        }
    }

    /* --------------------------------------------------------- */
    /* Phase Three */
    /* --------------------------------------------------------- */

    /**
     * Class that performs phase three of the translation process. In
     * particular, the following degenerated cases of basic blocks are removed:
     *
     * <ol>
     * <li>Empty regular basic blocks: These blocks will be removed and their
     * predecessors linked directly to the successor.</li>
     * <li>Conditional basic blocks that have the same basic block as the 'then'
     * and 'else' successor: The conditional basic block will be removed in this
     * case.</li>
     * <li>Two consecutive, non-empty, regular basic blocks where the second
     * block has exactly one predecessor (namely the other of the two blocks):
     * In this case, the two blocks are merged.</li>
     * <li>Some basic blocks might not be reachable from the entryBlock. These
     * basic blocks are removed, and the list of predecessors (in the
     * doubly-linked structure of basic blocks) are adapted correctly.</li>
     * </ol>
     *
     * Eliminating the second type of degenerate cases might introduce cases of
     * the third problem. These are also removed.
     */
    public static class CFGTranslationPhaseThree {

        /**
         * A simple wrapper object that holds a basic block and allows to set
         * one of its successors.
         */
        protected interface PredecessorHolder {
            void setSuccessor(BlockImpl b);

            BlockImpl getBlock();
        }

        /**
         * Perform phase three on the control flow graph {@code cfg}.
         *
         * @param cfg
         *            The control flow graph. Ownership is transfered to this
         *            method and the caller is not allowed to read or modify
         *            {@code cfg} after the call to {@code process} any more.
         * @return The resulting control flow graph.
         */
        public static ControlFlowGraph process(ControlFlowGraph cfg) {
            Set<Block> worklist = cfg.getAllBlocks();
            Set<Block> dontVisit = new HashSet<>();

            // note: this method has to be careful when relinking basic blocks
            // to not forget to adjust the predecessors, too

            // fix predecessor lists by removing any unreachable predecessors
            for (Block c : worklist) {
                BlockImpl cur = (BlockImpl) c;
                for (BlockImpl pred : new HashSet<>(cur.getPredecessors())) {
                    if (!worklist.contains(pred)) {
                        cur.removePredecessor(pred);
                    }
                }
            }

            // remove empty blocks
            for (Block cur : worklist) {
                if (dontVisit.contains(cur)) {
                    continue;
                }

                if (cur.getType() == BlockType.REGULAR_BLOCK) {
                    RegularBlockImpl b = (RegularBlockImpl) cur;
                    if (b.isEmpty()) {
                        Set<RegularBlockImpl> empty = new HashSet<>();
                        Set<PredecessorHolder> predecessors = new HashSet<>();
                        BlockImpl succ = computeNeighborhoodOfEmptyBlock(b,
                                empty, predecessors);
                        for (RegularBlockImpl e : empty) {
                            succ.removePredecessor(e);
                            dontVisit.add(e);
                        }
                        for (PredecessorHolder p : predecessors) {
                            BlockImpl block = p.getBlock();
                            dontVisit.add(block);
                            succ.removePredecessor(block);
                            p.setSuccessor(succ);
                        }
                    }
                }
            }

            // remove useless conditional blocks
            worklist = cfg.getAllBlocks();
            for (Block c : worklist) {
                BlockImpl cur = (BlockImpl) c;

                if (cur.getType() == BlockType.CONDITIONAL_BLOCK) {
                    ConditionalBlockImpl cb = (ConditionalBlockImpl) cur;
                    assert cb.getPredecessors().size() == 1;
                    if (cb.getThenSuccessor() == cb.getElseSuccessor()) {
                        BlockImpl pred = cb.getPredecessors().iterator().next();
                        PredecessorHolder predecessorHolder = getPredecessorHolder(
                                pred, cb);
                        BlockImpl succ = (BlockImpl) cb.getThenSuccessor();
                        succ.removePredecessor(cb);
                        predecessorHolder.setSuccessor(succ);
                    }
                }
            }

            // merge consecutive basic blocks if possible
            worklist = cfg.getAllBlocks();
            for (Block cur : worklist) {
                if (cur.getType() == BlockType.REGULAR_BLOCK) {
                    RegularBlockImpl b = (RegularBlockImpl) cur;
                    Block succ = b.getRegularSuccessor();
                    if (succ.getType() == BlockType.REGULAR_BLOCK) {
                        RegularBlockImpl rs = (RegularBlockImpl) succ;
                        if (rs.getPredecessors().size() == 1) {
                            b.setSuccessor(rs.getRegularSuccessor());
                            b.addNodes(rs.getContents());
                            rs.getRegularSuccessor().removePredecessor(rs);
                        }
                    }
                }
            }

            return cfg;
        }

        /**
         * Compute the set of empty regular basic blocks {@code empty}, starting
         * at {@code start} and going both forward and backwards. Furthermore,
         * compute the predecessors of these empty blocks ({@code predecessors}
         * ), and their single successor (return value).
         *
         * @param start
         *            The starting point of the search (an empty, regular basic
         *            block).
         * @param empty
         *            An empty set to be filled by this method with all empty
         *            basic blocks found (including {@code start}).
         * @param predecessors
         *            An empty set to be filled by this method with all
         *            predecessors.
         * @return The single successor of the set of the empty basic blocks.
         */
        protected static BlockImpl computeNeighborhoodOfEmptyBlock(
                RegularBlockImpl start, Set<RegularBlockImpl> empty,
                Set<PredecessorHolder> predecessors) {

            // get empty neighborhood that come before 'start'
            computeNeighborhoodOfEmptyBlockBackwards(start, empty, predecessors);

            // go forward
            BlockImpl succ = (BlockImpl) start.getSuccessor();
            while (succ.getType() == BlockType.REGULAR_BLOCK) {
                RegularBlockImpl cur = (RegularBlockImpl) succ;
                if (cur.isEmpty()) {
                    computeNeighborhoodOfEmptyBlockBackwards(cur, empty,
                            predecessors);
                    assert empty.contains(cur) : "cur ought to be in empty";
                    succ = (BlockImpl) cur.getSuccessor();
                    if (succ == cur) {
                        // An infinite loop, making exit block unreachable
                        break;
                    }
                } else {
                    break;
                }
            }
            return succ;
        }

        /**
         * Compute the set of empty regular basic blocks {@code empty}, starting
         * at {@code start} and looking only backwards in the control flow
         * graph. Furthermore, compute the predecessors of these empty blocks (
         * {@code predecessors}).
         *
         * @param start
         *            The starting point of the search (an empty, regular basic
         *            block).
         * @param empty
         *            A set to be filled by this method with all empty basic
         *            blocks found (including {@code start}).
         * @param predecessors
         *            A set to be filled by this method with all predecessors.
         */
        protected static void computeNeighborhoodOfEmptyBlockBackwards(
                RegularBlockImpl start, Set<RegularBlockImpl> empty,
                Set<PredecessorHolder> predecessors) {

            RegularBlockImpl cur = start;
            empty.add(cur);
            for (final BlockImpl pred : cur.getPredecessors()) {
                switch (pred.getType()) {
                case SPECIAL_BLOCK:
                    // add pred correctly to predecessor list
                    predecessors.add(getPredecessorHolder(pred, cur));
                    break;
                case CONDITIONAL_BLOCK:
                    // add pred correctly to predecessor list
                    predecessors.add(getPredecessorHolder(pred, cur));
                    break;
                case EXCEPTION_BLOCK:
                    // add pred correctly to predecessor list
                    predecessors.add(getPredecessorHolder(pred, cur));
                    break;
                case REGULAR_BLOCK:
                    RegularBlockImpl r = (RegularBlockImpl) pred;
                    if (r.isEmpty()) {
                        // recursively look backwards
                        if (!empty.contains(r)) {
                            computeNeighborhoodOfEmptyBlockBackwards(r, empty,
                                    predecessors);
                        }
                    } else {
                        // add pred correctly to predecessor list
                        predecessors.add(getPredecessorHolder(pred, cur));
                    }
                    break;
                }
            }
        }

        /**
         * Return a predecessor holder that can be used to set the successor of
         * {@code pred} in the place where previously the edge pointed to
         * {@code cur}. Additionally, the predecessor holder also takes care of
         * unlinking (i.e., removing the {@code pred} from {@code cur's}
         * predecessors).
         */
        protected static PredecessorHolder getPredecessorHolder(
                final BlockImpl pred, final BlockImpl cur) {
            switch (pred.getType()) {
            case SPECIAL_BLOCK:
                SingleSuccessorBlockImpl s = (SingleSuccessorBlockImpl) pred;
                return singleSuccessorHolder(s, cur);
            case CONDITIONAL_BLOCK:
                // add pred correctly to predecessor list
                final ConditionalBlockImpl c = (ConditionalBlockImpl) pred;
                if (c.getThenSuccessor() == cur) {
                    return new PredecessorHolder() {
                        @Override
                        public void setSuccessor(BlockImpl b) {
                            c.setThenSuccessor(b);
                            cur.removePredecessor(pred);
                        }

                        @Override
                        public BlockImpl getBlock() {
                            return c;
                        }
                    };
                } else {
                    assert c.getElseSuccessor() == cur;
                    return new PredecessorHolder() {
                        @Override
                        public void setSuccessor(BlockImpl b) {
                            c.setElseSuccessor(b);
                            cur.removePredecessor(pred);
                        }

                        @Override
                        public BlockImpl getBlock() {
                            return c;
                        }
                    };
                }
            case EXCEPTION_BLOCK:
                // add pred correctly to predecessor list
                final ExceptionBlockImpl e = (ExceptionBlockImpl) pred;
                if (e.getSuccessor() == cur) {
                    return singleSuccessorHolder(e, cur);
                } else {
                    Set<Entry<TypeMirror, Set<Block>>> entrySet = e
                            .getExceptionalSuccessors().entrySet();
                    for (final Entry<TypeMirror, Set<Block>> entry : entrySet) {
                        if (entry.getValue().contains(cur)) {
                            return new PredecessorHolder() {
                                @Override
                                public void setSuccessor(BlockImpl b) {
                                    e.addExceptionalSuccessor(b, entry.getKey());
                                    cur.removePredecessor(pred);
                                }

                                @Override
                                public BlockImpl getBlock() {
                                    return e;
                                }
                            };
                        }
                    }
                }
                assert false;
                break;
            case REGULAR_BLOCK:
                RegularBlockImpl r = (RegularBlockImpl) pred;
                return singleSuccessorHolder(r, cur);
            }
            return null;
        }

        /**
         * @return A {@link PredecessorHolder} that sets the successor of a
         *         single successor block {@code s}.
         */
        protected static PredecessorHolder singleSuccessorHolder(
                final SingleSuccessorBlockImpl s, final BlockImpl old) {
            return new PredecessorHolder() {
                @Override
                public void setSuccessor(BlockImpl b) {
                    s.setSuccessor(b);
                    old.removePredecessor(s);
                }

                @Override
                public BlockImpl getBlock() {
                    return s;
                }
            };
        }
    }

    /* --------------------------------------------------------- */
    /* Phase Two */
    /* --------------------------------------------------------- */

    /** Tuple class with up to three members. */
    protected static class Tuple<A, B, C> {
        public A a;
        public B b;
        public C c;

        public Tuple(A a, B b) {
            this.a = a;
            this.b = b;
        }

        public Tuple(A a, B b, C c) {
            this.a = a;
            this.b = b;
            this.c = c;
        }
    }

    /**
     * Class that performs phase two of the translation process.
     */
    public class CFGTranslationPhaseTwo {

        public CFGTranslationPhaseTwo() {
        }

        /**
         * Perform phase two of the translation.
         *
         * @param in
         *            The result of phase one.
         * @return A control flow graph that might still contain degenerate
         *         basic block (such as empty regular basic blocks or
         *         conditional blocks with the same block as 'then' and 'else'
         *         sucessor).
         */
        public ControlFlowGraph process(PhaseOneResult in) {

            Map<Label, Integer> bindings = in.bindings;
            ArrayList<ExtendedNode> nodeList = in.nodeList;
            Set<Integer> leaders = in.leaders;

            assert in.nodeList.size() > 0;

            // exit blocks
            SpecialBlockImpl regularExitBlock = new SpecialBlockImpl(
                    SpecialBlockType.EXIT);
            SpecialBlockImpl exceptionalExitBlock = new SpecialBlockImpl(
                    SpecialBlockType.EXCEPTIONAL_EXIT);

            // record missing edges that will be added later
            Set<Tuple<? extends SingleSuccessorBlockImpl, Integer, ?>> missingEdges = new HashSet<>();

            // missing exceptional edges
            Set<Tuple<ExceptionBlockImpl, Integer, TypeMirror>> missingExceptionalEdges = new HashSet<>();

            // create start block
            SpecialBlockImpl startBlock = new SpecialBlockImpl(
                    SpecialBlockType.ENTRY);
            missingEdges.add(new Tuple<>(startBlock, 0));

            // loop through all 'leaders' (while dynamically detecting the
            // leaders)
            RegularBlockImpl block = new RegularBlockImpl();
            int i = 0;
            for (ExtendedNode node : nodeList) {
                switch (node.getType()) {
                case NODE:
                    if (leaders.contains(i)) {
                        RegularBlockImpl b = new RegularBlockImpl();
                        block.setSuccessor(b);
                        block = b;
                    }
                    block.addNode(node.getNode());
                    node.setBlock(block);

                    // does this node end the execution (modeled as an edge to
                    // the exceptional exit block)
                    boolean terminatesExecution = node.getTerminatesExecution();
                    if (terminatesExecution) {
                        block.setSuccessor(exceptionalExitBlock);
                        block = new RegularBlockImpl();
                    }
                    break;
                case CONDITIONAL_JUMP: {
                    ConditionalJump cj = (ConditionalJump) node;
                    // Exception nodes may fall through to conditional jumps,
                    // so we set the block which is required for the insertion
                    // of missing edges.
                    node.setBlock(block);
                    assert block != null;
                    final ConditionalBlockImpl cb = new ConditionalBlockImpl();
                    block.setSuccessor(cb);
                    block = new RegularBlockImpl();
                    // use two anonymous SingleSuccessorBlockImpl that set the
                    // 'then' and 'else' successor of the conditional block
                    missingEdges.add(new Tuple<>(
                            new SingleSuccessorBlockImpl() {
                                @Override
                                public void setSuccessor(BlockImpl successor) {
                                    cb.setThenSuccessor(successor);
                                }
                            }, bindings.get(cj.getThenLabel())));
                    missingEdges.add(new Tuple<>(
                            new SingleSuccessorBlockImpl() {
                                @Override
                                public void setSuccessor(BlockImpl successor) {
                                    cb.setElseSuccessor(successor);
                                }
                            }, bindings.get(cj.getElseLabel())));
                    break;
                }
                case UNCONDITIONAL_JUMP:
                    if (leaders.contains(i)) {
                        RegularBlockImpl b = new RegularBlockImpl();
                        block.setSuccessor(b);
                        block = b;
                    }
                    node.setBlock(block);
                    if (node.getLabel() == regularExitLabel) {
                        block.setSuccessor(regularExitBlock);
                    } else if (node.getLabel() == exceptionalExitLabel) {
                        block.setSuccessor(exceptionalExitBlock);
                    } else {
                        missingEdges.add(new Tuple<>(block, bindings.get(node
                                .getLabel())));
                    }
                    block = new RegularBlockImpl();
                    break;
                case EXCEPTION_NODE:
                    NodeWithExceptionsHolder en = (NodeWithExceptionsHolder) node;
                    // create new exception block and link with previous block
                    ExceptionBlockImpl e = new ExceptionBlockImpl();
                    Node nn = en.getNode();
                    e.setNode(nn);
                    node.setBlock(e);
                    block.setSuccessor(e);
                    block = new RegularBlockImpl();

                    // ensure linking between e and next block (normal edge)
                    // Note: do not link to the next block for throw statements
                    // (these throw exceptions for sure)
                    if (!node.getTerminatesExecution())
                        missingEdges.add(new Tuple<>(e, i + 1));

                    // exceptional edges
                    for (Entry<TypeMirror, Set<Label>> entry : en.getExceptions()
                            .entrySet()) {
                        // missingEdges.put(e, bindings.get(key))
                        TypeMirror cause = entry.getKey();
                        for (Label label : entry.getValue()) {
                            Integer target = bindings.get(label);
                            missingExceptionalEdges
                                .add(new Tuple<ExceptionBlockImpl, Integer, TypeMirror>(
                                        e, target, cause));
                        }
                    }
                    break;
                }
                i++;
            }

            // add missing edges
            for (Tuple<? extends SingleSuccessorBlockImpl, Integer, ?> p : missingEdges) {
                Integer index = p.b;
                ExtendedNode extendedNode = nodeList.get(index);
                BlockImpl target = extendedNode.getBlock();
                SingleSuccessorBlockImpl source = p.a;
                source.setSuccessor(target);
            }

            // add missing exceptional edges
            for (Tuple<ExceptionBlockImpl, Integer, ?> p : missingExceptionalEdges) {
                Integer index = p.b;
                TypeMirror cause = (TypeMirror) p.c;
                ExceptionBlockImpl source = p.a;
                if (index == null) {
                    // edge to exceptional exit
                    source.addExceptionalSuccessor(exceptionalExitBlock, cause);
                } else {
                    // edge to specific target
                    ExtendedNode extendedNode = nodeList.get(index);
                    BlockImpl target = extendedNode.getBlock();
                    source.addExceptionalSuccessor(target, cause);
                }
            }

            return new ControlFlowGraph(startBlock, regularExitBlock, exceptionalExitBlock, in.underlyingAST,
                    in.treeLookupMap, in.returnNodes);
        }
    }

    /* --------------------------------------------------------- */
    /* Phase One */
    /* --------------------------------------------------------- */

    /**
     * A wrapper object to pass around the result of phase one. For a
     * documentation of the fields see {@link CFGTranslationPhaseOne}.
     */
    protected static class PhaseOneResult {

        private final IdentityHashMap<Tree, Node> treeLookupMap;
        private final UnderlyingAST underlyingAST;
        private final Map<Label, Integer> bindings;
        private final ArrayList<ExtendedNode> nodeList;
        private final Set<Integer> leaders;
        private final List<ReturnNode> returnNodes;

        public PhaseOneResult(UnderlyingAST underlyingAST,
                IdentityHashMap<Tree, Node> treeLookupMap,
                ArrayList<ExtendedNode> nodeList, Map<Label, Integer> bindings,
                Set<Integer> leaders, List<ReturnNode> returnNodes) {
            this.underlyingAST = underlyingAST;
            this.treeLookupMap = treeLookupMap;
            this.nodeList = nodeList;
            this.bindings = bindings;
            this.leaders = leaders;
            this.returnNodes = returnNodes;
        }

        @Override
        public String toString() {
            StringBuilder sb = new StringBuilder();
            for (ExtendedNode n : nodeList) {
                sb.append(nodeToString(n));
                sb.append("\n");
            }
            return sb.toString();
        }

        protected String nodeToString(ExtendedNode n) {
            if (n.getType() == ExtendedNodeType.CONDITIONAL_JUMP) {
                ConditionalJump t = (ConditionalJump) n;
                return "TwoTargetConditionalJump("
                        + resolveLabel(t.getThenLabel()) + ","
                        + resolveLabel(t.getElseLabel()) + ")";
            } else if (n.getType() == ExtendedNodeType.UNCONDITIONAL_JUMP) {
                return "UnconditionalJump(" + resolveLabel(n.getLabel()) + ")";
            } else {
                return n.toString();
            }
        }

        private String resolveLabel(Label label) {
            Integer index = bindings.get(label);
            if (index == null) {
                return "null";
            }
            return nodeToString(nodeList.get(index));
        }

    }

    /**
     * Class that performs phase one of the translation process. It generates
     * the following information:
     * <ul>
     * <li>A sequence of extended nodes.</li>
     * <li>A set of bindings from {@link Label}s to positions in the node
     * sequence.</li>
     * <li>A set of leader nodes that give rise to basic blocks in phase two.</li>
     * <li>A lookup map that gives the mapping from AST tree nodes to
     * {@link Node}s.</li>
     * </ul>
     *
     * <p>
     *
     * The return type of this scanner is {@link Node}. For expressions, the
     * corresponding node is returned to allow linking between different nodes.
     *
     * However, for statements there is usually no single {@link Node} that is
     * created, and thus no node is returned (rather, null is returned).
     *
     * <p>
     *
     * Every {@code visit*} method is assumed to add at least one extended node
     * to the list of nodes (which might only be a jump).
     *
     */
    public class CFGTranslationPhaseOne extends TreePathScanner<Node, Void> {

        public CFGTranslationPhaseOne() {
        }

        /**
         * Annotation processing environment and its associated type and tree
         * utilities.
         */
        protected ProcessingEnvironment env;
        protected Elements elements;
        protected Types types;
        protected Trees trees;
        protected TreeBuilder treeBuilder;
        protected AnnotationProvider annotationProvider;

        /**
         * The translation starts in regular mode, that is
         * <code>conditionalMode</code> is false. In this case, no conditional
         * jump nodes are generated.
         *
         * To correctly model control flow when the evaluation of an expression
         * determines control flow (e.g. for if-conditions, while loops, or
         * short-circuiting conditional expressions),
         * <code>conditionalMode</code> can be set to true.
         *
         * <p>
         *
         * Whenever {@code conditionalMode} is true, the two fields
         * {@code thenTargetL} and {@code elseTargetL} are used to indicate
         * where the control flow should jump to after the evaluation of a
         * boolean node.
         */
        protected boolean conditionalMode;

        /**
         * Label for the then branch. Description see above.
         */
        protected Label thenTargetL;

        /**
         * Label for the else branch. Description see above.
         */
        protected Label elseTargetL;

        /**
         * Current {@link Label} to which a break statement with no label should
         * jump, or null if there is no valid destination.
         */
        protected/* @Nullable */Label breakTargetL;

        /**
         * Map from AST label Names to CFG {@link Label}s for breaks. Each
         * labeled statement creates two CFG {@link Label}s, one for break and
         * one for continue.
         */
        protected HashMap<Name, Label> breakLabels;

        /**
         * Current {@link Label} to which a continue statement with no label
         * should jump, or null if there is no valid destination.
         */
        protected/* @Nullable */Label continueTargetL;

        /**
         * Map from AST label Names to CFG {@link Label}s for continues. Each
         * labeled statement creates two CFG {@link Label}s, one for break and
         * one for continue.
         */
        protected HashMap<Name, Label> continueLabels;

        /**
         * Node yielding the value for the lexically enclosing switch statement,
         * or null if there is no such statement.
         */
        protected Node switchExpr;

        /** Map from AST {@link Tree}s to {@link Node}s. */
        protected IdentityHashMap<Tree, Node> treeLookupMap;

        /** The list of extended nodes. */
        protected ArrayList<ExtendedNode> nodeList;

        /**
         * The bindings of labels to positions (i.e., indices) in the
         * {@code nodeList}.
         */
        protected Map<Label, Integer> bindings;

        /** The set of leaders (represented as indices into {@code nodeList}). */
        protected Set<Integer> leaders;

        /**
         * All return nodes (if any) encountered. Only includes return
         * statements that actually return something
         */
        private List<ReturnNode> returnNodes;

        /**
         * Nested scopes of try-catch blocks in force at the current
         * program point.
         */
        private TryStack tryStack;

        /**
         * Performs the actual work of phase one.
         *
         * @param root
         *            compilation unit tree containing the method
         * @param env
         *            annotation processing environment containing type
         *            utilities
         * @param underlyingAST
         *            the AST for which the CFG is to be built
         * @param exceptionalExitLabel
         *            the label for exceptional exits from the CFG
         * @param treeBuilder
         *            builder for new AST nodes
         * @param annotationProvider
         *            extracts annotations from AST nodes
         * @return The result of phase one.
         */
        public PhaseOneResult process(
                CompilationUnitTree root, ProcessingEnvironment env,
                UnderlyingAST underlyingAST, Label exceptionalExitLabel,
                TreeBuilder treeBuilder, AnnotationProvider annotationProvider) {
            this.env = env;
            this.tryStack = new TryStack(exceptionalExitLabel);
            this.treeBuilder = treeBuilder;
            this.annotationProvider = annotationProvider;
            elements = env.getElementUtils();
            types = env.getTypeUtils();
            trees = Trees.instance(env);

            // start in regular mode
            conditionalMode = false;

            // initialize lists and maps
            treeLookupMap = new IdentityHashMap<>();
            nodeList = new ArrayList<>();
            bindings = new HashMap<>();
            leaders = new HashSet<>();
            breakLabels = new HashMap<>();
            continueLabels = new HashMap<>();
            returnNodes = new ArrayList<>();

            // traverse AST of the method body
            TreePath bodyPath = trees.getPath(root, underlyingAST.getCode());
            scan(bodyPath, null);

            // add marker to indicate that the next block will be the exit block
            // Note: if there is a return statement earlier in the method (which
            // is always the case for non-void methods), then this is not
            // strictly necessary. However, it is also not a problem, as it will
            // just generate a degenerated control graph case that will be
            // removed in a later phase.
            nodeList.add(new UnconditionalJump(regularExitLabel));

            return new PhaseOneResult(underlyingAST, treeLookupMap, nodeList,
                    bindings, leaders, returnNodes);
        }

        /* --------------------------------------------------------- */
        /* Nodes and Labels Management */
        /* --------------------------------------------------------- */

        /**
         * Add a node to the lookup map if it not already present.
         *
         * @param node
         *            The node to add to the lookup map.
         */
        protected void addToLookupMap(Node node) {
            Tree tree = node.getTree();
            if (tree != null && !treeLookupMap.containsKey(tree)) {
                treeLookupMap.put(tree, node);
            }
        }

        /**
         * Replace a node in the lookup map. The node should refer to a Tree and
         * that Tree should already be in the lookup map. This method is used to
         * update the Tree-Node mapping with conversion nodes.
         *
         * @param node
         *            The node to add to the lookup map.
         */
        protected void replaceInLookupMap(Node node) {
            Tree tree = node.getTree();
            assert tree != null && treeLookupMap.containsKey(tree);
            treeLookupMap.put(tree, node);
        }

        /**
         * Extend the list of extended nodes with a node.
         *
         * @param node
         *            The node to add.
         * @return The same node (for convenience).
         */
        protected <T extends Node> T extendWithNode(T node) {
            addToLookupMap(node);
            extendWithExtendedNode(new NodeHolder(node));
            return node;
        }

        /**
         * Extend the list of extended nodes with a node, where
         * <code>node</code> might throw the exception <code>cause</code>.
         *
         * @param node
         *            The node to add.
         * @param causes
         *            An exception that the node might throw.
         * @return The node holder.
         */
        protected NodeWithExceptionsHolder extendWithNodeWithException(Node node, TypeMirror cause) {
            addToLookupMap(node);
            Set<TypeMirror> causes = new HashSet<>();
            causes.add(cause);
            return extendWithNodeWithExceptions(node, causes);
        }

        /**
         * Extend the list of extended nodes with a node, where
         * <code>node</code> might throw any of the exception in
         * <code>causes</code>.
         *
         * @param node
         *            The node to add.
         * @param causes
         *            Set of exceptions that the node might throw.
         * @return The node holder.
         */
        protected NodeWithExceptionsHolder extendWithNodeWithExceptions(Node node,
                Set<TypeMirror> causes) {
            addToLookupMap(node);
            Map<TypeMirror, Set<Label>> exceptions = new HashMap<>();
            for (TypeMirror cause : causes) {
                exceptions.put(cause, tryStack.possibleLabels(cause));
            }
            NodeWithExceptionsHolder exNode = new NodeWithExceptionsHolder(
                    node, exceptions);
            extendWithExtendedNode(exNode);
            return exNode;
        }

        /**
         * Insert <code>node</code> after <code>pred</code> in
         * the list of extended nodes, or append to the list if
         * <code>pred</code> is not present.
         *
         * @param node
         *            The node to add.
         * @param pred
         *            The desired predecessor of node.
         * @return The node holder.
         */
        protected <T extends Node> T insertNodeAfter(T node, Node pred) {
            addToLookupMap(node);
            insertExtendedNodeAfter(new NodeHolder(node), pred);
            return node;
        }

        /**
         * Insert a <code>node</code> that might throw the exception
         * <code>cause</code> after <code>pred</code> in the list of
         * extended nodes, or append to the list if <code>pred</code>
         * is not present.
         *
         * @param node
         *            The node to add.
         * @param causes
         *            Set of exceptions that the node might throw.
         * @param pred
         *            The desired predecessor of node.
         * @return The node holder.
         */
        protected NodeWithExceptionsHolder insertNodeWithExceptionsAfter(Node node,
                Set<TypeMirror> causes, Node pred) {
            addToLookupMap(node);
            Map<TypeMirror, Set<Label>> exceptions = new HashMap<>();
            for (TypeMirror cause : causes) {
                exceptions.put(cause, tryStack.possibleLabels(cause));
            }
            NodeWithExceptionsHolder exNode = new NodeWithExceptionsHolder(
                    node, exceptions);
            insertExtendedNodeAfter(exNode, pred);
            return exNode;
        }

        /**
         * Extend the list of extended nodes with an extended node.
         *
         * @param n
         *            The extended node.
         */
        protected void extendWithExtendedNode(ExtendedNode n) {
            nodeList.add(n);
        }

        /**
         * Insert <code>n</code> after the node <code>pred</code> in the
         * list of extended nodes, or append <code>n</code> if <code>pred</code>
         * is not present.
         *
         * @param n
         *            The extended node.
         * @param pred
         *            The desired predecessor.
         */
        protected void insertExtendedNodeAfter(ExtendedNode n, Node pred) {
            int index = -1;
            for (int i = 0; i < nodeList.size(); i++) {
                ExtendedNode inList = nodeList.get(i);
                if (inList instanceof NodeHolder ||
                    inList instanceof NodeWithExceptionsHolder) {
                    if (inList.getNode() == pred) {
                        index = i;
                        break;
                    }
                }
            }
            if (index != -1) {
                nodeList.add(index + 1, n);
            } else {
                nodeList.add(n);
            }
        }

        /**
         * Add the label {@code l} to the extended node that will be placed next
         * in the sequence.
         */
        protected void addLabelForNextNode(Label l) {
            leaders.add(nodeList.size());
            bindings.put(l, nodeList.size());
        }

        /* --------------------------------------------------------- */
        /* Utility Methods */
        /* --------------------------------------------------------- */

        protected long uid = 0;
        protected String uniqueName(String prefix) {
            return prefix + "#num" + uid++;
        }

        /**
         * If the input node is an unboxed primitive type, box it, otherwise
         * leave it alone.
         *
         * @param node
         *            in input node
         * @return a Node representing the boxed version of the input, which may
         *         simply be the input node
         */
        protected Node box(Node node) {
            // For boxing conversion, see JLS 5.1.7
            if (TypesUtils.isPrimitive(node.getType())) {
                PrimitiveType primitive = types.getPrimitiveType(node.getType()
                        .getKind());
                TypeMirror boxedType = types.getDeclaredType(types
                        .boxedClass(primitive));
                Node boxed = new BoxingNode(node.getTree(), node, boxedType);
                replaceInLookupMap(boxed);
                insertNodeAfter(boxed, node);
                return boxed;
            } else {
                return node;
            }
        }

        /**
         * If the input node is a boxed type, unbox it, otherwise leave it
         * alone.
         *
         * @param node
         *            in input node
         * @return a Node representing the unboxed version of the input, which
         *         may simply be the input node
         */
        protected Node unbox(Node node) {
            if (TypesUtils.isBoxedPrimitive(node.getType())) {
                Node unboxed = new UnboxingNode(node.getTree(), node,
                        types.unboxedType(node.getType()));
                replaceInLookupMap(unboxed);
                TypeElement npeElement = elements
                    .getTypeElement("java.lang.NullPointerException");
                Set<TypeMirror> causes = new HashSet<>();
                causes.add(npeElement.asType());
                insertNodeWithExceptionsAfter(unboxed, causes, node);
                return unboxed;
            } else {
                return node;
            }
        }

        /**
         * Convert the input node to String type, if it isn't already.
         *
         * @param node
         *            an input node
         * @return a Node with the value promoted to String, which may be the
         *         input node
         */
        protected Node stringConversion(Node node) {
            // For string conversion, see JLS 5.1.11
            TypeElement stringElement =
                elements.getTypeElement("java.lang.String");
            if (!TypesUtils.isString(node.getType())) {
                Node converted = new StringConversionNode(node.getTree(), node,
                        stringElement.asType());
                replaceInLookupMap(converted);
                insertNodeAfter(converted, node);
                return converted;
            } else {
                return node;
            }
        }

        /**
         * Perform unary numeric promotion on the input node.
         *
         * @param node
         *            a node producing a value of numeric primitive or boxed
         *            type
         * @return a Node with the value promoted to the int, long float or
         *         double, which may be the input node
         */
        protected Node unaryNumericPromotion(Node node) {
            // For unary numeric promotion, see JLS 5.6.1
            node = unbox(node);

            switch (node.getType().getKind()) {
            case BYTE:
            case CHAR:
            case SHORT: {
                TypeMirror intType = types.getPrimitiveType(TypeKind.INT);
                Node widened = new WideningConversionNode(node.getTree(), node, intType);
                replaceInLookupMap(widened);
                insertNodeAfter(widened, node);
                return widened;
            }
            default:
                // Nothing to do.
                break;
            }

            return node;
        }

        /**
         * Returns true if the argument type is a numeric primitive or
         * a boxed numeric primitive and false otherwise.
         */
        protected boolean isNumericOrBoxed(TypeMirror type) {
            if (TypesUtils.isBoxedPrimitive(type)) {
                type = types.unboxedType(type);
            }
            return TypesUtils.isNumeric(type);
        }

        /**
         * Compute the type to which two numeric types must be promoted
         * before performing a binary numeric operation on them.  The
         * input types must both be numeric and the output type is primitive.
         *
         * @param left   the type of the left operand
         * @param right  the type of the right operand
         * @return a TypeMirror representing the binary numeric promoted type
         */
        protected TypeMirror binaryPromotedType(TypeMirror left, TypeMirror right) {
            if (TypesUtils.isBoxedPrimitive(left)) {
                left = types.unboxedType(left);
            }
            if (TypesUtils.isBoxedPrimitive(right)) {
                right = types.unboxedType(right);
            }
            TypeKind promotedTypeKind = TypesUtils.widenedNumericType(left, right);
            return types.getPrimitiveType(promotedTypeKind);
        }

        /**
         * Perform binary numeric promotion on the input node to make it match
         * the expression type.
         *
         * @param node
         *            a node producing a value of numeric primitive or boxed
         *            type
         * @param exprType
         *            the type to promote the value to
         * @return a Node with the value promoted to the exprType, which may be
         *         the input node
         */
        protected Node binaryNumericPromotion(Node node, TypeMirror exprType) {
            // For binary numeric promotion, see JLS 5.6.2
            node = unbox(node);

            if (!types.isSameType(node.getType(), exprType)) {
                Node widened = new WideningConversionNode(node.getTree(), node,
                        exprType);
                replaceInLookupMap(widened);
                insertNodeAfter(widened, node);
                return widened;
            } else {
                return node;
            }
        }

        /**
         * Perform widening primitive conversion on the input node to make it
         * match the destination type.
         *
         * @param node
         *            a node producing a value of numeric primitive type
         * @param destType
         *            the type to widen the value to
         * @return a Node with the value widened to the exprType, which may be
         *         the input node
         */
        protected Node widen(Node node, TypeMirror destType) {
            // For widening conversion, see JLS 5.1.2
            assert TypesUtils.isPrimitive(node.getType())
                    && TypesUtils.isPrimitive(destType) : "widening must be applied to primitive types";
            if (types.isSubtype(node.getType(), destType)
                    && !types.isSameType(node.getType(), destType)) {
                Node widened = new WideningConversionNode(node.getTree(), node,
                        destType);
                replaceInLookupMap(widened);
                insertNodeAfter(widened, node);
                return widened;
            } else {
                return node;
            }
        }

        /**
         * Perform narrowing conversion on the input node to make it match the
         * destination type.
         *
         * @param node
         *            a node producing a value of numeric primitive type
         * @param destType
         *            the type to narrow the value to
         * @return a Node with the value narrowed to the exprType, which may be
         *         the input node
         */
        protected Node narrow(Node node, TypeMirror destType) {
            // For narrowing conversion, see JLS 5.1.3
            assert TypesUtils.isPrimitive(node.getType())
                    && TypesUtils.isPrimitive(destType) : "narrowing must be applied to primitive types";
            if (types.isSubtype(destType, node.getType())
                    && !types.isSameType(destType, node.getType())) {
                Node narrowed = new NarrowingConversionNode(node.getTree(), node,
                        destType);
                replaceInLookupMap(narrowed);
                insertNodeAfter(narrowed, node);
                return narrowed;
            } else {
                return node;
            }
        }

        /**
         * Perform narrowing conversion and optionally boxing conversion on the
         * input node to make it match the destination type.
         *
         * @param node
         *            a node producing a value of numeric primitive type
         * @param destType
         *            the type to narrow the value to (possibly boxed)
         * @return a Node with the value narrowed and boxed to the destType,
         *         which may be the input node
         */
        protected Node narrowAndBox(Node node, TypeMirror destType) {
            if (TypesUtils.isBoxedPrimitive(destType)) {
                return box(narrow(node, types.unboxedType(destType)));
            } else {
                return narrow(node, destType);
            }
        }

        /**
         * Assignment conversion and method invocation conversion are almost
         * identical, except that assignment conversion allows narrowing. We
         * factor out the common logic here.
         *
         * @param node
         *            a Node producing a value
         * @param varType
         *            the type of a variable
         * @param allowNarrowing
         *            whether to allow narrowing (for assignment conversion) or
         *            not (for method invocation conversion)
         * @return a Node with the value converted to the type of the variable,
         *         which may be the input node itself
         */
        protected Node commonConvert(Node node, TypeMirror varType,
                boolean allowNarrowing) {
            // For assignment conversion, see JLS 5.2
            // For method invocation conversion, see JLS 5.3

            // Check for identical types or "identity conversion"
            TypeMirror nodeType = node.getType();
            boolean isSameType = types.isSameType(nodeType, varType);
            if (isSameType) {
                return node;
            }

            boolean isRightNumeric = TypesUtils.isNumeric(nodeType);
            boolean isRightPrimitive = TypesUtils.isPrimitive(nodeType);
            boolean isRightBoxed = TypesUtils.isBoxedPrimitive(nodeType);
            boolean isRightReference = nodeType instanceof ReferenceType;
            boolean isLeftNumeric = TypesUtils.isNumeric(varType);
            boolean isLeftPrimitive = TypesUtils.isPrimitive(varType);
            boolean isLeftBoxed = TypesUtils.isBoxedPrimitive(varType);
            boolean isLeftReference = varType instanceof ReferenceType;
            boolean isSubtype = types.isSubtype(nodeType, varType);

            if (isRightNumeric && isLeftNumeric && isSubtype) {
                node = widen(node, varType);
                nodeType = node.getType();
            } else if (isRightReference && isLeftReference && isSubtype) {
                // widening reference conversion is a no-op, but if it
                // applies, then later conversions do not.
            } else if (isRightPrimitive && isLeftReference) {
                node = box(node);
                nodeType = node.getType();
            } else if (isRightBoxed && isLeftPrimitive) {
                node = unbox(node);
                nodeType = node.getType();

                if (types.isSubtype(nodeType, varType)
                        && !types.isSameType(nodeType, varType)) {
                    node = widen(node, varType);
                    nodeType = node.getType();
                }
            }

            // Unchecked conversion of raw types
            boolean isRightRaw = (nodeType instanceof DeclaredType)
                    && ((DeclaredType) nodeType).getTypeArguments().isEmpty();
            if (isRightRaw) {
                // TODO: if checkers need to know about unchecked conversions
                // add a Node class for them. Otherwise, we can omit this
                // case.
            }

            if (allowNarrowing) {
                // Narrowing is restricted to cases where the left hand side
                // is byte, char, short or Byte, Char, Short and the right
                // hand side is a constant.
                TypeMirror unboxedVarType = isLeftBoxed ? types
                        .unboxedType(varType) : varType;
                TypeKind unboxedVarKind = unboxedVarType.getKind();
                boolean isLeftNarrowableTo = unboxedVarKind == TypeKind.BYTE
                        || unboxedVarKind == TypeKind.SHORT
                        || unboxedVarKind == TypeKind.CHAR;
                boolean isRightConstant = node instanceof ValueLiteralNode;
                if (isLeftNarrowableTo && isRightConstant) {
                    if (isLeftBoxed) {
                        node = narrowAndBox(node, varType);
                        nodeType = node.getType();
                    } else {
                        node = narrow(node, varType);
                        nodeType = node.getType();
                    }
                }
            }

            // TODO: if checkers need to know about null references of
            // a particular type, add logic for them here.

            return node;
        }

        /**
         * Perform assignment conversion so that it can be assigned to a
         * variable of the given type.
         *
         * @param node
         *            a Node producing a value
         * @param varType
         *            the type of a variable
         * @return a Node with the value converted to the type of the variable,
         *         which may be the input node itself
         */
        protected Node assignConvert(Node node, TypeMirror varType) {
            return commonConvert(node, varType, true);
        }

        /**
         * Perform method invocation conversion so that the node can be passed
         * as a formal parameter of the given type.
         *
         * @param node
         *            a Node producing a value
         * @param formalType
         *            the type of a formal parameter
         * @return a Node with the value converted to the type of the formal,
         *         which may be the input node itself
         */
        protected Node methodInvocationConvert(Node node, TypeMirror formalType) {
            return commonConvert(node, formalType, false);
        }

        /**
         * Given a method element and as list of argument expressions, return a
         * list of {@link Node}s representing the arguments converted for a call
         * of the method. This method applies to both method invocations and
         * constructor calls.
         *
         * @param method
         *            an ExecutableElement representing a method to be called
         * @param actualExprs
         *            a List of argument expressions to a call
         * @return a List of {@link Node}s representing arguments after
         *         conversions required by a call to this method.
         */
        protected List<Node> convertCallArguments(ExecutableElement method,
                List<? extends ExpressionTree> actualExprs) {
            List<? extends VariableElement> formals = method.getParameters();

            ArrayList<Node> actualNodes = new ArrayList<Node>();

            for (ExpressionTree actual : actualExprs) {
                actualNodes.add(scan(actual, null));
            }

            if (method.isVarArgs()) {
                // Create a new array argument if the actuals outnumber
                // the formals, or if the last actual is not assignable
                // to the last formal.
                int numFormals = formals.size();
                int lastArgIndex = numFormals - 1;
                int numActuals = actualExprs.size();
                TypeMirror lastParamType = formals.get(lastArgIndex).asType();
                List<Node> dimensions = new ArrayList<>();
                List<Node> initializers = new ArrayList<>();

                if (numActuals == numFormals - 1) {
                    // Create an empty array for the last parameter
                    Node lastArgument = new ArrayCreationNode(null,
                            lastParamType, dimensions, initializers);
                    extendWithNode(lastArgument);

                    actualNodes.add(lastArgument);
                } else {
                    TypeMirror actualType = InternalUtils.typeOf(actualExprs
                            .get(lastArgIndex));
                    if (numActuals == numFormals
                            && types.isAssignable(actualType, lastParamType)) {
                        // Normal call with no array creation
                    } else {
                        assert lastParamType instanceof ArrayType :
                            "variable argument formal must be an array";
                        TypeMirror elemType =
                            ((ArrayType)lastParamType).getComponentType();
                        for (int i = lastArgIndex; i < numActuals; i++) {
                            Node actualVal = actualNodes.remove(lastArgIndex);
                            initializers.add(assignConvert(actualVal, elemType));
                        }

                        Node lastArgument = new ArrayCreationNode(null,
                                lastParamType, dimensions, initializers);
                        extendWithNode(lastArgument);

                        actualNodes.add(lastArgument);
                    }
                }
            }

            // Convert arguments
            ArrayList<Node> convertedNodes = new ArrayList<Node>();
            for (int i = 0; i < formals.size(); i++) {
                convertedNodes.add(methodInvocationConvert(actualNodes.get(i),
                        formals.get(i).asType()));
            }

            return convertedNodes;
        }

        /**
         * Convert an operand of a conditional expression to the type of the
         * whole expression.
         *
         * @param node
         *            a node occurring as the second or third operand of
         *            a conditional expression
         * @param destType
         *            the type to promote the value to
         * @return a Node with the value promoted to the destType, which may be
         *         the input node
         */
        protected Node conditionalExprPromotion(Node node, TypeMirror destType) {
            // For rules on converting operands of conditional expressions,
            // JLS 15.25
            TypeMirror nodeType = node.getType();

            // If the operand is already the same type as the whole
            // expression, then do nothing.
            if (types.isSameType(nodeType, destType)) {
                return node;
            }

            // If the operand is a primitive and the whole expression is
            // boxed, then apply boxing.
            if (TypesUtils.isPrimitive(nodeType) &&
                TypesUtils.isBoxedPrimitive(destType)) {
                return box(node);
            }

            // If the operand is byte or Byte and the whole expression is
            // short, then convert to short.
            boolean isBoxedPrimitive = TypesUtils.isBoxedPrimitive(nodeType);
            TypeMirror unboxedNodeType =
                isBoxedPrimitive ? types.unboxedType(nodeType) : nodeType;
            if (TypesUtils.isNumeric(unboxedNodeType)) {
                if (unboxedNodeType.getKind() == TypeKind.BYTE &&
                    destType.getKind() == TypeKind.SHORT) {
                    if (isBoxedPrimitive) {
                        node = unbox(node);
                    }
                    return widen(node, destType);
                }

                // If the operand is Byte, Short or Character and the whole expression
                // is the unboxed version of it, then apply unboxing.
                TypeKind destKind = destType.getKind();
                if (destKind == TypeKind.BYTE || destKind == TypeKind.CHAR ||
                    destKind == TypeKind.SHORT) {
                    if (isBoxedPrimitive) {
                        return unbox(node);
                    } else if (nodeType.getKind() == TypeKind.INT) {
                        return narrow(node, destType);
                    }
                }

                return binaryNumericPromotion(node, destType);
            }

            // TODO: Do we need to cast to lub(box(nodeType)) if the final
            // case in JLS 15.25 applies?
            return node;
        }

        /**
         * Returns the label {@link Name} of the leaf in the argument path, or
         * null if the leaf is not a labeled statement.
         */
        protected/* @Nullable */Name getLabel(TreePath path) {
            if (path.getParentPath() != null) {
                Tree parent = path.getParentPath().getLeaf();
                if (parent.getKind() == Tree.Kind.LABELED_STATEMENT) {
                    return ((LabeledStatementTree) parent).getLabel();
                }
            }
            return null;
        }

        /* --------------------------------------------------------- */
        /* Visitor Methods */
        /* --------------------------------------------------------- */

        @Override
        public Node visitAnnotatedType(AnnotatedTypeTree tree, Void p) {
            return scan(tree.getUnderlyingType(), p);
        }

        @Override
        public Node visitAnnotation(AnnotationTree tree, Void p) {
            assert false : "AnnotationTree is unexpected in AST to CFG translation";
            return null;
        }

        @Override
        public MethodInvocationNode visitMethodInvocation(MethodInvocationTree tree, Void p) {

            // see JLS 15.12.4

            // First, compute the receiver, if any (15.12.4.1)
            // Second, evaluate the actual arguments, left to right and
            // possibly some arguments are stored into an array for variable
            // arguments calls (15.12.4.2)
            // Third, test the receiver, if any, for nullness (15.12.4.4)
            // Fourth, convert the arguments to the type of the formal
            // parameters (15.12.4.5)
            // Fifth, if the method is synchronized, lock the receiving
            // object or class (15.12.4.5)
            ExecutableElement method = TreeUtils.elementFromUse(tree);
            boolean isBooleanMethod = TypesUtils.isBooleanType(method.getReturnType());

            ConditionalJump cjump = null;
            if (conditionalMode && isBooleanMethod) {
                cjump = new ConditionalJump(thenTargetL, elseTargetL);
            }
            boolean outerConditionalMode = conditionalMode;
            conditionalMode = false;

            ExpressionTree methodSelect = tree.getMethodSelect();
            assert TreeUtils.isMethodAccess(methodSelect) : "Expected a method access, but got: " + methodSelect;

            List<? extends ExpressionTree> actualExprs = tree.getArguments();

            // Look up method to invoke and possibly throw NullPointerException
            Node receiver = getReceiver(methodSelect,
                    TreeUtils.enclosingClass(getCurrentPath()));

            MethodAccessNode target = new MethodAccessNode(methodSelect,
                    receiver);

            ExecutableElement element = TreeUtils.elementFromUse(tree);
            if (ElementUtils.isStatic(element) ||
                receiver instanceof ThisLiteralNode) {
                // No NullPointerException can be thrown, use normal node
                extendWithNode(target);
            } else {
                TypeElement npeElement = elements
                    .getTypeElement("java.lang.NullPointerException");
                extendWithNodeWithException(target, npeElement.asType());
            }

            List<Node> arguments = convertCallArguments(method, actualExprs);

            // TODO: lock the receiver for synchronized methods

            MethodInvocationNode node = new MethodInvocationNode(tree, target, arguments, getCurrentPath());

            Set<TypeMirror> thrownSet = new HashSet<>();
            // Add exceptions explicitly mentioned in the throws clause.
            List<? extends TypeMirror> thrownTypes = element.getThrownTypes();
            thrownSet.addAll(thrownTypes);
            // Add Throwable to account for unchecked exceptions
            TypeElement throwableElement = elements
                    .getTypeElement("java.lang.Throwable");
            thrownSet.add(throwableElement.asType());

            ExtendedNode extendedNode = extendWithNodeWithExceptions(node, thrownSet);

            conditionalMode = outerConditionalMode;

            if (conditionalMode && isBooleanMethod) {
                extendWithExtendedNode(cjump);
            }

            /* Check for the TerminatesExecution annotation. */
            Element methodElement = InternalUtils.symbol(tree);
            boolean terminatesExecution = annotationProvider.getDeclAnnotation(
                    methodElement, TerminatesExecution.class) != null;
            if (terminatesExecution) {
                extendedNode.setTerminatesExecution(true);
            }

            return node;
        }

        @Override
        public Node visitAssert(AssertTree tree, Void p) {

            // see JLS 14.10

            // If assertions are disabled, then nothing is executed.
            if (assumeAssertionsDisabled) {
                return null;
            }

            // If assertions are enabled, then we can just translate the
            // assertion.
            if (assumeAssertionsEnabled || assumeAssertionsEnabledFor(tree)) {
                translateAssertWithAssertionsEnabled(tree);
                return null;
            }

            // Otherwise, we don't know if assertions are enabled, so we use a
            // variable "ea" and case-split on it. One branch does execute the
            // assertion, while the other assumes assertions are disabled.
            VariableTree ea = getAssertionsEnabledVariable();

            // all necessary labels
            Label assertionEnabled = new Label();
            Label assertionDisabled = new Label();

            extendWithNode(new LocalVariableNode(ea));
            extendWithExtendedNode(new ConditionalJump(assertionEnabled,
                    assertionDisabled));

            // 'then' branch (i.e. check the assertion)
            addLabelForNextNode(assertionEnabled);

            translateAssertWithAssertionsEnabled(tree);

            // 'else' branch
            addLabelForNextNode(assertionDisabled);

            return null;
        }

        /**
         * Should assertions be assumed to be executed for a given
         * {@link AssertTree}? False by default.
         */
        protected boolean assumeAssertionsEnabledFor(AssertTree tree) {
            return false;
        }

        /**
         * The {@link VariableTree} that indicates whether assertions are
         * enabled or not.
         */
        protected VariableTree ea = null;

        /**
         * Get the {@link VariableTree} that indicates whether assertions are
         * enabled or not.
         */
        protected VariableTree getAssertionsEnabledVariable() {
            if (ea == null) {
                String name = uniqueName("assertionsEnabled");
                MethodTree enclosingMethod = TreeUtils
                        .enclosingMethod(getCurrentPath());
                Element owner = TreeUtils
                        .elementFromDeclaration(enclosingMethod);
                ExpressionTree initializer = null;
                ea = treeBuilder.buildVariableDecl(
                        types.getPrimitiveType(TypeKind.BOOLEAN), name, owner,
                        initializer);
            }
            return ea;
        }

        /**
         * Translates an assertion statement to the correct CFG nodes. The
         * translation assumes that assertions are enabled.
         */
        protected void translateAssertWithAssertionsEnabled(AssertTree tree) {

            // all necessary labels
            Label assertEnd = new Label();
            Label elseEntry = new Label();

            // basic block for the condition
            assert conditionalMode == false;
            conditionalMode = true;
            thenTargetL = assertEnd;
            elseTargetL = elseEntry;
            Node condition = unbox(scan(tree.getCondition(), null));
            extendWithExtendedNode(new UnconditionalJump(assertEnd));
            conditionalMode = false;

            // else branch
            Node detail = null;
            addLabelForNextNode(elseEntry);
            if (tree.getDetail() != null) {
                detail = scan(tree.getDetail(), null);
            }
            TypeElement assertException = elements
                    .getTypeElement("java.lang.AssertionError");
            AssertionErrorNode assertNode = new AssertionErrorNode(tree,
                    condition, detail, assertException.asType());
            extendWithNode(assertNode);
            NodeWithExceptionsHolder exNode = extendWithNodeWithException(
                    new ThrowNode(null, assertNode, env.getTypeUtils()), assertException.asType());
            exNode.setTerminatesExecution(true);

            // then branch (nothing happens)
            addLabelForNextNode(assertEnd);
        }

        @Override
        public Node visitAssignment(AssignmentTree tree, Void p) {

            // see JLS 15.26.1

            // Assignments are legal expressions, so they may appear in
            // conditional mode.
            ConditionalJump cjump = null;
            if (conditionalMode) {
                cjump = new ConditionalJump(thenTargetL, elseTargetL);
            }
            boolean outerConditionalMode = conditionalMode;
            conditionalMode = false;

            AssignmentNode assignmentNode;
            ExpressionTree variable = tree.getVariable();
            TypeMirror varType = InternalUtils.typeOf(variable);

            // case 1: field access
            if (TreeUtils.isFieldAccess(variable)) {
                // visit receiver
                Node receiver = getReceiver(variable,
                        TreeUtils.enclosingClass(getCurrentPath()));

                // visit expression
                Node expression = scan(tree.getExpression(), p);
                expression = assignConvert(expression, varType);

                // visit field access (throws null-pointer exception)
                FieldAccessNode target = new FieldAccessNode(variable, receiver);
                target.setLValue();

                Element element = TreeUtils.elementFromUse(variable);
                if (ElementUtils.isStatic(element) ||
                    receiver instanceof ThisLiteralNode) {
                    // No NullPointerException can be thrown, use normal node
                    extendWithNode(target);
                } else {
                    TypeElement npeElement = elements
                            .getTypeElement("java.lang.NullPointerException");
                    extendWithNodeWithException(target, npeElement.asType());
                }

                // add assignment node
                assignmentNode = new AssignmentNode(tree,
                        target, expression);
                extendWithNode(assignmentNode);
            }

            // case 2: other cases
            else {
                Node target = scan(variable, p);
                target.setLValue();

                assignmentNode = translateAssignment(tree, target,
                        tree.getExpression());
            }

            conditionalMode = outerConditionalMode;

            if (conditionalMode) {
                extendWithExtendedNode(cjump);
            }

            return assignmentNode;
        }

        /**
         * Translate an assignment.
         */
        protected AssignmentNode translateAssignment(Tree tree, Node target,
                ExpressionTree rhs) {
            Node expression = scan(rhs, null);
            return translateAssignment(tree, target, expression);
        }

        /**
         * Translate an assignment where the RHS has already been scanned.
         */
        protected AssignmentNode translateAssignment(Tree tree, Node target,
                Node expression) {
            assert tree instanceof AssignmentTree
                    || tree instanceof VariableTree;
            target.setLValue();
            expression = assignConvert(expression, target.getType());
            AssignmentNode assignmentNode = new AssignmentNode(tree, target,
                    expression);
            extendWithNode(assignmentNode);
            return assignmentNode;
        }

        /**
         * Note 1: Requires <code>tree</code> to be a field or method access
         * tree.
         * <p>
         * Note 2: Visits the receiver and adds all necessary blocks to the CFG.
         *
         * @param tree
         *            the field access tree containing the receiver
         * @param classTree
         *            the ClassTree enclosing the field access
         * @return The receiver of the field access.
         */
        private Node getReceiver(Tree tree, ClassTree classTree) {
            assert TreeUtils.isFieldAccess(tree)
                    || TreeUtils.isMethodAccess(tree);
            if (tree.getKind().equals(Tree.Kind.MEMBER_SELECT)) {
                MemberSelectTree mtree = (MemberSelectTree) tree;
                return scan(mtree.getExpression(), null);
            } else {
                TypeMirror classType = InternalUtils.typeOf(classTree);
                Node node = new ImplicitThisLiteralNode(classType);
                extendWithNode(node);
                return node;
            }
        }

        @Override
        public Node visitCompoundAssignment(CompoundAssignmentTree tree, Void p) {
            // According the JLS 15.26.2, E1 op= E2 is equivalent to
            // E1 = (T) ((E1) op (E2)), where T is the type of E1,
            // except that E1 is evaluated only once.
            //
            // We do not separate compound assignments into separate
            // operation and assignment nodes. For example, += is not
            // split into a + followed by an =. We do perform
            // promotions of operands to compound assignments,
            // though. So our representation of E1 op= E2 will be:
            //
            // ... nodes for E1 ...
            // N1: optional promotion of E1
            // ... nodes for E2 ...
            // N2: optional promotion of E2
            // op= N1 N2
            //
            // This has several consequences. First, the variable
            // being assigned to may not be the immediate left operand
            // of op=. If promotion or conversion happens, the
            // variable will have to be extracted from those nodes.
            // Second, the type cast (T) will not be explicitly
            // represented. The transfer function for op= will need
            // to account for that possible type cast.

            // TODO: correct evaluation rules (e.g. arrays)

            assert !conditionalMode;
            Node r = null;
            Tree.Kind kind = tree.getKind();
            switch (kind) {
            case DIVIDE_ASSIGNMENT:
            case MULTIPLY_ASSIGNMENT:
            case REMAINDER_ASSIGNMENT: {
                // see JLS 15.17 and 15.26.2
                Node target = scan(tree.getVariable(), p);
                Node value = scan(tree.getExpression(), p);

                TypeMirror exprType = InternalUtils.typeOf(tree);
                TypeMirror leftType = InternalUtils.typeOf(tree.getVariable());
                TypeMirror rightType = InternalUtils.typeOf(tree.getExpression());
                TypeMirror promotedType = binaryPromotedType(leftType, rightType);
                target = binaryNumericPromotion(target, promotedType);
                value = binaryNumericPromotion(value, promotedType);

                if (kind == Tree.Kind.MULTIPLY_ASSIGNMENT) {
                    r = new NumericalMultiplicationAssignmentNode(tree, target,
                            value);
                } else if (kind == Tree.Kind.DIVIDE_ASSIGNMENT) {
                    if (TypesUtils.isIntegral(exprType)) {
                        r = new IntegerDivisionAssignmentNode(tree, target,
                                value);
                    } else {
                        r = new FloatingDivisionAssignmentNode(tree, target,
                                value);
                    }
                } else {
                    assert kind == Kind.REMAINDER_ASSIGNMENT;
                    if (TypesUtils.isIntegral(exprType)) {
                        r = new IntegerRemainderAssignmentNode(tree, target,
                                value);
                    } else {
                        r = new FloatingRemainderAssignmentNode(tree, target,
                                value);
                    }
                }
                break;
            }

            case MINUS_ASSIGNMENT:
            case PLUS_ASSIGNMENT: {
                // see JLS 15.18 and 15.26.2

                Node target = scan(tree.getVariable(), p);
                Node value = scan(tree.getExpression(), p);

                // TypeMirror exprType = InternalUtils.typeOf(tree);
                TypeMirror leftType = InternalUtils.typeOf(tree.getVariable());
                TypeMirror rightType = InternalUtils.typeOf(tree.getExpression());

                if (TypesUtils.isString(leftType) || TypesUtils.isString(rightType)) {
                    assert (kind == Tree.Kind.PLUS_ASSIGNMENT);
                    target = stringConversion(target);
                    value = stringConversion(value);
                    r = new StringConcatenateAssignmentNode(tree, target, value);
                } else {
                    TypeMirror promotedType = binaryPromotedType(leftType, rightType);
                    target = binaryNumericPromotion(target, promotedType);
                    value = binaryNumericPromotion(value, promotedType);

                    if (kind == Tree.Kind.PLUS_ASSIGNMENT) {
                        r = new NumericalAdditionAssignmentNode(tree, target,
                                value);
                    } else {
                        assert kind == Kind.MINUS_ASSIGNMENT;
                        r = new NumericalSubtractionAssignmentNode(tree,
                                target, value);
                    }
                }
                break;
            }

            case LEFT_SHIFT_ASSIGNMENT:
            case RIGHT_SHIFT_ASSIGNMENT:
            case UNSIGNED_RIGHT_SHIFT_ASSIGNMENT: {
                // see JLS 15.19 and 15.26.2
                Node target = scan(tree.getVariable(), p);
                Node value = scan(tree.getExpression(), p);

                target = unaryNumericPromotion(target);
                value = unaryNumericPromotion(value);

                if (kind == Tree.Kind.LEFT_SHIFT_ASSIGNMENT) {
                    r = new LeftShiftAssignmentNode(tree, target, value);
                } else if (kind == Tree.Kind.RIGHT_SHIFT_ASSIGNMENT) {
                    r = new SignedRightShiftAssignmentNode(tree, target, value);
                } else {
                    assert kind == Kind.UNSIGNED_RIGHT_SHIFT_ASSIGNMENT;
                    r = new UnsignedRightShiftAssignmentNode(tree, target,
                            value);
                }
                break;
            }

            case AND_ASSIGNMENT:
            case OR_ASSIGNMENT:
            case XOR_ASSIGNMENT:
                // see JLS 15.22
                Node target = scan(tree.getVariable(), p);
                Node value = scan(tree.getExpression(), p);

                TypeMirror leftType = InternalUtils.typeOf(tree.getVariable());
                TypeMirror rightType = InternalUtils.typeOf(tree.getExpression());

                if (isNumericOrBoxed(leftType) && isNumericOrBoxed(rightType)) {
                    TypeMirror promotedType = binaryPromotedType(leftType, rightType);
                    target = binaryNumericPromotion(target, promotedType);
                    value = binaryNumericPromotion(value, promotedType);
                } else if (TypesUtils.isBooleanType(leftType) &&
                           TypesUtils.isBooleanType(rightType)) {
                    target = unbox(target);
                    value = unbox(value);
                } else {
                    assert false :
                        "Both argument to logical operation must be numeric or boolean";
                }

                if (kind == Tree.Kind.AND_ASSIGNMENT) {
                    r = new BitwiseAndAssignmentNode(tree, target, value);
                } else if (kind == Tree.Kind.OR_ASSIGNMENT) {
                    r = new BitwiseOrAssignmentNode(tree, target, value);
                } else {
                    assert kind == Kind.XOR_ASSIGNMENT;
                    r = new BitwiseXorAssignmentNode(tree, target, value);
                }
                break;
            default:
                assert false : "unexpected compound assignment type";
                break;
            }
            assert r != null : "unexpected compound assignment type";
            extendWithNode(r);
            return r;
        }

        @Override
        public Node visitBinary(BinaryTree tree, Void p) {
            Node r = null;
            Tree.Kind kind = tree.getKind();
            switch (kind) {
            case DIVIDE:
            case MULTIPLY:
            case REMAINDER: {
                // see JLS 15.17
                assert !conditionalMode;

                Node left = scan(tree.getLeftOperand(), p);
                Node right = scan(tree.getRightOperand(), p);

                TypeMirror exprType = InternalUtils.typeOf(tree);
                TypeMirror leftType = InternalUtils.typeOf(tree.getLeftOperand());
                TypeMirror rightType = InternalUtils.typeOf(tree.getRightOperand());
                TypeMirror promotedType = binaryPromotedType(leftType, rightType);

                left = binaryNumericPromotion(left, promotedType);
                right = binaryNumericPromotion(right, promotedType);

                if (kind == Tree.Kind.MULTIPLY) {
                    r = new NumericalMultiplicationNode(tree, left, right);
                } else if (kind == Tree.Kind.DIVIDE) {
                    if (TypesUtils.isIntegral(exprType)) {
                        r = new IntegerDivisionNode(tree, left, right);
                    } else {
                        r = new FloatingDivisionNode(tree, left, right);
                    }
                } else {
                    assert kind == Kind.REMAINDER;
                    if (TypesUtils.isIntegral(exprType)) {
                        r = new IntegerRemainderNode(tree, left, right);
                    } else {
                        r = new FloatingRemainderNode(tree, left, right);
                    }
                }
                break;
            }

            case MINUS:
            case PLUS: {
                // see JLS 15.18
                assert !conditionalMode;

                Node left = scan(tree.getLeftOperand(), p);
                Node right = scan(tree.getRightOperand(), p);

                // TypeMirror exprType = InternalUtils.typeOf(tree);
                TypeMirror leftType = InternalUtils.typeOf(tree.getLeftOperand());
                TypeMirror rightType = InternalUtils.typeOf(tree.getRightOperand());

                if (TypesUtils.isString(leftType) || TypesUtils.isString(rightType)) {
                    assert (kind == Tree.Kind.PLUS);
                    left = stringConversion(left);
                    right = stringConversion(right);
                    r = new StringConcatenateNode(tree, left, right);
                } else {
                    TypeMirror promotedType = binaryPromotedType(leftType, rightType);
                    left = binaryNumericPromotion(left, promotedType);
                    right = binaryNumericPromotion(right, promotedType);

                    // TODO: Decide whether to deal with floating-point value
                    // set conversion.
                    if (kind == Tree.Kind.PLUS) {
                        r = new NumericalAdditionNode(tree, left, right);
                    } else {
                        assert kind == Kind.MINUS;
                        r = new NumericalSubtractionNode(tree, left, right);
                    }
                }
                break;
            }

            case LEFT_SHIFT:
            case RIGHT_SHIFT:
            case UNSIGNED_RIGHT_SHIFT: {
                // see JLS 15.19
                assert !conditionalMode;

                Node left = scan(tree.getLeftOperand(), p);
                Node right = scan(tree.getRightOperand(), p);

                left = unaryNumericPromotion(left);
                right = unaryNumericPromotion(right);

                if (kind == Tree.Kind.LEFT_SHIFT) {
                    r = new LeftShiftNode(tree, left, right);
                } else if (kind == Tree.Kind.RIGHT_SHIFT) {
                    r = new SignedRightShiftNode(tree, left, right);
                } else {
                    assert kind == Kind.UNSIGNED_RIGHT_SHIFT;
                    r = new UnsignedRightShiftNode(tree, left, right);
                }
                break;
            }

            case GREATER_THAN:
            case GREATER_THAN_EQUAL:
            case LESS_THAN:
            case LESS_THAN_EQUAL: {
                // see JLS 15.20.1
                ConditionalJump cjump = null;
                if (conditionalMode) {
                    cjump = new ConditionalJump(thenTargetL, elseTargetL);
                }
                boolean outerConditionalMode = conditionalMode;
                conditionalMode = false;

                Node left = scan(tree.getLeftOperand(), p);
                Node right = scan(tree.getRightOperand(), p);

                TypeMirror leftType = left.getType();
                if (TypesUtils.isBoxedPrimitive(leftType)) {
                    leftType = types.unboxedType(leftType);
                }

                TypeMirror rightType = right.getType();
                if (TypesUtils.isBoxedPrimitive(rightType)) {
                    rightType = types.unboxedType(rightType);
                }

                TypeMirror promotedType = binaryPromotedType(leftType, rightType);
                left = binaryNumericPromotion(left, promotedType);
                right = binaryNumericPromotion(right, promotedType);

                Node node;
                if (kind == Tree.Kind.GREATER_THAN) {
                    node = new GreaterThanNode(tree, left, right);
                } else if (kind == Tree.Kind.GREATER_THAN_EQUAL) {
                    node = new GreaterThanOrEqualNode(tree, left, right);
                } else if (kind == Tree.Kind.LESS_THAN) {
                    node = new LessThanNode(tree, left, right);
                } else {
                    assert kind == Tree.Kind.LESS_THAN_EQUAL;
                    node = new LessThanOrEqualNode(tree, left, right);
                }

                extendWithNode(node);

                conditionalMode = outerConditionalMode;

                if (conditionalMode) {
                    extendWithExtendedNode(cjump);
                }
                return node;
            }

            case EQUAL_TO:
            case NOT_EQUAL_TO: {
                // see JLS 15.21
                ConditionalJump cjump = null;
                if (conditionalMode) {
                    cjump = new ConditionalJump(thenTargetL, elseTargetL);
                }
                boolean outerConditionalMode = conditionalMode;
                conditionalMode = false;

                Node left = scan(tree.getLeftOperand(), p);
                Node right = scan(tree.getRightOperand(), p);

                TypeMirror leftType = left.getType();
                TypeMirror rightType = right.getType();

                boolean isLeftNumeric = TypesUtils.isNumeric(leftType);
                boolean isLeftBoxed = TypesUtils.isBoxedPrimitive(leftType);
                boolean isLeftBoxedNumeric = isLeftBoxed
                        && TypesUtils.isNumeric(types.unboxedType(leftType));
                boolean isLeftBoxedBoolean = isLeftBoxed
                        && TypesUtils.isBooleanType(leftType);

                boolean isRightNumeric = TypesUtils.isNumeric(rightType);
                boolean isRightBoxed = TypesUtils.isBoxedPrimitive(rightType);
                boolean isRightBoxedNumeric = isRightBoxed
                        && TypesUtils.isNumeric(types.unboxedType(rightType));
                boolean isRightBoxedBoolean = isRightBoxed
                        && TypesUtils.isBooleanType(rightType);

                if (isLeftNumeric && (isRightNumeric || isRightBoxedNumeric)
                        || isLeftBoxedNumeric && isRightNumeric) {
                    TypeMirror leftUnboxedType = isLeftBoxedNumeric ? types
                            .unboxedType(leftType) : leftType;
                    TypeMirror rightUnboxedType = isRightBoxedNumeric ? types
                            .unboxedType(rightType) : rightType;
                    TypeMirror promotedType =
                        binaryPromotedType(leftUnboxedType, rightUnboxedType);
                    left = binaryNumericPromotion(left, promotedType);
                    right = binaryNumericPromotion(right, promotedType);
                } else if (isLeftBoxedBoolean && !isRightBoxedBoolean) {
                    left = unbox(left);
                } else if (isRightBoxedBoolean && !isLeftBoxedBoolean) {
                    right = unbox(right);
                }

                Node node;
                if (kind == Tree.Kind.EQUAL_TO) {
                    node = new EqualToNode(tree, left, right);
                } else {
                    assert kind == Kind.NOT_EQUAL_TO;
                    node = new NotEqualNode(tree, left, right);
                }
                extendWithNode(node);

                conditionalMode = outerConditionalMode;

                if (conditionalMode) {
                    extendWithExtendedNode(cjump);
                }
                return node;
            }

            case AND:
            case OR:
            case XOR: {
                // see JLS 15.22
                ConditionalJump cjump = null;
                if (conditionalMode) {
                    cjump = new ConditionalJump(thenTargetL, elseTargetL);
                }
                boolean outerConditionalMode = conditionalMode;
                conditionalMode = false;

                Node left = scan(tree.getLeftOperand(), p);
                Node right = scan(tree.getRightOperand(), p);

                TypeMirror leftType = InternalUtils.typeOf(tree.getLeftOperand());
                TypeMirror rightType = InternalUtils.typeOf(tree.getRightOperand());
                boolean isBooleanOp = TypesUtils.isBooleanType(leftType) &&
                    TypesUtils.isBooleanType(rightType);
                assert !conditionalMode || isBooleanOp;

                if (isBooleanOp) {
                    left = unbox(left);
                    right = unbox(right);
                } else if (isNumericOrBoxed(leftType) && isNumericOrBoxed(rightType)) {
                    TypeMirror promotedType = binaryPromotedType(leftType, rightType);
                    left = binaryNumericPromotion(left, promotedType);
                    right = binaryNumericPromotion(right, promotedType);
                }

                Node node;
                if (kind == Tree.Kind.AND) {
                    node = new BitwiseAndNode(tree, left, right);
                } else if (kind == Tree.Kind.OR) {
                    node = new BitwiseOrNode(tree, left, right);
                } else {
                    assert kind == Kind.XOR;
                    node = new BitwiseXorNode(tree, left, right);
                }

                extendWithNode(node);

                conditionalMode = outerConditionalMode;

                if (conditionalMode) {
                    extendWithExtendedNode(cjump);
                }
                return node;
            }

            case CONDITIONAL_AND:
            case CONDITIONAL_OR: {
                // see JLS 15.23 and 15.24

                boolean condMode = conditionalMode;
                conditionalMode = true;

                // all necessary labels
                Label rightStartL = new Label();
                Label trueNodeL = new Label();
                Label falseNodeL = new Label();
                Label oldTrueTargetL = thenTargetL;
                Label oldFalseTargetL = elseTargetL;

                // left-hand side
                if (kind == Tree.Kind.CONDITIONAL_AND) {
                    thenTargetL = rightStartL;
                    elseTargetL = falseNodeL;
                } else {
                    thenTargetL = trueNodeL;
                    elseTargetL = rightStartL;
                }
                Node left = scan(tree.getLeftOperand(), p);

                // right-hand side
                thenTargetL = trueNodeL;
                elseTargetL = falseNodeL;
                addLabelForNextNode(rightStartL);
                Node right = scan(tree.getRightOperand(), p);

                conditionalMode = condMode;

                if (conditionalMode) {
                    Node node;
                    if (kind == Tree.Kind.CONDITIONAL_AND) {
                        node = new ConditionalAndNode(tree, left, right);
                    } else {
                        node = new ConditionalOrNode(tree, left, right);
                    }

                    // node for true case
                    addLabelForNextNode(trueNodeL);
                    extendWithNode(node);
                    extendWithExtendedNode(new UnconditionalJump(oldTrueTargetL));

                    // node for false case
                    addLabelForNextNode(falseNodeL);
                    extendWithNode(node);
                    extendWithExtendedNode(new UnconditionalJump(
                            oldFalseTargetL));

                    return node;
                } else {
                    // one node for true/false
                    addLabelForNextNode(trueNodeL);
                    addLabelForNextNode(falseNodeL);
                    Node node;
                    if (kind == Tree.Kind.CONDITIONAL_AND) {
                        node = new ConditionalAndNode(tree, left, right);
                    } else {
                        node = new ConditionalOrNode(tree, left, right);
                    }
                    extendWithNode(node);
                    return node;
                }
            }
            default:
                assert false : "unexpected binary tree: " + kind;
                break;

            /*
             * case CONDITIONAL_OR: {
             *
             * // see JLS 15.24
             *
             * boolean condMode = conditionalMode; conditionalMode = true;
             *
             * // all necessary labels Label rightStartL = new Label(); Label
             * trueNodeL = new Label(); Label falseNodeL = new Label(); Label
             * oldTrueTargetL = thenTargetL; Label oldFalseTargetL =
             * elseTargetL;
             *
             * // left-hand side thenTargetL = trueNodeL; elseTargetL =
             * rightStartL; Node left = scan(tree.getLeftOperand(), p);
             *
             * // right-hand side thenTargetL = trueNodeL; elseTargetL =
             * falseNodeL; addLabelForNextNode(rightStartL); Node right =
             * scan(tree.getRightOperand(), p);
             *
             * conditionalMode = condMode;
             *
             * if (conditionalMode) { Node node = new ConditionalOrNode(tree,
             * left, right);
             *
             * // node for true case addLabelForNextNode(trueNodeL);
             * extendWithNode(node); extendWithExtendedNode(new
             * UnconditionalJump(oldTrueTargetL));
             *
             * // node for false case addLabelForNextNode(falseNodeL);
             * extendWithNode(node); extendWithExtendedNode(new
             * UnconditionalJump(oldFalseTargetL));
             *
             * return node; } else { // one node for true/false
             * addLabelForNextNode(trueNodeL); addLabelForNextNode(falseNodeL);
             * Node node = new ConditionalOrNode(tree, left, right);
             * extendWithNode(node); return node; } }
             */
            }
            assert r != null : "unexpected binary tree";
            return extendWithNode(r);
        }

        @Override
        public Node visitBlock(BlockTree tree, Void p) {
            for (StatementTree n : tree.getStatements()) {
                scan(n, null);
            }
            return null;
        }

        @Override
        public Node visitBreak(BreakTree tree, Void p) {
            assert !conditionalMode;

            Name label = tree.getLabel();
            if (label == null) {
                assert breakTargetL != null : "no target for break statement";

                extendWithExtendedNode(new UnconditionalJump(breakTargetL));
            } else {
                assert breakLabels.containsKey(label);

                extendWithExtendedNode(new UnconditionalJump(
                        breakLabels.get(label)));
            }

            return null;
        }

        @Override
        public Node visitCase(CaseTree tree, Void p) {
            assert !conditionalMode;

            assert switchExpr != null : "no switch expression in case";

            Tree exprTree = tree.getExpression();
            if (exprTree != null) {
                // a case with a constant expression
                Label thisBlockL = new Label();
                Label nextCaseL = new Label();

                Node expr = scan(exprTree, p);
                CaseNode test = new CaseNode(tree, switchExpr, expr, env.getTypeUtils());
                extendWithNode(test);
                extendWithExtendedNode(new ConditionalJump(thisBlockL,
                        nextCaseL));
                addLabelForNextNode(thisBlockL);
                for (StatementTree stmt : tree.getStatements()) {
                    scan(stmt, p);
                }
                addLabelForNextNode(nextCaseL);
            } else {
                // the default case
                for (StatementTree stmt : tree.getStatements()) {
                    scan(stmt, p);
                }
            }
            return null;
        }

        @Override
        public Node visitCatch(CatchTree tree, Void p) {
            scan(tree.getParameter(), p);
            scan(tree.getBlock(), p);
            return null;
        }

        @Override
        public Node visitClass(ClassTree tree, Void p) {
            declaredClasses.add(tree);
            return null;
        }

        @Override
        public Node visitConditionalExpression(ConditionalExpressionTree tree,
                Void p) {
            // see JLS 15.25
            TypeMirror exprType = InternalUtils.typeOf(tree);
            boolean isBooleanOp = TypesUtils.isBooleanType(exprType);
            assert !conditionalMode || isBooleanOp;

            Label trueStart = new Label();
            Label falseStart = new Label();
            Label merge = new Label();

            ConditionalJump cjump = null;
            if (conditionalMode) {
                cjump = new ConditionalJump(thenTargetL, elseTargetL);
            }
            boolean outerConditionalMode = conditionalMode;

            conditionalMode = true;
            thenTargetL = trueStart;
            elseTargetL = falseStart;
            Node condition = unbox(scan(tree.getCondition(), p));
            conditionalMode = false;

            addLabelForNextNode(trueStart);
            Node trueExpr = scan(tree.getTrueExpression(), p);
            trueExpr = conditionalExprPromotion(trueExpr, exprType);
            extendWithExtendedNode(new UnconditionalJump(merge));

            addLabelForNextNode(falseStart);
            Node falseExpr = scan(tree.getFalseExpression(), p);
            falseExpr = conditionalExprPromotion(falseExpr, exprType);

            addLabelForNextNode(merge);
            Node node = new TernaryExpressionNode(tree, condition, trueExpr, falseExpr);
            extendWithNode(node);

            // Finally, emit a jump if the expression occurs within a conditional.

            conditionalMode = outerConditionalMode;

            if (conditionalMode) {
                extendWithExtendedNode(cjump);
            }

            return node;
        }

        @Override
        public Node visitContinue(ContinueTree tree, Void p) {
            Name label = tree.getLabel();
            if (label == null) {
                assert continueTargetL != null : "no target for continue statement";

                extendWithExtendedNode(new UnconditionalJump(continueTargetL));
            } else {
                assert continueLabels.containsKey(label);

                extendWithExtendedNode(new UnconditionalJump(
                        continueLabels.get(label)));
            }

            return null;
        }

        @Override
        public Node visitDoWhileLoop(DoWhileLoopTree tree, Void p) {
            assert !conditionalMode;

            Name parentLabel = getLabel(getCurrentPath());

            Label loopEntry = new Label();
            Label loopExit = new Label();

            // If the loop is a labeled statement, then its continue
            // target is identical for continues with no label and
            // continues with the loop's label.
            Label conditionStart;
            if (parentLabel != null) {
                conditionStart = continueLabels.get(parentLabel);
            } else {
                conditionStart = new Label();
            }

            Label oldBreakTargetL = breakTargetL;
            breakTargetL = loopExit;

            Label oldContinueTargetL = continueTargetL;
            continueTargetL = conditionStart;

            // Loop body
            addLabelForNextNode(loopEntry);
            if (tree.getStatement() != null) {
                scan(tree.getStatement(), p);
            }

            // Condition
            addLabelForNextNode(conditionStart);
            conditionalMode = true;
            thenTargetL = loopEntry;
            elseTargetL = loopExit;
            if (tree.getCondition() != null) {
                unbox(scan(tree.getCondition(), p));
            }
            conditionalMode = false;

            // Loop exit
            addLabelForNextNode(loopExit);

            breakTargetL = oldBreakTargetL;
            continueTargetL = oldContinueTargetL;

            return null;
        }

        @Override
        public Node visitErroneous(ErroneousTree tree, Void p) {
            assert false : "ErroneousTree is unexpected in AST to CFG translation";
            return null;
        }

        @Override
        public Node visitExpressionStatement(ExpressionStatementTree tree,
                Void p) {
            return scan(tree.getExpression(), p);
        }

        // TODO(Charlie): Desugar for loops based on unannotated types for CF-independent
        // uses.
        @Override
        public Node visitEnhancedForLoop(EnhancedForLoopTree tree, Void p) {
            assert false : "EnhancedForLoopTree is not implemented in base CFGBuilder yet";
            return null;
        }

        @Override
        public Node visitForLoop(ForLoopTree tree, Void p) {
            assert !conditionalMode;

            Name parentLabel = getLabel(getCurrentPath());

            Label conditionStart = new Label();
            Label loopEntry = new Label();
            Label loopExit = new Label();

            // If the loop is a labeled statement, then its continue
            // target is identical for continues with no label and
            // continues with the loop's label.
            Label updateStart;
            if (parentLabel != null) {
                updateStart = continueLabels.get(parentLabel);
            } else {
                updateStart = new Label();
            }

            Label oldBreakTargetL = breakTargetL;
            breakTargetL = loopExit;

            Label oldContinueTargetL = continueTargetL;
            continueTargetL = updateStart;

            // Initializer
            for (StatementTree init : tree.getInitializer()) {
                scan(init, p);
            }

            // Condition
            addLabelForNextNode(conditionStart);
            conditionalMode = true;
            thenTargetL = loopEntry;
            elseTargetL = loopExit;
            if (tree.getCondition() != null) {
                unbox(scan(tree.getCondition(), p));
            }
            conditionalMode = false;

            // Loop body
            addLabelForNextNode(loopEntry);
            if (tree.getStatement() != null) {
                scan(tree.getStatement(), p);
            }

            // Update
            addLabelForNextNode(updateStart);
            for (ExpressionStatementTree update : tree.getUpdate()) {
                scan(update, p);
            }

            extendWithExtendedNode(new UnconditionalJump(conditionStart));

            // Loop exit
            addLabelForNextNode(loopExit);

            breakTargetL = oldBreakTargetL;
            continueTargetL = oldContinueTargetL;

            return null;
        }

        @Override
        public Node visitIdentifier(IdentifierTree tree, Void p) {
            Node node;
            if (TreeUtils.isFieldAccess(tree)) {
                Node receiver = getReceiver(tree,
                        TreeUtils.enclosingClass(getCurrentPath()));
                node = new FieldAccessNode(tree, receiver);
            } else {
                Element element = TreeUtils.elementFromUse(tree);
                switch (element.getKind()) {
                case ANNOTATION_TYPE:
                case CLASS:
                case ENUM:
                case INTERFACE:
                    node = new ClassNameNode(tree);
                    break;
                case FIELD:
                    // Note that "this" is a field, but not a field access.
                    node = new ExplicitThisLiteralNode(tree);
                    break;
                case EXCEPTION_PARAMETER:
                case LOCAL_VARIABLE:
                case PARAMETER:
                    node = new LocalVariableNode(tree);
                    break;
                case PACKAGE:
                    node = new PackageNameNode(tree);
                    break;
                default:
                    throw new IllegalArgumentException(
                            "unexpected element kind : " + element.getKind());
                }
            }
            extendWithNode(node);
            if (conditionalMode) {
                extendWithExtendedNode(new ConditionalJump(thenTargetL,
                        elseTargetL));
            }
            return node;
        }

        @Override
        public Node visitIf(IfTree tree, Void p) {

            assert !conditionalMode;

            // all necessary labels
            Label thenEntry = new Label();
            Label elseEntry = new Label();
            Label endIf = new Label();

            // basic block for the condition
            conditionalMode = true;
            thenTargetL = thenEntry;
            elseTargetL = elseEntry;
            unbox(scan(tree.getCondition(), p));
            conditionalMode = false;

            // then branch
            addLabelForNextNode(thenEntry);
            StatementTree thenStatement = tree.getThenStatement();
            scan(thenStatement, p);
            extendWithExtendedNode(new UnconditionalJump(endIf));

            // else branch
            addLabelForNextNode(elseEntry);
            StatementTree elseStatement = tree.getElseStatement();
            if (elseStatement != null) {
                scan(elseStatement, p);
            }

            // label the end of the if statement
            addLabelForNextNode(endIf);

            return null;
        }

        @Override
        public Node visitImport(ImportTree tree, Void p) {
            assert false : "ImportTree is unexpected in AST to CFG translation";
            return null;
        }

        @Override
        public Node visitArrayAccess(ArrayAccessTree tree, Void p) {
            Node array = scan(tree.getExpression(), p);
            Node index = unaryNumericPromotion(scan(tree.getIndex(), p));
            return extendWithNode(new ArrayAccessNode(tree, array, index));
        }

        @Override
        public Node visitLabeledStatement(LabeledStatementTree tree, Void p) {
            // This method can set the break target after generating all Nodes
            // in the contained statement, but it can't set the continue target,
            // which may be in the middle of a sequence of nodes. Labeled loops
            // must look up and use the continue Labels.
            Name labelName = tree.getLabel();

            Label breakL = new Label(labelName + "_break");
            Label continueL = new Label(labelName + "_continue");

            breakLabels.put(labelName, breakL);
            continueLabels.put(labelName, continueL);

            scan(tree.getStatement(), p);

            addLabelForNextNode(breakL);

            breakLabels.remove(labelName);
            continueLabels.remove(labelName);

            return null;
        }

        @Override
        public Node visitLiteral(LiteralTree tree, Void p) {
            Node r = null;
            switch (tree.getKind()) {
            case BOOLEAN_LITERAL:
                r = new BooleanLiteralNode(tree);
                break;
            case CHAR_LITERAL:
                r = new CharacterLiteralNode(tree);
                break;
            case DOUBLE_LITERAL:
                r = new DoubleLiteralNode(tree);
                break;
            case FLOAT_LITERAL:
                r = new FloatLiteralNode(tree);
                break;
            case INT_LITERAL:
                r = new IntegerLiteralNode(tree);
                break;
            case LONG_LITERAL:
                r = new LongLiteralNode(tree);
                break;
            case NULL_LITERAL:
                r = new NullLiteralNode(tree);
                break;
            case STRING_LITERAL:
                r = new StringLiteralNode(tree);
                break;
            default:
                assert false : "unexpected literal tree";
                break;
            }
            assert r != null : "unexpected literal tree";
            Node result = extendWithNode(r);
            if (conditionalMode) {
                extendWithExtendedNode(new ConditionalJump(thenTargetL,
                        elseTargetL));
            }
            return result;
        }

        @Override
        public Node visitMethod(MethodTree tree, Void p) {
            assert false : "MethodTree is unexpected in AST to CFG translation";
            return null;
        }

        @Override
        public Node visitModifiers(ModifiersTree tree, Void p) {
            assert false : "ModifiersTree is unexpected in AST to CFG translation";
            return null;
        }

        @Override
        public Node visitNewArray(NewArrayTree tree, Void p) {
            // see JLS 15.10

            ArrayType type = (ArrayType)InternalUtils.typeOf(tree);
            TypeMirror elemType = type.getComponentType();

            List<? extends ExpressionTree> dimensions = tree.getDimensions();
            List<? extends ExpressionTree> initializers = tree
                    .getInitializers();

            List<Node> dimensionNodes = new ArrayList<Node>();
            if (dimensions != null) {
                for (ExpressionTree dim : dimensions) {
                    dimensionNodes.add(unaryNumericPromotion(scan(dim, p)));
                }
            }

            List<Node> initializerNodes = new ArrayList<Node>();
            if (initializers != null) {
                for (ExpressionTree init : initializers) {
                    initializerNodes.add(assignConvert(scan(init, p), elemType));
                }
            }

            Node node = new ArrayCreationNode(tree, type, dimensionNodes,
                    initializerNodes);
            return extendWithNode(node);
        }

        @Override
        public Node visitNewClass(NewClassTree tree, Void p) {
            // see JLS 15.9

            Tree enclosingExpr = tree.getEnclosingExpression();
            if (enclosingExpr != null) {
                scan(enclosingExpr, p);
            }

            // We ignore any class body because its methods should
            // be visited separately.

            // Convert constructor arguments
            ExecutableElement constructor = TreeUtils.elementFromUse(tree);

            List<? extends ExpressionTree> actualExprs = tree.getArguments();

            List<Node> arguments = convertCallArguments(constructor,
                    actualExprs);

            Node constructorNode = scan(tree.getIdentifier(), p);

            Node node = new ObjectCreationNode(tree, constructorNode, arguments);

            Set<TypeMirror> thrownSet = new HashSet<>();
            // Add exceptions explicitly mentioned in the throws clause.
            List<? extends TypeMirror> thrownTypes = constructor.getThrownTypes();
            thrownSet.addAll(thrownTypes);
            // Add Throwable to account for unchecked exceptions
            TypeElement throwableElement = elements
                    .getTypeElement("java.lang.Throwable");
            thrownSet.add(throwableElement.asType());

            extendWithNodeWithExceptions(node, thrownSet);

            return node;
        }

        @Override
        public Node visitParenthesized(ParenthesizedTree tree, Void p) {
            return scan(tree.getExpression(), p);
        }

        @Override
        public Node visitReturn(ReturnTree tree, Void p) {
            ExpressionTree ret = tree.getExpression();
            // TODO: also have a return-node if nothing is returned
            ReturnNode result = null;
            if (ret != null) {
                Node node = scan(ret, p);
                result = new ReturnNode(tree, node, env.getTypeUtils(), TreeUtils.enclosingMethod(getCurrentPath()));
                returnNodes.add(result);
                extendWithNode(result);
            }
            extendWithExtendedNode(new UnconditionalJump(regularExitLabel));
            // TODO: return statements should also flow to an enclosing finally block
            return result;
        }

        @Override
        public Node visitMemberSelect(MemberSelectTree tree, Void p) {
            ConditionalJump cjump = null;
            if (conditionalMode) {
                cjump = new ConditionalJump(thenTargetL, elseTargetL);
            }
            boolean outerConditionalMode = conditionalMode;
            conditionalMode = false;

            Node expr = scan(tree.getExpression(), p);
            if (!TreeUtils.isFieldAccess(tree)) {
                // Could be a selector of a class or package
                Node result = null;
                Element element = TreeUtils.elementFromUse(tree);
                switch (element.getKind()) {
                case ANNOTATION_TYPE:
                case CLASS:
                case ENUM:
                case INTERFACE:
                    result = extendWithNode(new ClassNameNode(tree, expr));
                    break;
                case PACKAGE:
                    result = extendWithNode(new PackageNameNode(tree, (PackageNameNode) expr));
                    break;
                default:
                    assert false : "Unexpected element kind: " + element.getKind();
                    return null;
                }

                conditionalMode = outerConditionalMode;

                if (conditionalMode) {
                    extendWithExtendedNode(cjump);
                }

                return result;
            }

            Node node = new FieldAccessNode(tree, expr);

            Element element = TreeUtils.elementFromUse(tree);
            if (ElementUtils.isStatic(element) ||
                expr instanceof ImplicitThisLiteralNode ||
                expr instanceof ExplicitThisLiteralNode) {
                // No NullPointerException can be thrown, use normal node
                extendWithNode(node);
            } else {
                TypeElement npeElement = elements
                    .getTypeElement("java.lang.NullPointerException");
                extendWithNodeWithException(node, npeElement.asType());
            }

            conditionalMode = outerConditionalMode;

            if (conditionalMode) {
                extendWithExtendedNode(cjump);
            }

            return node;
        }

        @Override
        public Node visitEmptyStatement(EmptyStatementTree tree, Void p) {
            return null;
        }

        @Override
        public Node visitSwitch(SwitchTree tree, Void p) {
            switchExpr = unbox(scan(tree.getExpression(), p));

            extendWithNode(new MarkerNode(tree, "start of switch statement", env.getTypeUtils()));

            Label oldBreakTargetL = breakTargetL;
            breakTargetL = new Label();

            for (CaseTree caseTree : tree.getCases()) {
                scan(caseTree, p);
            }

            addLabelForNextNode(breakTargetL);

            breakTargetL = oldBreakTargetL;

            return null;
        }

        @Override
        public Node visitSynchronized(SynchronizedTree tree, Void p) {
            // see JLS 14.19

            scan(tree.getExpression(), p);

            extendWithNode(new MarkerNode(tree, "start of synchronized block", env.getTypeUtils()));

            scan(tree.getBlock(), p);

            extendWithNode(new MarkerNode(tree, "end of synchronized block", env.getTypeUtils()));

            return null;
        }

        @Override
        public Node visitThrow(ThrowTree tree, Void p) {
            Node expression = scan(tree.getExpression(), p);
            TypeMirror exception = expression.getType();
            ThrowNode throwsNode = new ThrowNode(tree, expression, env.getTypeUtils());
            NodeWithExceptionsHolder exNode = extendWithNodeWithException(
                    throwsNode, exception);
            exNode.setTerminatesExecution(true);
            return throwsNode;
        }

        @Override
        public Node visitCompilationUnit(CompilationUnitTree tree, Void p) {
            assert false : "CompilationUnitTree is unexpected in AST to CFG translation";
            return null;
        }

        @Override
        public Node visitTry(TryTree tree, Void p) {
            List<? extends CatchTree> catches = tree.getCatches();
            BlockTree finallyBlock = tree.getFinallyBlock();

            extendWithNode(new MarkerNode(tree, "start of try statement", env.getTypeUtils()));

            // TODO: Handle try-with-resources blocks.
            // List<? extends Tree> resources = tree.getResources();

            List<Pair<TypeMirror, Label>> catchLabels = new ArrayList<>();
            for (CatchTree c : catches) {
                TypeMirror type = InternalUtils.typeOf(c.getParameter().getType());
                assert type != null : "exception parameters must have a type";
                catchLabels.add(Pair.of(type, new Label()));
            }

            Label finallyLabel = null;
            if (finallyBlock != null) {
                finallyLabel = new Label();
                tryStack.pushFrame(new TryFinallyFrame(finallyLabel));
            }

            Label doneLabel = new Label();

            tryStack.pushFrame(new TryCatchFrame(types, catchLabels));

            scan(tree.getBlock(), p);
            extendWithExtendedNode(new UnconditionalJump(doneLabel));

            tryStack.popFrame();

            int catchIndex = 0;
            for (CatchTree c : catches) {
                addLabelForNextNode(catchLabels.get(catchIndex).second);
                scan(c, p);
                catchIndex++;

                if (finallyLabel != null) {
                    // Normal completion of the catch block flows to the finally block.
                    extendWithExtendedNode(new UnconditionalJump(finallyLabel));
                } else {
                    extendWithExtendedNode(new UnconditionalJump(doneLabel));
                }
            }

            if (finallyLabel != null) {
                tryStack.popFrame();
                addLabelForNextNode(finallyLabel);
                scan(finallyBlock, p);

                TypeMirror throwableType =
                    elements.getTypeElement("java.lang.Throwable").asType();
                extendWithNodeWithException(new MarkerNode(tree, "end of finally block", env.getTypeUtils()),
                                            throwableType);
            }

            addLabelForNextNode(doneLabel);

            return null;
        }

        @Override
        public Node visitParameterizedType(ParameterizedTypeTree tree, Void p) {
            return extendWithNode(new ParameterizedTypeNode(tree));
        }

        @Override
        public Node visitUnionType(UnionTypeTree tree, Void p) {
            assert false : "UnionTypeTree is unexpected in AST to CFG translation";
            return null;
        }

        @Override
        public Node visitArrayType(ArrayTypeTree tree, Void p) {
            assert !conditionalMode;
            return extendWithNode(new ArrayTypeNode(tree));
        }

        @Override
        public Node visitTypeCast(TypeCastTree tree, Void p) {
            assert !conditionalMode;

            Node operand = scan(tree.getExpression(), p);
            TypeMirror type = InternalUtils.typeOf(tree.getType());

            return extendWithNode(new TypeCastNode(tree, operand, type));
        }

        @Override
        public Node visitPrimitiveType(PrimitiveTypeTree tree, Void p) {
            assert !conditionalMode;
            return extendWithNode(new PrimitiveTypeNode(tree));
        }

        @Override
        public Node visitTypeParameter(TypeParameterTree tree, Void p) {
            assert false : "TypeParameterTree is unexpected in AST to CFG translation";
            return null;
        }

        @Override
        public Node visitInstanceOf(InstanceOfTree tree, Void p) {
            ConditionalJump cjump = null;
            if (conditionalMode) {
                cjump = new ConditionalJump(thenTargetL, elseTargetL);
            }
            boolean outerConditionalMode = conditionalMode;
            conditionalMode = false;

            Node operand = scan(tree.getExpression(), p);
            TypeMirror refType = InternalUtils.typeOf(tree.getType());
            InstanceOfNode node = new InstanceOfNode(tree, operand, refType,
                    types);
            extendWithNode(node);

            conditionalMode = outerConditionalMode;

            if (conditionalMode) {
                extendWithExtendedNode(cjump);
            }
            return node;
        }

        @Override
        public Node visitUnary(UnaryTree tree, Void p) {
            Node result = null;
            ConditionalJump cjump = null;
            if (conditionalMode) {
                cjump = new ConditionalJump(thenTargetL, elseTargetL);
            }
            boolean outerConditionalMode = conditionalMode;
            conditionalMode = false;

            Node expr = scan(tree.getExpression(), p);

            Tree.Kind kind = tree.getKind();
            switch (kind) {
            case BITWISE_COMPLEMENT:
            case POSTFIX_DECREMENT:
            case POSTFIX_INCREMENT:
            case PREFIX_DECREMENT:
            case PREFIX_INCREMENT:
            case UNARY_MINUS:
            case UNARY_PLUS: {
                // see JLS 15.14 and 15.15
                expr = unaryNumericPromotion(expr);

                TypeMirror exprType = InternalUtils.typeOf(tree);

                switch (kind) {
                case BITWISE_COMPLEMENT:
                    result = extendWithNode(new BitwiseComplementNode(tree,
                            expr));
                    break;
                case POSTFIX_DECREMENT: {
                    Node node = extendWithNode(new PostfixDecrementNode(tree,
                            expr));
                    result = narrowAndBox(node, exprType);
                    break;
                }
                case POSTFIX_INCREMENT: {
                    Node node = extendWithNode(new PostfixIncrementNode(tree,
                            expr));
                    result = narrowAndBox(node, exprType);
                    break;
                }
                case PREFIX_DECREMENT: {
                    Node node = extendWithNode(new PrefixDecrementNode(tree,
                            expr));
                    result = narrowAndBox(node, exprType);
                    break;
                }
                case PREFIX_INCREMENT: {
                    Node node = extendWithNode(new PrefixIncrementNode(tree,
                            expr));
                    result = narrowAndBox(node, exprType);
                    break;
                }
                case UNARY_MINUS:
                    result = extendWithNode(new NumericalMinusNode(tree, expr));
                    break;
                case UNARY_PLUS:
                    result = extendWithNode(new NumericalPlusNode(tree, expr));
                    break;
                default:
                    assert false;
                    break;
                }
            }
                break;
            case LOGICAL_COMPLEMENT: {
                // see JLS 15.15.6
                result = extendWithNode(new ConditionalNotNode(tree,
                        unbox(expr)));
                if (conditionalMode) {
                    extendWithExtendedNode(new ConditionalJump(thenTargetL,
                            elseTargetL));
                }
                break;
            }

            case OTHER: {
                // special node NLLCHK
                if (tree.toString().startsWith("<*nullchk*>")) {
                    result = extendWithNode(new NullChkNode(tree, expr));
                    break;
                }

                // fall-through
            }

            default:
                assert false : "Unknown kind (" + kind
                        + ") of unary expression: " + tree;
            }

            conditionalMode = outerConditionalMode;

            if (conditionalMode) {
                extendWithExtendedNode(cjump);
            }

            return result;
        }

        @Override
        public Node visitVariable(VariableTree tree, Void p) {

            // see JLS 14.4

            // local variable definition
            VariableDeclarationNode decl = new VariableDeclarationNode(tree);
            extendWithNode(decl);

            // initializer
            Node node = null;
            ExpressionTree initializer = tree.getInitializer();
            if (initializer != null) {
                node = translateAssignment(tree, new LocalVariableNode(tree),
                        initializer);
            }

            return node;
        }

        @Override
        public Node visitWhileLoop(WhileLoopTree tree, Void p) {
            assert !conditionalMode;

            Name parentLabel = getLabel(getCurrentPath());

            Label loopEntry = new Label();
            Label loopExit = new Label();

            // If the loop is a labeled statement, then its continue
            // target is identical for continues with no label and
            // continues with the loop's label.
            Label conditionStart;
            if (parentLabel != null) {
                conditionStart = continueLabels.get(parentLabel);
            } else {
                conditionStart = new Label();
            }

            Label oldBreakTargetL = breakTargetL;
            breakTargetL = loopExit;

            Label oldContinueTargetL = continueTargetL;
            continueTargetL = conditionStart;

            // Condition
            addLabelForNextNode(conditionStart);
            conditionalMode = true;
            thenTargetL = loopEntry;
            elseTargetL = loopExit;
            if (tree.getCondition() != null) {
                unbox(scan(tree.getCondition(), p));
            }
            conditionalMode = false;

            // Loop body
            addLabelForNextNode(loopEntry);
            if (tree.getStatement() != null) {
                scan(tree.getStatement(), p);
            }
            extendWithExtendedNode(new UnconditionalJump(conditionStart));

            // Loop exit
            addLabelForNextNode(loopExit);

            breakTargetL = oldBreakTargetL;
            continueTargetL = oldContinueTargetL;

            return null;
        }

        @Override
        public Node visitWildcard(WildcardTree tree, Void p) {
            assert false : "WildcardTree is unexpected in AST to CFG translation";
            return null;
        }

        @Override
        public Node visitOther(Tree tree, Void p) {
            assert false : "Unknown AST element encountered in AST to CFG translation.";
            return null;
        }

        @Override
        public Node visitLambdaExpression(LambdaExpressionTree node, Void p) {
            assert false : "Lambda expressions not yet handled in AST to CFG translation.";
            return null;
        }

        @Override
        public Node visitMemberReference(MemberReferenceTree node, Void p) {
            assert false : "Member references not yet handled in AST to CFG translation.";
            return null;
        }
    }

    /* --------------------------------------------------------- */
    /* Utility routines for debugging CFG building */
    /* --------------------------------------------------------- */

    /**
     * Print a set of {@link Block}s and the edges between them. This is useful
     * for examining the results of phase two.
     */
    protected static void printBlocks(Set<Block> blocks) {
        for (Block b : blocks) {
            System.out.print(b.hashCode() + ": " + b);
            switch (b.getType()) {
            case REGULAR_BLOCK:
            case SPECIAL_BLOCK: {
                Block succ = ((SingleSuccessorBlockImpl) b).getSuccessor();
                System.out.println(" -> "
                        + (succ != null ? succ.hashCode() : "||"));
                break;
            }
            case EXCEPTION_BLOCK: {
                Block succ = ((SingleSuccessorBlockImpl) b).getSuccessor();
                System.out.print(" -> "
                                 + (succ != null ? succ.hashCode() : "||") + " {");
                for (Map.Entry<TypeMirror, Set<Block>> entry : ((ExceptionBlockImpl) b).getExceptionalSuccessors().entrySet()) {
                    System.out.print(entry.getKey() + " : " + entry.getValue() + ", ");
                }
                System.out.println("}");
                break;
            }
            case CONDITIONAL_BLOCK: {
                Block tSucc = ((ConditionalBlockImpl) b).getThenSuccessor();
                Block eSucc = ((ConditionalBlockImpl) b).getElseSuccessor();
                System.out.println(" -> T "
                        + (tSucc != null ? tSucc.hashCode() : "||") + " F "
                        + (eSucc != null ? eSucc.hashCode() : "||"));
                break;
            }
            }
        }
    }
}
>>>>>>> 0a41b0b2
<|MERGE_RESOLUTION|>--- conflicted
+++ resolved
@@ -1,4 +1,3 @@
-<<<<<<< HEAD
 package dataflow.cfg;
 
 import java.util.ArrayList;
@@ -4196,4063 +4195,4 @@
             }
         }
     }
-}
-=======
-package dataflow.cfg;
-
-import java.util.ArrayList;
-import java.util.HashMap;
-import java.util.HashSet;
-import java.util.IdentityHashMap;
-import java.util.LinkedList;
-import java.util.List;
-import java.util.Map;
-import java.util.Map.Entry;
-import java.util.Set;
-
-import javacutils.AnnotationProvider;
-import javacutils.BasicAnnotationProvider;
-import javacutils.ElementUtils;
-import javacutils.InternalUtils;
-import javacutils.Pair;
-import javacutils.TreeUtils;
-import javacutils.TypesUtils;
-import javacutils.trees.TreeBuilder;
-
-import javax.annotation.processing.ProcessingEnvironment;
-import javax.lang.model.element.Element;
-import javax.lang.model.element.ExecutableElement;
-import javax.lang.model.element.Name;
-import javax.lang.model.element.TypeElement;
-import javax.lang.model.element.VariableElement;
-import javax.lang.model.type.ArrayType;
-import javax.lang.model.type.DeclaredType;
-import javax.lang.model.type.PrimitiveType;
-import javax.lang.model.type.ReferenceType;
-import javax.lang.model.type.TypeKind;
-import javax.lang.model.type.TypeMirror;
-import javax.lang.model.type.TypeVariable;
-import javax.lang.model.type.UnionType;
-import javax.lang.model.util.Elements;
-import javax.lang.model.util.Types;
-
-import com.sun.source.tree.AnnotatedTypeTree;
-import com.sun.source.tree.AnnotationTree;
-import com.sun.source.tree.ArrayAccessTree;
-import com.sun.source.tree.ArrayTypeTree;
-import com.sun.source.tree.AssertTree;
-import com.sun.source.tree.AssignmentTree;
-import com.sun.source.tree.BinaryTree;
-import com.sun.source.tree.BlockTree;
-import com.sun.source.tree.BreakTree;
-import com.sun.source.tree.CaseTree;
-import com.sun.source.tree.CatchTree;
-import com.sun.source.tree.ClassTree;
-import com.sun.source.tree.CompilationUnitTree;
-import com.sun.source.tree.CompoundAssignmentTree;
-import com.sun.source.tree.ConditionalExpressionTree;
-import com.sun.source.tree.ContinueTree;
-import com.sun.source.tree.DoWhileLoopTree;
-import com.sun.source.tree.EmptyStatementTree;
-import com.sun.source.tree.EnhancedForLoopTree;
-import com.sun.source.tree.ErroneousTree;
-import com.sun.source.tree.ExpressionStatementTree;
-import com.sun.source.tree.ExpressionTree;
-import com.sun.source.tree.ForLoopTree;
-import com.sun.source.tree.IdentifierTree;
-import com.sun.source.tree.IfTree;
-import com.sun.source.tree.ImportTree;
-import com.sun.source.tree.InstanceOfTree;
-import com.sun.source.tree.LabeledStatementTree;
-import com.sun.source.tree.LambdaExpressionTree;
-import com.sun.source.tree.LiteralTree;
-import com.sun.source.tree.MemberReferenceTree;
-import com.sun.source.tree.MemberSelectTree;
-import com.sun.source.tree.MethodInvocationTree;
-import com.sun.source.tree.MethodTree;
-import com.sun.source.tree.ModifiersTree;
-import com.sun.source.tree.NewArrayTree;
-import com.sun.source.tree.NewClassTree;
-import com.sun.source.tree.ParameterizedTypeTree;
-import com.sun.source.tree.ParenthesizedTree;
-import com.sun.source.tree.PrimitiveTypeTree;
-import com.sun.source.tree.ReturnTree;
-import com.sun.source.tree.StatementTree;
-import com.sun.source.tree.SwitchTree;
-import com.sun.source.tree.SynchronizedTree;
-import com.sun.source.tree.ThrowTree;
-import com.sun.source.tree.Tree;
-import com.sun.source.tree.Tree.Kind;
-import com.sun.source.tree.TryTree;
-import com.sun.source.tree.TypeCastTree;
-import com.sun.source.tree.TypeParameterTree;
-import com.sun.source.tree.UnaryTree;
-import com.sun.source.tree.UnionTypeTree;
-import com.sun.source.tree.VariableTree;
-import com.sun.source.tree.WhileLoopTree;
-import com.sun.source.tree.WildcardTree;
-import com.sun.source.util.TreePath;
-import com.sun.source.util.TreePathScanner;
-import com.sun.source.util.Trees;
-
-import dataflow.cfg.CFGBuilder.ExtendedNode.ExtendedNodeType;
-import dataflow.cfg.UnderlyingAST.CFGMethod;
-import dataflow.cfg.block.Block;
-import dataflow.cfg.block.Block.BlockType;
-import dataflow.cfg.block.BlockImpl;
-import dataflow.cfg.block.ConditionalBlockImpl;
-import dataflow.cfg.block.ExceptionBlockImpl;
-import dataflow.cfg.block.RegularBlockImpl;
-import dataflow.cfg.block.SingleSuccessorBlockImpl;
-import dataflow.cfg.block.SpecialBlock.SpecialBlockType;
-import dataflow.cfg.block.SpecialBlockImpl;
-import dataflow.cfg.node.ArrayAccessNode;
-import dataflow.cfg.node.ArrayCreationNode;
-import dataflow.cfg.node.ArrayTypeNode;
-import dataflow.cfg.node.AssertionErrorNode;
-import dataflow.cfg.node.AssignmentNode;
-import dataflow.cfg.node.BitwiseAndAssignmentNode;
-import dataflow.cfg.node.BitwiseAndNode;
-import dataflow.cfg.node.BitwiseComplementNode;
-import dataflow.cfg.node.BitwiseOrAssignmentNode;
-import dataflow.cfg.node.BitwiseOrNode;
-import dataflow.cfg.node.BitwiseXorAssignmentNode;
-import dataflow.cfg.node.BitwiseXorNode;
-import dataflow.cfg.node.BooleanLiteralNode;
-import dataflow.cfg.node.BoxingNode;
-import dataflow.cfg.node.CaseNode;
-import dataflow.cfg.node.CharacterLiteralNode;
-import dataflow.cfg.node.ClassNameNode;
-import dataflow.cfg.node.ConditionalAndNode;
-import dataflow.cfg.node.ConditionalNotNode;
-import dataflow.cfg.node.ConditionalOrNode;
-import dataflow.cfg.node.DoubleLiteralNode;
-import dataflow.cfg.node.EqualToNode;
-import dataflow.cfg.node.ExplicitThisLiteralNode;
-import dataflow.cfg.node.FieldAccessNode;
-import dataflow.cfg.node.FloatLiteralNode;
-import dataflow.cfg.node.FloatingDivisionAssignmentNode;
-import dataflow.cfg.node.FloatingDivisionNode;
-import dataflow.cfg.node.FloatingRemainderAssignmentNode;
-import dataflow.cfg.node.FloatingRemainderNode;
-import dataflow.cfg.node.GreaterThanNode;
-import dataflow.cfg.node.GreaterThanOrEqualNode;
-import dataflow.cfg.node.ImplicitThisLiteralNode;
-import dataflow.cfg.node.InstanceOfNode;
-import dataflow.cfg.node.IntegerDivisionAssignmentNode;
-import dataflow.cfg.node.IntegerDivisionNode;
-import dataflow.cfg.node.IntegerLiteralNode;
-import dataflow.cfg.node.IntegerRemainderAssignmentNode;
-import dataflow.cfg.node.IntegerRemainderNode;
-import dataflow.cfg.node.LeftShiftAssignmentNode;
-import dataflow.cfg.node.LeftShiftNode;
-import dataflow.cfg.node.LessThanNode;
-import dataflow.cfg.node.LessThanOrEqualNode;
-import dataflow.cfg.node.LocalVariableNode;
-import dataflow.cfg.node.LongLiteralNode;
-import dataflow.cfg.node.MarkerNode;
-import dataflow.cfg.node.MethodAccessNode;
-import dataflow.cfg.node.MethodInvocationNode;
-import dataflow.cfg.node.NarrowingConversionNode;
-import dataflow.cfg.node.Node;
-import dataflow.cfg.node.NotEqualNode;
-import dataflow.cfg.node.NullChkNode;
-import dataflow.cfg.node.NullLiteralNode;
-import dataflow.cfg.node.NumericalAdditionAssignmentNode;
-import dataflow.cfg.node.NumericalAdditionNode;
-import dataflow.cfg.node.NumericalMinusNode;
-import dataflow.cfg.node.NumericalMultiplicationAssignmentNode;
-import dataflow.cfg.node.NumericalMultiplicationNode;
-import dataflow.cfg.node.NumericalPlusNode;
-import dataflow.cfg.node.NumericalSubtractionAssignmentNode;
-import dataflow.cfg.node.NumericalSubtractionNode;
-import dataflow.cfg.node.ObjectCreationNode;
-import dataflow.cfg.node.PackageNameNode;
-import dataflow.cfg.node.ParameterizedTypeNode;
-import dataflow.cfg.node.PostfixDecrementNode;
-import dataflow.cfg.node.PostfixIncrementNode;
-import dataflow.cfg.node.PrefixDecrementNode;
-import dataflow.cfg.node.PrefixIncrementNode;
-import dataflow.cfg.node.PrimitiveTypeNode;
-import dataflow.cfg.node.ReturnNode;
-import dataflow.cfg.node.SignedRightShiftAssignmentNode;
-import dataflow.cfg.node.SignedRightShiftNode;
-import dataflow.cfg.node.StringConcatenateAssignmentNode;
-import dataflow.cfg.node.StringConcatenateNode;
-import dataflow.cfg.node.StringConversionNode;
-import dataflow.cfg.node.StringLiteralNode;
-import dataflow.cfg.node.TernaryExpressionNode;
-import dataflow.cfg.node.ThisLiteralNode;
-import dataflow.cfg.node.ThrowNode;
-import dataflow.cfg.node.TypeCastNode;
-import dataflow.cfg.node.UnboxingNode;
-import dataflow.cfg.node.UnsignedRightShiftAssignmentNode;
-import dataflow.cfg.node.UnsignedRightShiftNode;
-import dataflow.cfg.node.ValueLiteralNode;
-import dataflow.cfg.node.VariableDeclarationNode;
-import dataflow.cfg.node.WideningConversionNode;
-import dataflow.quals.TerminatesExecution;
-
-/**
- * Builds the control flow graph of some Java code (either a method, or an
- * arbitrary statement).
- *
- * <p>
- *
- * The translation of the AST to the CFG is split into three phases:
- * <ol>
- * <li><em>Phase one.</em> In the first phase, the AST is translated into a
- * sequence of {@link ExtendedNode}s. An extended node can either be a
- * {@link Node}, or one of several meta elements such as a conditional or
- * unconditional jump or a node with additional information about exceptions.
- * Some of the extended nodes contain labels (e.g., for the jump target), and
- * phase one additionally creates a mapping from labels to extended nodes.
- * Finally, the list of leaders is computed: A leader is an extended node which
- * will give rise to a basic block in phase two.</li>
- * <li><em>Phase two.</em> In this phase, the sequence of extended nodes is
- * translated to a graph of control flow blocks that contain nodes. The meta
- * elements from phase one are translated into the correct edges.</li>
- * <li><em>Phase three.</em> The control flow graph generated in phase two can
- * contain degenerate basic blocks such as empty regular basic blocks or
- * conditional basic blocks that have the same block as both 'then' and 'else'
- * successor. This phase removes these cases while preserving the control flow
- * structure.</li>
- * </ol>
- *
- * @author Stefan Heule
- *
- */
-public class CFGBuilder {
-
-    /** Can assertions be assumed to be disabled? */
-    protected final boolean assumeAssertionsDisabled;
-
-    /** Can assertions be assumed to be enabled? */
-    protected final boolean assumeAssertionsEnabled;
-
-    public CFGBuilder(boolean assumeAssertionsEnabled, boolean assumeAssertionsDisabled) {
-        assert !(assumeAssertionsDisabled && assumeAssertionsEnabled);
-        this.assumeAssertionsEnabled = assumeAssertionsEnabled;
-        this.assumeAssertionsDisabled = assumeAssertionsDisabled;
-    }
-
-    /**
-     * Class declarations that have been encountered when building the
-     * control-flow graph for a method.
-     */
-    protected List<ClassTree> declaredClasses;
-
-    public List<ClassTree> getDeclaredClasses() {
-        return declaredClasses;
-    }
-
-    /**
-     * Build the control flow graph of some code.
-     */
-    public static ControlFlowGraph build(
-            CompilationUnitTree root, ProcessingEnvironment env,
-            UnderlyingAST underlyingAST, boolean assumeAssertionsEnabled, boolean assumeAssertionsDisabled) {
-        return new CFGBuilder(assumeAssertionsEnabled, assumeAssertionsDisabled).run(root, env, underlyingAST);
-    }
-
-    /**
-     * Build the control flow graph of a method.
-     */
-    public static ControlFlowGraph build(
-            CompilationUnitTree root, ProcessingEnvironment env,
-            MethodTree tree, ClassTree classTree, boolean assumeAssertionsEnabled, boolean assumeAssertionsDisabled) {
-        return new CFGBuilder(assumeAssertionsEnabled, assumeAssertionsDisabled).run(root, env, tree, classTree);
-    }
-
-    /**
-     * Build the control flow graph of some code.
-     */
-    public static ControlFlowGraph build(
-            CompilationUnitTree root, ProcessingEnvironment env,
-            UnderlyingAST underlyingAST) {
-        return new CFGBuilder(false, false).run(root, env, underlyingAST);
-    }
-
-    /**
-     * Build the control flow graph of a method.
-     */
-    public static ControlFlowGraph build(
-            CompilationUnitTree root, ProcessingEnvironment env,
-            MethodTree tree, ClassTree classTree) {
-        return new CFGBuilder(false, false).run(root, env, tree, classTree);
-    }
-
-    /**
-     * Build the control flow graph of some code.
-     */
-    public ControlFlowGraph run(
-            CompilationUnitTree root, ProcessingEnvironment env,
-            UnderlyingAST underlyingAST) {
-        declaredClasses = new LinkedList<>();
-        TreeBuilder builder = new TreeBuilder(env);
-        AnnotationProvider annotationProvider = new BasicAnnotationProvider();
-        PhaseOneResult phase1result = new CFGTranslationPhaseOne().process(
-                root, env, underlyingAST, exceptionalExitLabel, builder, annotationProvider);
-        ControlFlowGraph phase2result = new CFGTranslationPhaseTwo()
-                .process(phase1result);
-        ControlFlowGraph phase3result = CFGTranslationPhaseThree
-                .process(phase2result);
-        return phase3result;
-    }
-
-    /**
-     * Build the control flow graph of a method.
-     */
-    public ControlFlowGraph run(
-            CompilationUnitTree root, ProcessingEnvironment env,
-            MethodTree tree, ClassTree classTree) {
-        UnderlyingAST underlyingAST = new CFGMethod(tree, classTree);
-        return run(root, env, underlyingAST);
-    }
-
-    /* --------------------------------------------------------- */
-    /* Extended Node Types and Labels */
-    /* --------------------------------------------------------- */
-
-    /** Special label to identify the exceptional exit. */
-    protected final Label exceptionalExitLabel = new Label();
-
-    /** Special label to identify the regular exit. */
-    protected final Label regularExitLabel = new Label();
-
-    /**
-     * An extended node can be one of several things (depending on its
-     * {@code type}):
-     * <ul>
-     * <li><em>NODE</em>. An extended node of this type is just a wrapper for a
-     * {@link Node} (that cannot throw exceptions).</li>
-     * <li><em>EXCEPTION_NODE</em>. A wrapper for a {@link Node} which can throw
-     * exceptions. It contains a label for every possible exception type the
-     * node might throw.</li>
-     * <li><em>UNCONDITIONAL_JUMP</em>. An unconditional jump to a label.</li>
-     * <li><em>TWO_TARGET_CONDITIONAL_JUMP</em>. A conditional jump with two
-     * targets for both the 'then' and 'else' branch.</li>
-     * </ul>
-     */
-    protected static abstract class ExtendedNode {
-
-        /**
-         * The basic block this extended node belongs to (as determined in phase
-         * two).
-         */
-        protected BlockImpl block;
-
-        /** Type of this node. */
-        protected ExtendedNodeType type;
-
-        /** Does this node terminate the execution? (e.g., "System.exit()") */
-        protected boolean terminatesExecution = false;
-
-        public ExtendedNode(ExtendedNodeType type) {
-            this.type = type;
-        }
-
-        /** Extended node types (description see above). */
-        public enum ExtendedNodeType {
-            NODE, EXCEPTION_NODE, UNCONDITIONAL_JUMP, CONDITIONAL_JUMP
-        }
-
-        public ExtendedNodeType getType() {
-            return type;
-        }
-
-        public boolean getTerminatesExecution() {
-            return terminatesExecution;
-        }
-
-        public void setTerminatesExecution(boolean terminatesExecution) {
-            this.terminatesExecution = terminatesExecution;
-        }
-
-        /**
-         * @return The node contained in this extended node (only applicable if
-         *         the type is {@code NODE} or {@code EXCEPTION_NODE}).
-         */
-        public Node getNode() {
-            assert false;
-            return null;
-        }
-
-        /**
-         * @return The label associated with this extended node (only applicable
-         *         if type is {@code CONDITIONAL_JUMP} or
-         *         {@link UNCONDITIONAL_JUMP}).
-         */
-        public Label getLabel() {
-            assert false;
-            return null;
-        }
-
-        public BlockImpl getBlock() {
-            return block;
-        }
-
-        public void setBlock(BlockImpl b) {
-            this.block = b;
-        }
-
-        @Override
-        public String toString() {
-            return "ExtendedNode(" + type + ")";
-        }
-    }
-
-    /**
-     * An extended node of type {@code NODE}.
-     */
-    protected static class NodeHolder extends ExtendedNode {
-
-        protected Node node;
-
-        public NodeHolder(Node node) {
-            super(ExtendedNodeType.NODE);
-            this.node = node;
-        }
-
-        @Override
-        public Node getNode() {
-            return node;
-        }
-
-        @Override
-        public String toString() {
-            return "NodeHolder(" + node + ")";
-        }
-
-    }
-
-    /**
-     * An extended node of type {@code EXCEPTION_NODE}.
-     */
-    protected static class NodeWithExceptionsHolder extends ExtendedNode {
-
-        protected Node node;
-        // Map from exception type to labels of successors that may
-        // be reached as a result of that exception.
-        protected Map<TypeMirror, Set<Label>> exceptions;
-
-        public NodeWithExceptionsHolder(Node node,
-                Map<TypeMirror, Set<Label>> exceptions) {
-            super(ExtendedNodeType.EXCEPTION_NODE);
-            this.node = node;
-            this.exceptions = exceptions;
-        }
-
-        public Map<TypeMirror, Set<Label>> getExceptions() {
-            return exceptions;
-        }
-
-        @Override
-        public Node getNode() {
-            return node;
-        }
-
-        @Override
-        public String toString() {
-            return "NodeWithExceptionsHolder(" + node + ")";
-        }
-
-    }
-
-    /**
-     * An extended node of type {@code CONDITIONAL_JUMP}.
-     *
-     * <p>
-     *
-     * <em>Important:</em> In the list of extended nodes, there should not be
-     * any labels that point to a conditional jump. Furthermore, the node
-     * directly ahead of any conditional jump has to be a
-     * {@link NodeWithExceptionsHolder} or {@link NodeHolder}, and the node held
-     * by that extended node is required to be of boolean type.
-     */
-    protected static class ConditionalJump extends ExtendedNode {
-
-        protected Label trueSucc;
-        protected Label falseSucc;
-
-        public ConditionalJump(Label trueSucc, Label falseSucc) {
-            super(ExtendedNodeType.CONDITIONAL_JUMP);
-            this.trueSucc = trueSucc;
-            this.falseSucc = falseSucc;
-        }
-
-        public Label getThenLabel() {
-            return trueSucc;
-        }
-
-        public Label getElseLabel() {
-            return falseSucc;
-        }
-
-        @Override
-        public String toString() {
-            return "TwoTargetConditionalJump(" + getThenLabel() + ","
-                    + getElseLabel() + ")";
-        }
-    }
-
-    /**
-     * An extended node of type {@code UNCONDITIONAL_JUMP}.
-     */
-    protected static class UnconditionalJump extends ExtendedNode {
-
-        protected Label jumpTarget;
-
-        public UnconditionalJump(Label jumpTarget) {
-            super(ExtendedNodeType.UNCONDITIONAL_JUMP);
-            this.jumpTarget = jumpTarget;
-        }
-
-        @Override
-        public Label getLabel() {
-            return jumpTarget;
-        }
-
-        @Override
-        public String toString() {
-            return "JumpMarker(" + getLabel() + ")";
-        }
-    }
-
-    /**
-     * A label is used to refer to other extended nodes using a mapping from
-     * labels to extended nodes. Labels get their names either from labeled
-     * statements in the source code or from internally generated unique names.
-     */
-    protected static class Label {
-        private static int uid = 0;
-
-        protected String name;
-
-        public Label(String name) {
-            this.name = name;
-        }
-
-        public Label() {
-            this.name = uniqueName();
-        }
-
-        @Override
-        public String toString() {
-            return name;
-        }
-
-        /**
-         * Return a new unique label name that cannot be confused with a Java
-         * source code label.
-         *
-         * @return a new unique label name
-         */
-        private static String uniqueName() {
-            return "%L" + uid++;
-        }
-    }
-
-    /**
-     * A TryFrame takes a thrown exception type and maps it to a set
-     * of possible control-flow successors.
-     */
-    protected static interface TryFrame {
-        /**
-         * Given a type of thrown exception, add the set of possible control
-         * flow successor {@link Label}s to the argument set.  Return true
-         * if the exception is known to be caught by one of those labels and
-         * false if it may propagate still further.
-         */
-        public boolean possibleLabels(TypeMirror thrown, Set<Label> labels);
-    }
-
-    /**
-     * A TryCatchFrame contains an ordered list of catch labels that apply
-     * to exceptions with specific types.
-     */
-    protected static class TryCatchFrame implements TryFrame {
-        protected Types types;
-
-        // An ordered list of pairs because catch blocks are ordered.
-        protected List<Pair<TypeMirror, Label>> catchLabels;
-
-        public TryCatchFrame(Types types, List<Pair<TypeMirror, Label>> catchLabels) {
-            this.types = types;
-            this.catchLabels = catchLabels;
-        }
-
-        /**
-         * Given a type of thrown exception, add the set of possible control
-         * flow successor {@link Label}s to the argument set.  Return true
-         * if the exception is known to be caught by one of those labels and
-         * false if it may propagate still further.
-         */
-        @Override
-        public boolean possibleLabels(TypeMirror thrown, Set<Label> labels) {
-            // A conservative approach would be to say that every catch block
-            // might execute for any thrown exception, but we try to do better.
-            //
-            // We rely on several assumptions that seem to hold as of Java 7.
-            // 1) An exception parameter in a catch block must be either
-            //    a declared type or a union composed of declared types,
-            //    all of which are subtypes of Throwable.
-            // 2) A thrown type must either be a declared type or a variable
-            //    that extends a declared type, which is a subtype of Throwable.
-            //
-            // Under those assumptions, if the thrown type (or its bound) is
-            // a subtype of the caught type (or one of its alternatives), then
-            // the catch block must apply and none of the later ones can apply.
-            // Otherwise, if the thrown type (or its bound) is a supertype
-            // of the caught type (or one of its alternatives), then the catch
-            // block may apply, but so may later ones.
-            // Otherwise, the thrown type and the caught type are unrelated
-            // declared types, so they do not overlap on any non-null value.
-
-            while (!(thrown instanceof DeclaredType)) {
-                assert thrown instanceof TypeVariable :
-                    "thrown type must be a variable or a declared type";
-                thrown = ((TypeVariable)thrown).getUpperBound();
-            }
-            DeclaredType declaredThrown = (DeclaredType)thrown;
-            assert thrown != null : "thrown type must be bounded by a declared type";
-
-            for (Pair<TypeMirror, Label> pair : catchLabels) {
-                TypeMirror caught = pair.first;
-                boolean canApply = false;
-
-                if (caught instanceof DeclaredType) {
-                    DeclaredType declaredCaught = (DeclaredType)caught;
-                    if (types.isSubtype(declaredThrown, declaredCaught)) {
-                        // No later catch blocks can apply.
-                        labels.add(pair.second);
-                        return true;
-                    } else if (types.isSubtype(declaredCaught, declaredThrown)) {
-                        canApply = true;
-                    }
-                } else {
-                    assert caught instanceof UnionType :
-                        "caught type must be a union or a declared type";
-                    UnionType caughtUnion = (UnionType)caught;
-                    for (TypeMirror alternative : caughtUnion.getAlternatives()) {
-                        assert alternative instanceof DeclaredType :
-                            "alternatives of an caught union type must be declared types";
-                        DeclaredType declaredAlt = (DeclaredType)alternative;
-                        if (types.isSubtype(declaredThrown, declaredAlt)) {
-                            // No later catch blocks can apply.
-                            labels.add(pair.second);
-                            return true;
-                        } else if (types.isSubtype(declaredAlt, declaredThrown)) {
-                            canApply = true;
-                        }
-                    }
-                }
-
-                if (canApply) {
-                    labels.add(pair.second);
-                }
-            }
-
-            return false;
-        }
-    }
-
-    /**
-     * A TryFinallyFrame applies to exceptions of any type
-     */
-    protected class TryFinallyFrame implements TryFrame {
-        protected Label finallyLabel;
-
-        public TryFinallyFrame(Label finallyLabel) {
-            this.finallyLabel = finallyLabel;
-        }
-
-        @Override
-        public boolean possibleLabels(TypeMirror thrown, Set<Label> labels) {
-            labels.add(finallyLabel);
-            return true;
-        }
-    }
-
-    /**
-     * An exception stack represents the set of all try-catch blocks
-     * in effect at a given point in a program.  It maps an exception
-     * type to a set of Labels and it maps a block exit (via return or
-     * fall-through) to a single Label.
-     */
-    protected static class TryStack {
-        protected Label exitLabel;
-        protected LinkedList<TryFrame> frames;
-
-        public TryStack(Label exitLabel) {
-            this.exitLabel = exitLabel;
-            this.frames = new LinkedList<>();
-        }
-
-        public void pushFrame(TryFrame frame) {
-            frames.addFirst(frame);
-        }
-
-        public void popFrame() {
-            frames.removeFirst();
-        }
-
-        /**
-         * Returns the set of possible {@link Label}s where control may
-         * transfer when an exception of the given type is thrown.
-         */
-        public Set<Label> possibleLabels(TypeMirror thrown) {
-            // Work up from the innermost frame until the exception is known to
-            // be caught.
-            Set<Label> labels = new HashSet<>();
-            for (TryFrame frame : frames) {
-                if (frame.possibleLabels(thrown, labels)) {
-                    return labels;
-                }
-            }
-            labels.add(exitLabel);
-            return labels;
-        }
-    }
-
-    /* --------------------------------------------------------- */
-    /* Phase Three */
-    /* --------------------------------------------------------- */
-
-    /**
-     * Class that performs phase three of the translation process. In
-     * particular, the following degenerated cases of basic blocks are removed:
-     *
-     * <ol>
-     * <li>Empty regular basic blocks: These blocks will be removed and their
-     * predecessors linked directly to the successor.</li>
-     * <li>Conditional basic blocks that have the same basic block as the 'then'
-     * and 'else' successor: The conditional basic block will be removed in this
-     * case.</li>
-     * <li>Two consecutive, non-empty, regular basic blocks where the second
-     * block has exactly one predecessor (namely the other of the two blocks):
-     * In this case, the two blocks are merged.</li>
-     * <li>Some basic blocks might not be reachable from the entryBlock. These
-     * basic blocks are removed, and the list of predecessors (in the
-     * doubly-linked structure of basic blocks) are adapted correctly.</li>
-     * </ol>
-     *
-     * Eliminating the second type of degenerate cases might introduce cases of
-     * the third problem. These are also removed.
-     */
-    public static class CFGTranslationPhaseThree {
-
-        /**
-         * A simple wrapper object that holds a basic block and allows to set
-         * one of its successors.
-         */
-        protected interface PredecessorHolder {
-            void setSuccessor(BlockImpl b);
-
-            BlockImpl getBlock();
-        }
-
-        /**
-         * Perform phase three on the control flow graph {@code cfg}.
-         *
-         * @param cfg
-         *            The control flow graph. Ownership is transfered to this
-         *            method and the caller is not allowed to read or modify
-         *            {@code cfg} after the call to {@code process} any more.
-         * @return The resulting control flow graph.
-         */
-        public static ControlFlowGraph process(ControlFlowGraph cfg) {
-            Set<Block> worklist = cfg.getAllBlocks();
-            Set<Block> dontVisit = new HashSet<>();
-
-            // note: this method has to be careful when relinking basic blocks
-            // to not forget to adjust the predecessors, too
-
-            // fix predecessor lists by removing any unreachable predecessors
-            for (Block c : worklist) {
-                BlockImpl cur = (BlockImpl) c;
-                for (BlockImpl pred : new HashSet<>(cur.getPredecessors())) {
-                    if (!worklist.contains(pred)) {
-                        cur.removePredecessor(pred);
-                    }
-                }
-            }
-
-            // remove empty blocks
-            for (Block cur : worklist) {
-                if (dontVisit.contains(cur)) {
-                    continue;
-                }
-
-                if (cur.getType() == BlockType.REGULAR_BLOCK) {
-                    RegularBlockImpl b = (RegularBlockImpl) cur;
-                    if (b.isEmpty()) {
-                        Set<RegularBlockImpl> empty = new HashSet<>();
-                        Set<PredecessorHolder> predecessors = new HashSet<>();
-                        BlockImpl succ = computeNeighborhoodOfEmptyBlock(b,
-                                empty, predecessors);
-                        for (RegularBlockImpl e : empty) {
-                            succ.removePredecessor(e);
-                            dontVisit.add(e);
-                        }
-                        for (PredecessorHolder p : predecessors) {
-                            BlockImpl block = p.getBlock();
-                            dontVisit.add(block);
-                            succ.removePredecessor(block);
-                            p.setSuccessor(succ);
-                        }
-                    }
-                }
-            }
-
-            // remove useless conditional blocks
-            worklist = cfg.getAllBlocks();
-            for (Block c : worklist) {
-                BlockImpl cur = (BlockImpl) c;
-
-                if (cur.getType() == BlockType.CONDITIONAL_BLOCK) {
-                    ConditionalBlockImpl cb = (ConditionalBlockImpl) cur;
-                    assert cb.getPredecessors().size() == 1;
-                    if (cb.getThenSuccessor() == cb.getElseSuccessor()) {
-                        BlockImpl pred = cb.getPredecessors().iterator().next();
-                        PredecessorHolder predecessorHolder = getPredecessorHolder(
-                                pred, cb);
-                        BlockImpl succ = (BlockImpl) cb.getThenSuccessor();
-                        succ.removePredecessor(cb);
-                        predecessorHolder.setSuccessor(succ);
-                    }
-                }
-            }
-
-            // merge consecutive basic blocks if possible
-            worklist = cfg.getAllBlocks();
-            for (Block cur : worklist) {
-                if (cur.getType() == BlockType.REGULAR_BLOCK) {
-                    RegularBlockImpl b = (RegularBlockImpl) cur;
-                    Block succ = b.getRegularSuccessor();
-                    if (succ.getType() == BlockType.REGULAR_BLOCK) {
-                        RegularBlockImpl rs = (RegularBlockImpl) succ;
-                        if (rs.getPredecessors().size() == 1) {
-                            b.setSuccessor(rs.getRegularSuccessor());
-                            b.addNodes(rs.getContents());
-                            rs.getRegularSuccessor().removePredecessor(rs);
-                        }
-                    }
-                }
-            }
-
-            return cfg;
-        }
-
-        /**
-         * Compute the set of empty regular basic blocks {@code empty}, starting
-         * at {@code start} and going both forward and backwards. Furthermore,
-         * compute the predecessors of these empty blocks ({@code predecessors}
-         * ), and their single successor (return value).
-         *
-         * @param start
-         *            The starting point of the search (an empty, regular basic
-         *            block).
-         * @param empty
-         *            An empty set to be filled by this method with all empty
-         *            basic blocks found (including {@code start}).
-         * @param predecessors
-         *            An empty set to be filled by this method with all
-         *            predecessors.
-         * @return The single successor of the set of the empty basic blocks.
-         */
-        protected static BlockImpl computeNeighborhoodOfEmptyBlock(
-                RegularBlockImpl start, Set<RegularBlockImpl> empty,
-                Set<PredecessorHolder> predecessors) {
-
-            // get empty neighborhood that come before 'start'
-            computeNeighborhoodOfEmptyBlockBackwards(start, empty, predecessors);
-
-            // go forward
-            BlockImpl succ = (BlockImpl) start.getSuccessor();
-            while (succ.getType() == BlockType.REGULAR_BLOCK) {
-                RegularBlockImpl cur = (RegularBlockImpl) succ;
-                if (cur.isEmpty()) {
-                    computeNeighborhoodOfEmptyBlockBackwards(cur, empty,
-                            predecessors);
-                    assert empty.contains(cur) : "cur ought to be in empty";
-                    succ = (BlockImpl) cur.getSuccessor();
-                    if (succ == cur) {
-                        // An infinite loop, making exit block unreachable
-                        break;
-                    }
-                } else {
-                    break;
-                }
-            }
-            return succ;
-        }
-
-        /**
-         * Compute the set of empty regular basic blocks {@code empty}, starting
-         * at {@code start} and looking only backwards in the control flow
-         * graph. Furthermore, compute the predecessors of these empty blocks (
-         * {@code predecessors}).
-         *
-         * @param start
-         *            The starting point of the search (an empty, regular basic
-         *            block).
-         * @param empty
-         *            A set to be filled by this method with all empty basic
-         *            blocks found (including {@code start}).
-         * @param predecessors
-         *            A set to be filled by this method with all predecessors.
-         */
-        protected static void computeNeighborhoodOfEmptyBlockBackwards(
-                RegularBlockImpl start, Set<RegularBlockImpl> empty,
-                Set<PredecessorHolder> predecessors) {
-
-            RegularBlockImpl cur = start;
-            empty.add(cur);
-            for (final BlockImpl pred : cur.getPredecessors()) {
-                switch (pred.getType()) {
-                case SPECIAL_BLOCK:
-                    // add pred correctly to predecessor list
-                    predecessors.add(getPredecessorHolder(pred, cur));
-                    break;
-                case CONDITIONAL_BLOCK:
-                    // add pred correctly to predecessor list
-                    predecessors.add(getPredecessorHolder(pred, cur));
-                    break;
-                case EXCEPTION_BLOCK:
-                    // add pred correctly to predecessor list
-                    predecessors.add(getPredecessorHolder(pred, cur));
-                    break;
-                case REGULAR_BLOCK:
-                    RegularBlockImpl r = (RegularBlockImpl) pred;
-                    if (r.isEmpty()) {
-                        // recursively look backwards
-                        if (!empty.contains(r)) {
-                            computeNeighborhoodOfEmptyBlockBackwards(r, empty,
-                                    predecessors);
-                        }
-                    } else {
-                        // add pred correctly to predecessor list
-                        predecessors.add(getPredecessorHolder(pred, cur));
-                    }
-                    break;
-                }
-            }
-        }
-
-        /**
-         * Return a predecessor holder that can be used to set the successor of
-         * {@code pred} in the place where previously the edge pointed to
-         * {@code cur}. Additionally, the predecessor holder also takes care of
-         * unlinking (i.e., removing the {@code pred} from {@code cur's}
-         * predecessors).
-         */
-        protected static PredecessorHolder getPredecessorHolder(
-                final BlockImpl pred, final BlockImpl cur) {
-            switch (pred.getType()) {
-            case SPECIAL_BLOCK:
-                SingleSuccessorBlockImpl s = (SingleSuccessorBlockImpl) pred;
-                return singleSuccessorHolder(s, cur);
-            case CONDITIONAL_BLOCK:
-                // add pred correctly to predecessor list
-                final ConditionalBlockImpl c = (ConditionalBlockImpl) pred;
-                if (c.getThenSuccessor() == cur) {
-                    return new PredecessorHolder() {
-                        @Override
-                        public void setSuccessor(BlockImpl b) {
-                            c.setThenSuccessor(b);
-                            cur.removePredecessor(pred);
-                        }
-
-                        @Override
-                        public BlockImpl getBlock() {
-                            return c;
-                        }
-                    };
-                } else {
-                    assert c.getElseSuccessor() == cur;
-                    return new PredecessorHolder() {
-                        @Override
-                        public void setSuccessor(BlockImpl b) {
-                            c.setElseSuccessor(b);
-                            cur.removePredecessor(pred);
-                        }
-
-                        @Override
-                        public BlockImpl getBlock() {
-                            return c;
-                        }
-                    };
-                }
-            case EXCEPTION_BLOCK:
-                // add pred correctly to predecessor list
-                final ExceptionBlockImpl e = (ExceptionBlockImpl) pred;
-                if (e.getSuccessor() == cur) {
-                    return singleSuccessorHolder(e, cur);
-                } else {
-                    Set<Entry<TypeMirror, Set<Block>>> entrySet = e
-                            .getExceptionalSuccessors().entrySet();
-                    for (final Entry<TypeMirror, Set<Block>> entry : entrySet) {
-                        if (entry.getValue().contains(cur)) {
-                            return new PredecessorHolder() {
-                                @Override
-                                public void setSuccessor(BlockImpl b) {
-                                    e.addExceptionalSuccessor(b, entry.getKey());
-                                    cur.removePredecessor(pred);
-                                }
-
-                                @Override
-                                public BlockImpl getBlock() {
-                                    return e;
-                                }
-                            };
-                        }
-                    }
-                }
-                assert false;
-                break;
-            case REGULAR_BLOCK:
-                RegularBlockImpl r = (RegularBlockImpl) pred;
-                return singleSuccessorHolder(r, cur);
-            }
-            return null;
-        }
-
-        /**
-         * @return A {@link PredecessorHolder} that sets the successor of a
-         *         single successor block {@code s}.
-         */
-        protected static PredecessorHolder singleSuccessorHolder(
-                final SingleSuccessorBlockImpl s, final BlockImpl old) {
-            return new PredecessorHolder() {
-                @Override
-                public void setSuccessor(BlockImpl b) {
-                    s.setSuccessor(b);
-                    old.removePredecessor(s);
-                }
-
-                @Override
-                public BlockImpl getBlock() {
-                    return s;
-                }
-            };
-        }
-    }
-
-    /* --------------------------------------------------------- */
-    /* Phase Two */
-    /* --------------------------------------------------------- */
-
-    /** Tuple class with up to three members. */
-    protected static class Tuple<A, B, C> {
-        public A a;
-        public B b;
-        public C c;
-
-        public Tuple(A a, B b) {
-            this.a = a;
-            this.b = b;
-        }
-
-        public Tuple(A a, B b, C c) {
-            this.a = a;
-            this.b = b;
-            this.c = c;
-        }
-    }
-
-    /**
-     * Class that performs phase two of the translation process.
-     */
-    public class CFGTranslationPhaseTwo {
-
-        public CFGTranslationPhaseTwo() {
-        }
-
-        /**
-         * Perform phase two of the translation.
-         *
-         * @param in
-         *            The result of phase one.
-         * @return A control flow graph that might still contain degenerate
-         *         basic block (such as empty regular basic blocks or
-         *         conditional blocks with the same block as 'then' and 'else'
-         *         sucessor).
-         */
-        public ControlFlowGraph process(PhaseOneResult in) {
-
-            Map<Label, Integer> bindings = in.bindings;
-            ArrayList<ExtendedNode> nodeList = in.nodeList;
-            Set<Integer> leaders = in.leaders;
-
-            assert in.nodeList.size() > 0;
-
-            // exit blocks
-            SpecialBlockImpl regularExitBlock = new SpecialBlockImpl(
-                    SpecialBlockType.EXIT);
-            SpecialBlockImpl exceptionalExitBlock = new SpecialBlockImpl(
-                    SpecialBlockType.EXCEPTIONAL_EXIT);
-
-            // record missing edges that will be added later
-            Set<Tuple<? extends SingleSuccessorBlockImpl, Integer, ?>> missingEdges = new HashSet<>();
-
-            // missing exceptional edges
-            Set<Tuple<ExceptionBlockImpl, Integer, TypeMirror>> missingExceptionalEdges = new HashSet<>();
-
-            // create start block
-            SpecialBlockImpl startBlock = new SpecialBlockImpl(
-                    SpecialBlockType.ENTRY);
-            missingEdges.add(new Tuple<>(startBlock, 0));
-
-            // loop through all 'leaders' (while dynamically detecting the
-            // leaders)
-            RegularBlockImpl block = new RegularBlockImpl();
-            int i = 0;
-            for (ExtendedNode node : nodeList) {
-                switch (node.getType()) {
-                case NODE:
-                    if (leaders.contains(i)) {
-                        RegularBlockImpl b = new RegularBlockImpl();
-                        block.setSuccessor(b);
-                        block = b;
-                    }
-                    block.addNode(node.getNode());
-                    node.setBlock(block);
-
-                    // does this node end the execution (modeled as an edge to
-                    // the exceptional exit block)
-                    boolean terminatesExecution = node.getTerminatesExecution();
-                    if (terminatesExecution) {
-                        block.setSuccessor(exceptionalExitBlock);
-                        block = new RegularBlockImpl();
-                    }
-                    break;
-                case CONDITIONAL_JUMP: {
-                    ConditionalJump cj = (ConditionalJump) node;
-                    // Exception nodes may fall through to conditional jumps,
-                    // so we set the block which is required for the insertion
-                    // of missing edges.
-                    node.setBlock(block);
-                    assert block != null;
-                    final ConditionalBlockImpl cb = new ConditionalBlockImpl();
-                    block.setSuccessor(cb);
-                    block = new RegularBlockImpl();
-                    // use two anonymous SingleSuccessorBlockImpl that set the
-                    // 'then' and 'else' successor of the conditional block
-                    missingEdges.add(new Tuple<>(
-                            new SingleSuccessorBlockImpl() {
-                                @Override
-                                public void setSuccessor(BlockImpl successor) {
-                                    cb.setThenSuccessor(successor);
-                                }
-                            }, bindings.get(cj.getThenLabel())));
-                    missingEdges.add(new Tuple<>(
-                            new SingleSuccessorBlockImpl() {
-                                @Override
-                                public void setSuccessor(BlockImpl successor) {
-                                    cb.setElseSuccessor(successor);
-                                }
-                            }, bindings.get(cj.getElseLabel())));
-                    break;
-                }
-                case UNCONDITIONAL_JUMP:
-                    if (leaders.contains(i)) {
-                        RegularBlockImpl b = new RegularBlockImpl();
-                        block.setSuccessor(b);
-                        block = b;
-                    }
-                    node.setBlock(block);
-                    if (node.getLabel() == regularExitLabel) {
-                        block.setSuccessor(regularExitBlock);
-                    } else if (node.getLabel() == exceptionalExitLabel) {
-                        block.setSuccessor(exceptionalExitBlock);
-                    } else {
-                        missingEdges.add(new Tuple<>(block, bindings.get(node
-                                .getLabel())));
-                    }
-                    block = new RegularBlockImpl();
-                    break;
-                case EXCEPTION_NODE:
-                    NodeWithExceptionsHolder en = (NodeWithExceptionsHolder) node;
-                    // create new exception block and link with previous block
-                    ExceptionBlockImpl e = new ExceptionBlockImpl();
-                    Node nn = en.getNode();
-                    e.setNode(nn);
-                    node.setBlock(e);
-                    block.setSuccessor(e);
-                    block = new RegularBlockImpl();
-
-                    // ensure linking between e and next block (normal edge)
-                    // Note: do not link to the next block for throw statements
-                    // (these throw exceptions for sure)
-                    if (!node.getTerminatesExecution())
-                        missingEdges.add(new Tuple<>(e, i + 1));
-
-                    // exceptional edges
-                    for (Entry<TypeMirror, Set<Label>> entry : en.getExceptions()
-                            .entrySet()) {
-                        // missingEdges.put(e, bindings.get(key))
-                        TypeMirror cause = entry.getKey();
-                        for (Label label : entry.getValue()) {
-                            Integer target = bindings.get(label);
-                            missingExceptionalEdges
-                                .add(new Tuple<ExceptionBlockImpl, Integer, TypeMirror>(
-                                        e, target, cause));
-                        }
-                    }
-                    break;
-                }
-                i++;
-            }
-
-            // add missing edges
-            for (Tuple<? extends SingleSuccessorBlockImpl, Integer, ?> p : missingEdges) {
-                Integer index = p.b;
-                ExtendedNode extendedNode = nodeList.get(index);
-                BlockImpl target = extendedNode.getBlock();
-                SingleSuccessorBlockImpl source = p.a;
-                source.setSuccessor(target);
-            }
-
-            // add missing exceptional edges
-            for (Tuple<ExceptionBlockImpl, Integer, ?> p : missingExceptionalEdges) {
-                Integer index = p.b;
-                TypeMirror cause = (TypeMirror) p.c;
-                ExceptionBlockImpl source = p.a;
-                if (index == null) {
-                    // edge to exceptional exit
-                    source.addExceptionalSuccessor(exceptionalExitBlock, cause);
-                } else {
-                    // edge to specific target
-                    ExtendedNode extendedNode = nodeList.get(index);
-                    BlockImpl target = extendedNode.getBlock();
-                    source.addExceptionalSuccessor(target, cause);
-                }
-            }
-
-            return new ControlFlowGraph(startBlock, regularExitBlock, exceptionalExitBlock, in.underlyingAST,
-                    in.treeLookupMap, in.returnNodes);
-        }
-    }
-
-    /* --------------------------------------------------------- */
-    /* Phase One */
-    /* --------------------------------------------------------- */
-
-    /**
-     * A wrapper object to pass around the result of phase one. For a
-     * documentation of the fields see {@link CFGTranslationPhaseOne}.
-     */
-    protected static class PhaseOneResult {
-
-        private final IdentityHashMap<Tree, Node> treeLookupMap;
-        private final UnderlyingAST underlyingAST;
-        private final Map<Label, Integer> bindings;
-        private final ArrayList<ExtendedNode> nodeList;
-        private final Set<Integer> leaders;
-        private final List<ReturnNode> returnNodes;
-
-        public PhaseOneResult(UnderlyingAST underlyingAST,
-                IdentityHashMap<Tree, Node> treeLookupMap,
-                ArrayList<ExtendedNode> nodeList, Map<Label, Integer> bindings,
-                Set<Integer> leaders, List<ReturnNode> returnNodes) {
-            this.underlyingAST = underlyingAST;
-            this.treeLookupMap = treeLookupMap;
-            this.nodeList = nodeList;
-            this.bindings = bindings;
-            this.leaders = leaders;
-            this.returnNodes = returnNodes;
-        }
-
-        @Override
-        public String toString() {
-            StringBuilder sb = new StringBuilder();
-            for (ExtendedNode n : nodeList) {
-                sb.append(nodeToString(n));
-                sb.append("\n");
-            }
-            return sb.toString();
-        }
-
-        protected String nodeToString(ExtendedNode n) {
-            if (n.getType() == ExtendedNodeType.CONDITIONAL_JUMP) {
-                ConditionalJump t = (ConditionalJump) n;
-                return "TwoTargetConditionalJump("
-                        + resolveLabel(t.getThenLabel()) + ","
-                        + resolveLabel(t.getElseLabel()) + ")";
-            } else if (n.getType() == ExtendedNodeType.UNCONDITIONAL_JUMP) {
-                return "UnconditionalJump(" + resolveLabel(n.getLabel()) + ")";
-            } else {
-                return n.toString();
-            }
-        }
-
-        private String resolveLabel(Label label) {
-            Integer index = bindings.get(label);
-            if (index == null) {
-                return "null";
-            }
-            return nodeToString(nodeList.get(index));
-        }
-
-    }
-
-    /**
-     * Class that performs phase one of the translation process. It generates
-     * the following information:
-     * <ul>
-     * <li>A sequence of extended nodes.</li>
-     * <li>A set of bindings from {@link Label}s to positions in the node
-     * sequence.</li>
-     * <li>A set of leader nodes that give rise to basic blocks in phase two.</li>
-     * <li>A lookup map that gives the mapping from AST tree nodes to
-     * {@link Node}s.</li>
-     * </ul>
-     *
-     * <p>
-     *
-     * The return type of this scanner is {@link Node}. For expressions, the
-     * corresponding node is returned to allow linking between different nodes.
-     *
-     * However, for statements there is usually no single {@link Node} that is
-     * created, and thus no node is returned (rather, null is returned).
-     *
-     * <p>
-     *
-     * Every {@code visit*} method is assumed to add at least one extended node
-     * to the list of nodes (which might only be a jump).
-     *
-     */
-    public class CFGTranslationPhaseOne extends TreePathScanner<Node, Void> {
-
-        public CFGTranslationPhaseOne() {
-        }
-
-        /**
-         * Annotation processing environment and its associated type and tree
-         * utilities.
-         */
-        protected ProcessingEnvironment env;
-        protected Elements elements;
-        protected Types types;
-        protected Trees trees;
-        protected TreeBuilder treeBuilder;
-        protected AnnotationProvider annotationProvider;
-
-        /**
-         * The translation starts in regular mode, that is
-         * <code>conditionalMode</code> is false. In this case, no conditional
-         * jump nodes are generated.
-         *
-         * To correctly model control flow when the evaluation of an expression
-         * determines control flow (e.g. for if-conditions, while loops, or
-         * short-circuiting conditional expressions),
-         * <code>conditionalMode</code> can be set to true.
-         *
-         * <p>
-         *
-         * Whenever {@code conditionalMode} is true, the two fields
-         * {@code thenTargetL} and {@code elseTargetL} are used to indicate
-         * where the control flow should jump to after the evaluation of a
-         * boolean node.
-         */
-        protected boolean conditionalMode;
-
-        /**
-         * Label for the then branch. Description see above.
-         */
-        protected Label thenTargetL;
-
-        /**
-         * Label for the else branch. Description see above.
-         */
-        protected Label elseTargetL;
-
-        /**
-         * Current {@link Label} to which a break statement with no label should
-         * jump, or null if there is no valid destination.
-         */
-        protected/* @Nullable */Label breakTargetL;
-
-        /**
-         * Map from AST label Names to CFG {@link Label}s for breaks. Each
-         * labeled statement creates two CFG {@link Label}s, one for break and
-         * one for continue.
-         */
-        protected HashMap<Name, Label> breakLabels;
-
-        /**
-         * Current {@link Label} to which a continue statement with no label
-         * should jump, or null if there is no valid destination.
-         */
-        protected/* @Nullable */Label continueTargetL;
-
-        /**
-         * Map from AST label Names to CFG {@link Label}s for continues. Each
-         * labeled statement creates two CFG {@link Label}s, one for break and
-         * one for continue.
-         */
-        protected HashMap<Name, Label> continueLabels;
-
-        /**
-         * Node yielding the value for the lexically enclosing switch statement,
-         * or null if there is no such statement.
-         */
-        protected Node switchExpr;
-
-        /** Map from AST {@link Tree}s to {@link Node}s. */
-        protected IdentityHashMap<Tree, Node> treeLookupMap;
-
-        /** The list of extended nodes. */
-        protected ArrayList<ExtendedNode> nodeList;
-
-        /**
-         * The bindings of labels to positions (i.e., indices) in the
-         * {@code nodeList}.
-         */
-        protected Map<Label, Integer> bindings;
-
-        /** The set of leaders (represented as indices into {@code nodeList}). */
-        protected Set<Integer> leaders;
-
-        /**
-         * All return nodes (if any) encountered. Only includes return
-         * statements that actually return something
-         */
-        private List<ReturnNode> returnNodes;
-
-        /**
-         * Nested scopes of try-catch blocks in force at the current
-         * program point.
-         */
-        private TryStack tryStack;
-
-        /**
-         * Performs the actual work of phase one.
-         *
-         * @param root
-         *            compilation unit tree containing the method
-         * @param env
-         *            annotation processing environment containing type
-         *            utilities
-         * @param underlyingAST
-         *            the AST for which the CFG is to be built
-         * @param exceptionalExitLabel
-         *            the label for exceptional exits from the CFG
-         * @param treeBuilder
-         *            builder for new AST nodes
-         * @param annotationProvider
-         *            extracts annotations from AST nodes
-         * @return The result of phase one.
-         */
-        public PhaseOneResult process(
-                CompilationUnitTree root, ProcessingEnvironment env,
-                UnderlyingAST underlyingAST, Label exceptionalExitLabel,
-                TreeBuilder treeBuilder, AnnotationProvider annotationProvider) {
-            this.env = env;
-            this.tryStack = new TryStack(exceptionalExitLabel);
-            this.treeBuilder = treeBuilder;
-            this.annotationProvider = annotationProvider;
-            elements = env.getElementUtils();
-            types = env.getTypeUtils();
-            trees = Trees.instance(env);
-
-            // start in regular mode
-            conditionalMode = false;
-
-            // initialize lists and maps
-            treeLookupMap = new IdentityHashMap<>();
-            nodeList = new ArrayList<>();
-            bindings = new HashMap<>();
-            leaders = new HashSet<>();
-            breakLabels = new HashMap<>();
-            continueLabels = new HashMap<>();
-            returnNodes = new ArrayList<>();
-
-            // traverse AST of the method body
-            TreePath bodyPath = trees.getPath(root, underlyingAST.getCode());
-            scan(bodyPath, null);
-
-            // add marker to indicate that the next block will be the exit block
-            // Note: if there is a return statement earlier in the method (which
-            // is always the case for non-void methods), then this is not
-            // strictly necessary. However, it is also not a problem, as it will
-            // just generate a degenerated control graph case that will be
-            // removed in a later phase.
-            nodeList.add(new UnconditionalJump(regularExitLabel));
-
-            return new PhaseOneResult(underlyingAST, treeLookupMap, nodeList,
-                    bindings, leaders, returnNodes);
-        }
-
-        /* --------------------------------------------------------- */
-        /* Nodes and Labels Management */
-        /* --------------------------------------------------------- */
-
-        /**
-         * Add a node to the lookup map if it not already present.
-         *
-         * @param node
-         *            The node to add to the lookup map.
-         */
-        protected void addToLookupMap(Node node) {
-            Tree tree = node.getTree();
-            if (tree != null && !treeLookupMap.containsKey(tree)) {
-                treeLookupMap.put(tree, node);
-            }
-        }
-
-        /**
-         * Replace a node in the lookup map. The node should refer to a Tree and
-         * that Tree should already be in the lookup map. This method is used to
-         * update the Tree-Node mapping with conversion nodes.
-         *
-         * @param node
-         *            The node to add to the lookup map.
-         */
-        protected void replaceInLookupMap(Node node) {
-            Tree tree = node.getTree();
-            assert tree != null && treeLookupMap.containsKey(tree);
-            treeLookupMap.put(tree, node);
-        }
-
-        /**
-         * Extend the list of extended nodes with a node.
-         *
-         * @param node
-         *            The node to add.
-         * @return The same node (for convenience).
-         */
-        protected <T extends Node> T extendWithNode(T node) {
-            addToLookupMap(node);
-            extendWithExtendedNode(new NodeHolder(node));
-            return node;
-        }
-
-        /**
-         * Extend the list of extended nodes with a node, where
-         * <code>node</code> might throw the exception <code>cause</code>.
-         *
-         * @param node
-         *            The node to add.
-         * @param causes
-         *            An exception that the node might throw.
-         * @return The node holder.
-         */
-        protected NodeWithExceptionsHolder extendWithNodeWithException(Node node, TypeMirror cause) {
-            addToLookupMap(node);
-            Set<TypeMirror> causes = new HashSet<>();
-            causes.add(cause);
-            return extendWithNodeWithExceptions(node, causes);
-        }
-
-        /**
-         * Extend the list of extended nodes with a node, where
-         * <code>node</code> might throw any of the exception in
-         * <code>causes</code>.
-         *
-         * @param node
-         *            The node to add.
-         * @param causes
-         *            Set of exceptions that the node might throw.
-         * @return The node holder.
-         */
-        protected NodeWithExceptionsHolder extendWithNodeWithExceptions(Node node,
-                Set<TypeMirror> causes) {
-            addToLookupMap(node);
-            Map<TypeMirror, Set<Label>> exceptions = new HashMap<>();
-            for (TypeMirror cause : causes) {
-                exceptions.put(cause, tryStack.possibleLabels(cause));
-            }
-            NodeWithExceptionsHolder exNode = new NodeWithExceptionsHolder(
-                    node, exceptions);
-            extendWithExtendedNode(exNode);
-            return exNode;
-        }
-
-        /**
-         * Insert <code>node</code> after <code>pred</code> in
-         * the list of extended nodes, or append to the list if
-         * <code>pred</code> is not present.
-         *
-         * @param node
-         *            The node to add.
-         * @param pred
-         *            The desired predecessor of node.
-         * @return The node holder.
-         */
-        protected <T extends Node> T insertNodeAfter(T node, Node pred) {
-            addToLookupMap(node);
-            insertExtendedNodeAfter(new NodeHolder(node), pred);
-            return node;
-        }
-
-        /**
-         * Insert a <code>node</code> that might throw the exception
-         * <code>cause</code> after <code>pred</code> in the list of
-         * extended nodes, or append to the list if <code>pred</code>
-         * is not present.
-         *
-         * @param node
-         *            The node to add.
-         * @param causes
-         *            Set of exceptions that the node might throw.
-         * @param pred
-         *            The desired predecessor of node.
-         * @return The node holder.
-         */
-        protected NodeWithExceptionsHolder insertNodeWithExceptionsAfter(Node node,
-                Set<TypeMirror> causes, Node pred) {
-            addToLookupMap(node);
-            Map<TypeMirror, Set<Label>> exceptions = new HashMap<>();
-            for (TypeMirror cause : causes) {
-                exceptions.put(cause, tryStack.possibleLabels(cause));
-            }
-            NodeWithExceptionsHolder exNode = new NodeWithExceptionsHolder(
-                    node, exceptions);
-            insertExtendedNodeAfter(exNode, pred);
-            return exNode;
-        }
-
-        /**
-         * Extend the list of extended nodes with an extended node.
-         *
-         * @param n
-         *            The extended node.
-         */
-        protected void extendWithExtendedNode(ExtendedNode n) {
-            nodeList.add(n);
-        }
-
-        /**
-         * Insert <code>n</code> after the node <code>pred</code> in the
-         * list of extended nodes, or append <code>n</code> if <code>pred</code>
-         * is not present.
-         *
-         * @param n
-         *            The extended node.
-         * @param pred
-         *            The desired predecessor.
-         */
-        protected void insertExtendedNodeAfter(ExtendedNode n, Node pred) {
-            int index = -1;
-            for (int i = 0; i < nodeList.size(); i++) {
-                ExtendedNode inList = nodeList.get(i);
-                if (inList instanceof NodeHolder ||
-                    inList instanceof NodeWithExceptionsHolder) {
-                    if (inList.getNode() == pred) {
-                        index = i;
-                        break;
-                    }
-                }
-            }
-            if (index != -1) {
-                nodeList.add(index + 1, n);
-            } else {
-                nodeList.add(n);
-            }
-        }
-
-        /**
-         * Add the label {@code l} to the extended node that will be placed next
-         * in the sequence.
-         */
-        protected void addLabelForNextNode(Label l) {
-            leaders.add(nodeList.size());
-            bindings.put(l, nodeList.size());
-        }
-
-        /* --------------------------------------------------------- */
-        /* Utility Methods */
-        /* --------------------------------------------------------- */
-
-        protected long uid = 0;
-        protected String uniqueName(String prefix) {
-            return prefix + "#num" + uid++;
-        }
-
-        /**
-         * If the input node is an unboxed primitive type, box it, otherwise
-         * leave it alone.
-         *
-         * @param node
-         *            in input node
-         * @return a Node representing the boxed version of the input, which may
-         *         simply be the input node
-         */
-        protected Node box(Node node) {
-            // For boxing conversion, see JLS 5.1.7
-            if (TypesUtils.isPrimitive(node.getType())) {
-                PrimitiveType primitive = types.getPrimitiveType(node.getType()
-                        .getKind());
-                TypeMirror boxedType = types.getDeclaredType(types
-                        .boxedClass(primitive));
-                Node boxed = new BoxingNode(node.getTree(), node, boxedType);
-                replaceInLookupMap(boxed);
-                insertNodeAfter(boxed, node);
-                return boxed;
-            } else {
-                return node;
-            }
-        }
-
-        /**
-         * If the input node is a boxed type, unbox it, otherwise leave it
-         * alone.
-         *
-         * @param node
-         *            in input node
-         * @return a Node representing the unboxed version of the input, which
-         *         may simply be the input node
-         */
-        protected Node unbox(Node node) {
-            if (TypesUtils.isBoxedPrimitive(node.getType())) {
-                Node unboxed = new UnboxingNode(node.getTree(), node,
-                        types.unboxedType(node.getType()));
-                replaceInLookupMap(unboxed);
-                TypeElement npeElement = elements
-                    .getTypeElement("java.lang.NullPointerException");
-                Set<TypeMirror> causes = new HashSet<>();
-                causes.add(npeElement.asType());
-                insertNodeWithExceptionsAfter(unboxed, causes, node);
-                return unboxed;
-            } else {
-                return node;
-            }
-        }
-
-        /**
-         * Convert the input node to String type, if it isn't already.
-         *
-         * @param node
-         *            an input node
-         * @return a Node with the value promoted to String, which may be the
-         *         input node
-         */
-        protected Node stringConversion(Node node) {
-            // For string conversion, see JLS 5.1.11
-            TypeElement stringElement =
-                elements.getTypeElement("java.lang.String");
-            if (!TypesUtils.isString(node.getType())) {
-                Node converted = new StringConversionNode(node.getTree(), node,
-                        stringElement.asType());
-                replaceInLookupMap(converted);
-                insertNodeAfter(converted, node);
-                return converted;
-            } else {
-                return node;
-            }
-        }
-
-        /**
-         * Perform unary numeric promotion on the input node.
-         *
-         * @param node
-         *            a node producing a value of numeric primitive or boxed
-         *            type
-         * @return a Node with the value promoted to the int, long float or
-         *         double, which may be the input node
-         */
-        protected Node unaryNumericPromotion(Node node) {
-            // For unary numeric promotion, see JLS 5.6.1
-            node = unbox(node);
-
-            switch (node.getType().getKind()) {
-            case BYTE:
-            case CHAR:
-            case SHORT: {
-                TypeMirror intType = types.getPrimitiveType(TypeKind.INT);
-                Node widened = new WideningConversionNode(node.getTree(), node, intType);
-                replaceInLookupMap(widened);
-                insertNodeAfter(widened, node);
-                return widened;
-            }
-            default:
-                // Nothing to do.
-                break;
-            }
-
-            return node;
-        }
-
-        /**
-         * Returns true if the argument type is a numeric primitive or
-         * a boxed numeric primitive and false otherwise.
-         */
-        protected boolean isNumericOrBoxed(TypeMirror type) {
-            if (TypesUtils.isBoxedPrimitive(type)) {
-                type = types.unboxedType(type);
-            }
-            return TypesUtils.isNumeric(type);
-        }
-
-        /**
-         * Compute the type to which two numeric types must be promoted
-         * before performing a binary numeric operation on them.  The
-         * input types must both be numeric and the output type is primitive.
-         *
-         * @param left   the type of the left operand
-         * @param right  the type of the right operand
-         * @return a TypeMirror representing the binary numeric promoted type
-         */
-        protected TypeMirror binaryPromotedType(TypeMirror left, TypeMirror right) {
-            if (TypesUtils.isBoxedPrimitive(left)) {
-                left = types.unboxedType(left);
-            }
-            if (TypesUtils.isBoxedPrimitive(right)) {
-                right = types.unboxedType(right);
-            }
-            TypeKind promotedTypeKind = TypesUtils.widenedNumericType(left, right);
-            return types.getPrimitiveType(promotedTypeKind);
-        }
-
-        /**
-         * Perform binary numeric promotion on the input node to make it match
-         * the expression type.
-         *
-         * @param node
-         *            a node producing a value of numeric primitive or boxed
-         *            type
-         * @param exprType
-         *            the type to promote the value to
-         * @return a Node with the value promoted to the exprType, which may be
-         *         the input node
-         */
-        protected Node binaryNumericPromotion(Node node, TypeMirror exprType) {
-            // For binary numeric promotion, see JLS 5.6.2
-            node = unbox(node);
-
-            if (!types.isSameType(node.getType(), exprType)) {
-                Node widened = new WideningConversionNode(node.getTree(), node,
-                        exprType);
-                replaceInLookupMap(widened);
-                insertNodeAfter(widened, node);
-                return widened;
-            } else {
-                return node;
-            }
-        }
-
-        /**
-         * Perform widening primitive conversion on the input node to make it
-         * match the destination type.
-         *
-         * @param node
-         *            a node producing a value of numeric primitive type
-         * @param destType
-         *            the type to widen the value to
-         * @return a Node with the value widened to the exprType, which may be
-         *         the input node
-         */
-        protected Node widen(Node node, TypeMirror destType) {
-            // For widening conversion, see JLS 5.1.2
-            assert TypesUtils.isPrimitive(node.getType())
-                    && TypesUtils.isPrimitive(destType) : "widening must be applied to primitive types";
-            if (types.isSubtype(node.getType(), destType)
-                    && !types.isSameType(node.getType(), destType)) {
-                Node widened = new WideningConversionNode(node.getTree(), node,
-                        destType);
-                replaceInLookupMap(widened);
-                insertNodeAfter(widened, node);
-                return widened;
-            } else {
-                return node;
-            }
-        }
-
-        /**
-         * Perform narrowing conversion on the input node to make it match the
-         * destination type.
-         *
-         * @param node
-         *            a node producing a value of numeric primitive type
-         * @param destType
-         *            the type to narrow the value to
-         * @return a Node with the value narrowed to the exprType, which may be
-         *         the input node
-         */
-        protected Node narrow(Node node, TypeMirror destType) {
-            // For narrowing conversion, see JLS 5.1.3
-            assert TypesUtils.isPrimitive(node.getType())
-                    && TypesUtils.isPrimitive(destType) : "narrowing must be applied to primitive types";
-            if (types.isSubtype(destType, node.getType())
-                    && !types.isSameType(destType, node.getType())) {
-                Node narrowed = new NarrowingConversionNode(node.getTree(), node,
-                        destType);
-                replaceInLookupMap(narrowed);
-                insertNodeAfter(narrowed, node);
-                return narrowed;
-            } else {
-                return node;
-            }
-        }
-
-        /**
-         * Perform narrowing conversion and optionally boxing conversion on the
-         * input node to make it match the destination type.
-         *
-         * @param node
-         *            a node producing a value of numeric primitive type
-         * @param destType
-         *            the type to narrow the value to (possibly boxed)
-         * @return a Node with the value narrowed and boxed to the destType,
-         *         which may be the input node
-         */
-        protected Node narrowAndBox(Node node, TypeMirror destType) {
-            if (TypesUtils.isBoxedPrimitive(destType)) {
-                return box(narrow(node, types.unboxedType(destType)));
-            } else {
-                return narrow(node, destType);
-            }
-        }
-
-        /**
-         * Assignment conversion and method invocation conversion are almost
-         * identical, except that assignment conversion allows narrowing. We
-         * factor out the common logic here.
-         *
-         * @param node
-         *            a Node producing a value
-         * @param varType
-         *            the type of a variable
-         * @param allowNarrowing
-         *            whether to allow narrowing (for assignment conversion) or
-         *            not (for method invocation conversion)
-         * @return a Node with the value converted to the type of the variable,
-         *         which may be the input node itself
-         */
-        protected Node commonConvert(Node node, TypeMirror varType,
-                boolean allowNarrowing) {
-            // For assignment conversion, see JLS 5.2
-            // For method invocation conversion, see JLS 5.3
-
-            // Check for identical types or "identity conversion"
-            TypeMirror nodeType = node.getType();
-            boolean isSameType = types.isSameType(nodeType, varType);
-            if (isSameType) {
-                return node;
-            }
-
-            boolean isRightNumeric = TypesUtils.isNumeric(nodeType);
-            boolean isRightPrimitive = TypesUtils.isPrimitive(nodeType);
-            boolean isRightBoxed = TypesUtils.isBoxedPrimitive(nodeType);
-            boolean isRightReference = nodeType instanceof ReferenceType;
-            boolean isLeftNumeric = TypesUtils.isNumeric(varType);
-            boolean isLeftPrimitive = TypesUtils.isPrimitive(varType);
-            boolean isLeftBoxed = TypesUtils.isBoxedPrimitive(varType);
-            boolean isLeftReference = varType instanceof ReferenceType;
-            boolean isSubtype = types.isSubtype(nodeType, varType);
-
-            if (isRightNumeric && isLeftNumeric && isSubtype) {
-                node = widen(node, varType);
-                nodeType = node.getType();
-            } else if (isRightReference && isLeftReference && isSubtype) {
-                // widening reference conversion is a no-op, but if it
-                // applies, then later conversions do not.
-            } else if (isRightPrimitive && isLeftReference) {
-                node = box(node);
-                nodeType = node.getType();
-            } else if (isRightBoxed && isLeftPrimitive) {
-                node = unbox(node);
-                nodeType = node.getType();
-
-                if (types.isSubtype(nodeType, varType)
-                        && !types.isSameType(nodeType, varType)) {
-                    node = widen(node, varType);
-                    nodeType = node.getType();
-                }
-            }
-
-            // Unchecked conversion of raw types
-            boolean isRightRaw = (nodeType instanceof DeclaredType)
-                    && ((DeclaredType) nodeType).getTypeArguments().isEmpty();
-            if (isRightRaw) {
-                // TODO: if checkers need to know about unchecked conversions
-                // add a Node class for them. Otherwise, we can omit this
-                // case.
-            }
-
-            if (allowNarrowing) {
-                // Narrowing is restricted to cases where the left hand side
-                // is byte, char, short or Byte, Char, Short and the right
-                // hand side is a constant.
-                TypeMirror unboxedVarType = isLeftBoxed ? types
-                        .unboxedType(varType) : varType;
-                TypeKind unboxedVarKind = unboxedVarType.getKind();
-                boolean isLeftNarrowableTo = unboxedVarKind == TypeKind.BYTE
-                        || unboxedVarKind == TypeKind.SHORT
-                        || unboxedVarKind == TypeKind.CHAR;
-                boolean isRightConstant = node instanceof ValueLiteralNode;
-                if (isLeftNarrowableTo && isRightConstant) {
-                    if (isLeftBoxed) {
-                        node = narrowAndBox(node, varType);
-                        nodeType = node.getType();
-                    } else {
-                        node = narrow(node, varType);
-                        nodeType = node.getType();
-                    }
-                }
-            }
-
-            // TODO: if checkers need to know about null references of
-            // a particular type, add logic for them here.
-
-            return node;
-        }
-
-        /**
-         * Perform assignment conversion so that it can be assigned to a
-         * variable of the given type.
-         *
-         * @param node
-         *            a Node producing a value
-         * @param varType
-         *            the type of a variable
-         * @return a Node with the value converted to the type of the variable,
-         *         which may be the input node itself
-         */
-        protected Node assignConvert(Node node, TypeMirror varType) {
-            return commonConvert(node, varType, true);
-        }
-
-        /**
-         * Perform method invocation conversion so that the node can be passed
-         * as a formal parameter of the given type.
-         *
-         * @param node
-         *            a Node producing a value
-         * @param formalType
-         *            the type of a formal parameter
-         * @return a Node with the value converted to the type of the formal,
-         *         which may be the input node itself
-         */
-        protected Node methodInvocationConvert(Node node, TypeMirror formalType) {
-            return commonConvert(node, formalType, false);
-        }
-
-        /**
-         * Given a method element and as list of argument expressions, return a
-         * list of {@link Node}s representing the arguments converted for a call
-         * of the method. This method applies to both method invocations and
-         * constructor calls.
-         *
-         * @param method
-         *            an ExecutableElement representing a method to be called
-         * @param actualExprs
-         *            a List of argument expressions to a call
-         * @return a List of {@link Node}s representing arguments after
-         *         conversions required by a call to this method.
-         */
-        protected List<Node> convertCallArguments(ExecutableElement method,
-                List<? extends ExpressionTree> actualExprs) {
-            List<? extends VariableElement> formals = method.getParameters();
-
-            ArrayList<Node> actualNodes = new ArrayList<Node>();
-
-            for (ExpressionTree actual : actualExprs) {
-                actualNodes.add(scan(actual, null));
-            }
-
-            if (method.isVarArgs()) {
-                // Create a new array argument if the actuals outnumber
-                // the formals, or if the last actual is not assignable
-                // to the last formal.
-                int numFormals = formals.size();
-                int lastArgIndex = numFormals - 1;
-                int numActuals = actualExprs.size();
-                TypeMirror lastParamType = formals.get(lastArgIndex).asType();
-                List<Node> dimensions = new ArrayList<>();
-                List<Node> initializers = new ArrayList<>();
-
-                if (numActuals == numFormals - 1) {
-                    // Create an empty array for the last parameter
-                    Node lastArgument = new ArrayCreationNode(null,
-                            lastParamType, dimensions, initializers);
-                    extendWithNode(lastArgument);
-
-                    actualNodes.add(lastArgument);
-                } else {
-                    TypeMirror actualType = InternalUtils.typeOf(actualExprs
-                            .get(lastArgIndex));
-                    if (numActuals == numFormals
-                            && types.isAssignable(actualType, lastParamType)) {
-                        // Normal call with no array creation
-                    } else {
-                        assert lastParamType instanceof ArrayType :
-                            "variable argument formal must be an array";
-                        TypeMirror elemType =
-                            ((ArrayType)lastParamType).getComponentType();
-                        for (int i = lastArgIndex; i < numActuals; i++) {
-                            Node actualVal = actualNodes.remove(lastArgIndex);
-                            initializers.add(assignConvert(actualVal, elemType));
-                        }
-
-                        Node lastArgument = new ArrayCreationNode(null,
-                                lastParamType, dimensions, initializers);
-                        extendWithNode(lastArgument);
-
-                        actualNodes.add(lastArgument);
-                    }
-                }
-            }
-
-            // Convert arguments
-            ArrayList<Node> convertedNodes = new ArrayList<Node>();
-            for (int i = 0; i < formals.size(); i++) {
-                convertedNodes.add(methodInvocationConvert(actualNodes.get(i),
-                        formals.get(i).asType()));
-            }
-
-            return convertedNodes;
-        }
-
-        /**
-         * Convert an operand of a conditional expression to the type of the
-         * whole expression.
-         *
-         * @param node
-         *            a node occurring as the second or third operand of
-         *            a conditional expression
-         * @param destType
-         *            the type to promote the value to
-         * @return a Node with the value promoted to the destType, which may be
-         *         the input node
-         */
-        protected Node conditionalExprPromotion(Node node, TypeMirror destType) {
-            // For rules on converting operands of conditional expressions,
-            // JLS 15.25
-            TypeMirror nodeType = node.getType();
-
-            // If the operand is already the same type as the whole
-            // expression, then do nothing.
-            if (types.isSameType(nodeType, destType)) {
-                return node;
-            }
-
-            // If the operand is a primitive and the whole expression is
-            // boxed, then apply boxing.
-            if (TypesUtils.isPrimitive(nodeType) &&
-                TypesUtils.isBoxedPrimitive(destType)) {
-                return box(node);
-            }
-
-            // If the operand is byte or Byte and the whole expression is
-            // short, then convert to short.
-            boolean isBoxedPrimitive = TypesUtils.isBoxedPrimitive(nodeType);
-            TypeMirror unboxedNodeType =
-                isBoxedPrimitive ? types.unboxedType(nodeType) : nodeType;
-            if (TypesUtils.isNumeric(unboxedNodeType)) {
-                if (unboxedNodeType.getKind() == TypeKind.BYTE &&
-                    destType.getKind() == TypeKind.SHORT) {
-                    if (isBoxedPrimitive) {
-                        node = unbox(node);
-                    }
-                    return widen(node, destType);
-                }
-
-                // If the operand is Byte, Short or Character and the whole expression
-                // is the unboxed version of it, then apply unboxing.
-                TypeKind destKind = destType.getKind();
-                if (destKind == TypeKind.BYTE || destKind == TypeKind.CHAR ||
-                    destKind == TypeKind.SHORT) {
-                    if (isBoxedPrimitive) {
-                        return unbox(node);
-                    } else if (nodeType.getKind() == TypeKind.INT) {
-                        return narrow(node, destType);
-                    }
-                }
-
-                return binaryNumericPromotion(node, destType);
-            }
-
-            // TODO: Do we need to cast to lub(box(nodeType)) if the final
-            // case in JLS 15.25 applies?
-            return node;
-        }
-
-        /**
-         * Returns the label {@link Name} of the leaf in the argument path, or
-         * null if the leaf is not a labeled statement.
-         */
-        protected/* @Nullable */Name getLabel(TreePath path) {
-            if (path.getParentPath() != null) {
-                Tree parent = path.getParentPath().getLeaf();
-                if (parent.getKind() == Tree.Kind.LABELED_STATEMENT) {
-                    return ((LabeledStatementTree) parent).getLabel();
-                }
-            }
-            return null;
-        }
-
-        /* --------------------------------------------------------- */
-        /* Visitor Methods */
-        /* --------------------------------------------------------- */
-
-        @Override
-        public Node visitAnnotatedType(AnnotatedTypeTree tree, Void p) {
-            return scan(tree.getUnderlyingType(), p);
-        }
-
-        @Override
-        public Node visitAnnotation(AnnotationTree tree, Void p) {
-            assert false : "AnnotationTree is unexpected in AST to CFG translation";
-            return null;
-        }
-
-        @Override
-        public MethodInvocationNode visitMethodInvocation(MethodInvocationTree tree, Void p) {
-
-            // see JLS 15.12.4
-
-            // First, compute the receiver, if any (15.12.4.1)
-            // Second, evaluate the actual arguments, left to right and
-            // possibly some arguments are stored into an array for variable
-            // arguments calls (15.12.4.2)
-            // Third, test the receiver, if any, for nullness (15.12.4.4)
-            // Fourth, convert the arguments to the type of the formal
-            // parameters (15.12.4.5)
-            // Fifth, if the method is synchronized, lock the receiving
-            // object or class (15.12.4.5)
-            ExecutableElement method = TreeUtils.elementFromUse(tree);
-            boolean isBooleanMethod = TypesUtils.isBooleanType(method.getReturnType());
-
-            ConditionalJump cjump = null;
-            if (conditionalMode && isBooleanMethod) {
-                cjump = new ConditionalJump(thenTargetL, elseTargetL);
-            }
-            boolean outerConditionalMode = conditionalMode;
-            conditionalMode = false;
-
-            ExpressionTree methodSelect = tree.getMethodSelect();
-            assert TreeUtils.isMethodAccess(methodSelect) : "Expected a method access, but got: " + methodSelect;
-
-            List<? extends ExpressionTree> actualExprs = tree.getArguments();
-
-            // Look up method to invoke and possibly throw NullPointerException
-            Node receiver = getReceiver(methodSelect,
-                    TreeUtils.enclosingClass(getCurrentPath()));
-
-            MethodAccessNode target = new MethodAccessNode(methodSelect,
-                    receiver);
-
-            ExecutableElement element = TreeUtils.elementFromUse(tree);
-            if (ElementUtils.isStatic(element) ||
-                receiver instanceof ThisLiteralNode) {
-                // No NullPointerException can be thrown, use normal node
-                extendWithNode(target);
-            } else {
-                TypeElement npeElement = elements
-                    .getTypeElement("java.lang.NullPointerException");
-                extendWithNodeWithException(target, npeElement.asType());
-            }
-
-            List<Node> arguments = convertCallArguments(method, actualExprs);
-
-            // TODO: lock the receiver for synchronized methods
-
-            MethodInvocationNode node = new MethodInvocationNode(tree, target, arguments, getCurrentPath());
-
-            Set<TypeMirror> thrownSet = new HashSet<>();
-            // Add exceptions explicitly mentioned in the throws clause.
-            List<? extends TypeMirror> thrownTypes = element.getThrownTypes();
-            thrownSet.addAll(thrownTypes);
-            // Add Throwable to account for unchecked exceptions
-            TypeElement throwableElement = elements
-                    .getTypeElement("java.lang.Throwable");
-            thrownSet.add(throwableElement.asType());
-
-            ExtendedNode extendedNode = extendWithNodeWithExceptions(node, thrownSet);
-
-            conditionalMode = outerConditionalMode;
-
-            if (conditionalMode && isBooleanMethod) {
-                extendWithExtendedNode(cjump);
-            }
-
-            /* Check for the TerminatesExecution annotation. */
-            Element methodElement = InternalUtils.symbol(tree);
-            boolean terminatesExecution = annotationProvider.getDeclAnnotation(
-                    methodElement, TerminatesExecution.class) != null;
-            if (terminatesExecution) {
-                extendedNode.setTerminatesExecution(true);
-            }
-
-            return node;
-        }
-
-        @Override
-        public Node visitAssert(AssertTree tree, Void p) {
-
-            // see JLS 14.10
-
-            // If assertions are disabled, then nothing is executed.
-            if (assumeAssertionsDisabled) {
-                return null;
-            }
-
-            // If assertions are enabled, then we can just translate the
-            // assertion.
-            if (assumeAssertionsEnabled || assumeAssertionsEnabledFor(tree)) {
-                translateAssertWithAssertionsEnabled(tree);
-                return null;
-            }
-
-            // Otherwise, we don't know if assertions are enabled, so we use a
-            // variable "ea" and case-split on it. One branch does execute the
-            // assertion, while the other assumes assertions are disabled.
-            VariableTree ea = getAssertionsEnabledVariable();
-
-            // all necessary labels
-            Label assertionEnabled = new Label();
-            Label assertionDisabled = new Label();
-
-            extendWithNode(new LocalVariableNode(ea));
-            extendWithExtendedNode(new ConditionalJump(assertionEnabled,
-                    assertionDisabled));
-
-            // 'then' branch (i.e. check the assertion)
-            addLabelForNextNode(assertionEnabled);
-
-            translateAssertWithAssertionsEnabled(tree);
-
-            // 'else' branch
-            addLabelForNextNode(assertionDisabled);
-
-            return null;
-        }
-
-        /**
-         * Should assertions be assumed to be executed for a given
-         * {@link AssertTree}? False by default.
-         */
-        protected boolean assumeAssertionsEnabledFor(AssertTree tree) {
-            return false;
-        }
-
-        /**
-         * The {@link VariableTree} that indicates whether assertions are
-         * enabled or not.
-         */
-        protected VariableTree ea = null;
-
-        /**
-         * Get the {@link VariableTree} that indicates whether assertions are
-         * enabled or not.
-         */
-        protected VariableTree getAssertionsEnabledVariable() {
-            if (ea == null) {
-                String name = uniqueName("assertionsEnabled");
-                MethodTree enclosingMethod = TreeUtils
-                        .enclosingMethod(getCurrentPath());
-                Element owner = TreeUtils
-                        .elementFromDeclaration(enclosingMethod);
-                ExpressionTree initializer = null;
-                ea = treeBuilder.buildVariableDecl(
-                        types.getPrimitiveType(TypeKind.BOOLEAN), name, owner,
-                        initializer);
-            }
-            return ea;
-        }
-
-        /**
-         * Translates an assertion statement to the correct CFG nodes. The
-         * translation assumes that assertions are enabled.
-         */
-        protected void translateAssertWithAssertionsEnabled(AssertTree tree) {
-
-            // all necessary labels
-            Label assertEnd = new Label();
-            Label elseEntry = new Label();
-
-            // basic block for the condition
-            assert conditionalMode == false;
-            conditionalMode = true;
-            thenTargetL = assertEnd;
-            elseTargetL = elseEntry;
-            Node condition = unbox(scan(tree.getCondition(), null));
-            extendWithExtendedNode(new UnconditionalJump(assertEnd));
-            conditionalMode = false;
-
-            // else branch
-            Node detail = null;
-            addLabelForNextNode(elseEntry);
-            if (tree.getDetail() != null) {
-                detail = scan(tree.getDetail(), null);
-            }
-            TypeElement assertException = elements
-                    .getTypeElement("java.lang.AssertionError");
-            AssertionErrorNode assertNode = new AssertionErrorNode(tree,
-                    condition, detail, assertException.asType());
-            extendWithNode(assertNode);
-            NodeWithExceptionsHolder exNode = extendWithNodeWithException(
-                    new ThrowNode(null, assertNode, env.getTypeUtils()), assertException.asType());
-            exNode.setTerminatesExecution(true);
-
-            // then branch (nothing happens)
-            addLabelForNextNode(assertEnd);
-        }
-
-        @Override
-        public Node visitAssignment(AssignmentTree tree, Void p) {
-
-            // see JLS 15.26.1
-
-            // Assignments are legal expressions, so they may appear in
-            // conditional mode.
-            ConditionalJump cjump = null;
-            if (conditionalMode) {
-                cjump = new ConditionalJump(thenTargetL, elseTargetL);
-            }
-            boolean outerConditionalMode = conditionalMode;
-            conditionalMode = false;
-
-            AssignmentNode assignmentNode;
-            ExpressionTree variable = tree.getVariable();
-            TypeMirror varType = InternalUtils.typeOf(variable);
-
-            // case 1: field access
-            if (TreeUtils.isFieldAccess(variable)) {
-                // visit receiver
-                Node receiver = getReceiver(variable,
-                        TreeUtils.enclosingClass(getCurrentPath()));
-
-                // visit expression
-                Node expression = scan(tree.getExpression(), p);
-                expression = assignConvert(expression, varType);
-
-                // visit field access (throws null-pointer exception)
-                FieldAccessNode target = new FieldAccessNode(variable, receiver);
-                target.setLValue();
-
-                Element element = TreeUtils.elementFromUse(variable);
-                if (ElementUtils.isStatic(element) ||
-                    receiver instanceof ThisLiteralNode) {
-                    // No NullPointerException can be thrown, use normal node
-                    extendWithNode(target);
-                } else {
-                    TypeElement npeElement = elements
-                            .getTypeElement("java.lang.NullPointerException");
-                    extendWithNodeWithException(target, npeElement.asType());
-                }
-
-                // add assignment node
-                assignmentNode = new AssignmentNode(tree,
-                        target, expression);
-                extendWithNode(assignmentNode);
-            }
-
-            // case 2: other cases
-            else {
-                Node target = scan(variable, p);
-                target.setLValue();
-
-                assignmentNode = translateAssignment(tree, target,
-                        tree.getExpression());
-            }
-
-            conditionalMode = outerConditionalMode;
-
-            if (conditionalMode) {
-                extendWithExtendedNode(cjump);
-            }
-
-            return assignmentNode;
-        }
-
-        /**
-         * Translate an assignment.
-         */
-        protected AssignmentNode translateAssignment(Tree tree, Node target,
-                ExpressionTree rhs) {
-            Node expression = scan(rhs, null);
-            return translateAssignment(tree, target, expression);
-        }
-
-        /**
-         * Translate an assignment where the RHS has already been scanned.
-         */
-        protected AssignmentNode translateAssignment(Tree tree, Node target,
-                Node expression) {
-            assert tree instanceof AssignmentTree
-                    || tree instanceof VariableTree;
-            target.setLValue();
-            expression = assignConvert(expression, target.getType());
-            AssignmentNode assignmentNode = new AssignmentNode(tree, target,
-                    expression);
-            extendWithNode(assignmentNode);
-            return assignmentNode;
-        }
-
-        /**
-         * Note 1: Requires <code>tree</code> to be a field or method access
-         * tree.
-         * <p>
-         * Note 2: Visits the receiver and adds all necessary blocks to the CFG.
-         *
-         * @param tree
-         *            the field access tree containing the receiver
-         * @param classTree
-         *            the ClassTree enclosing the field access
-         * @return The receiver of the field access.
-         */
-        private Node getReceiver(Tree tree, ClassTree classTree) {
-            assert TreeUtils.isFieldAccess(tree)
-                    || TreeUtils.isMethodAccess(tree);
-            if (tree.getKind().equals(Tree.Kind.MEMBER_SELECT)) {
-                MemberSelectTree mtree = (MemberSelectTree) tree;
-                return scan(mtree.getExpression(), null);
-            } else {
-                TypeMirror classType = InternalUtils.typeOf(classTree);
-                Node node = new ImplicitThisLiteralNode(classType);
-                extendWithNode(node);
-                return node;
-            }
-        }
-
-        @Override
-        public Node visitCompoundAssignment(CompoundAssignmentTree tree, Void p) {
-            // According the JLS 15.26.2, E1 op= E2 is equivalent to
-            // E1 = (T) ((E1) op (E2)), where T is the type of E1,
-            // except that E1 is evaluated only once.
-            //
-            // We do not separate compound assignments into separate
-            // operation and assignment nodes. For example, += is not
-            // split into a + followed by an =. We do perform
-            // promotions of operands to compound assignments,
-            // though. So our representation of E1 op= E2 will be:
-            //
-            // ... nodes for E1 ...
-            // N1: optional promotion of E1
-            // ... nodes for E2 ...
-            // N2: optional promotion of E2
-            // op= N1 N2
-            //
-            // This has several consequences. First, the variable
-            // being assigned to may not be the immediate left operand
-            // of op=. If promotion or conversion happens, the
-            // variable will have to be extracted from those nodes.
-            // Second, the type cast (T) will not be explicitly
-            // represented. The transfer function for op= will need
-            // to account for that possible type cast.
-
-            // TODO: correct evaluation rules (e.g. arrays)
-
-            assert !conditionalMode;
-            Node r = null;
-            Tree.Kind kind = tree.getKind();
-            switch (kind) {
-            case DIVIDE_ASSIGNMENT:
-            case MULTIPLY_ASSIGNMENT:
-            case REMAINDER_ASSIGNMENT: {
-                // see JLS 15.17 and 15.26.2
-                Node target = scan(tree.getVariable(), p);
-                Node value = scan(tree.getExpression(), p);
-
-                TypeMirror exprType = InternalUtils.typeOf(tree);
-                TypeMirror leftType = InternalUtils.typeOf(tree.getVariable());
-                TypeMirror rightType = InternalUtils.typeOf(tree.getExpression());
-                TypeMirror promotedType = binaryPromotedType(leftType, rightType);
-                target = binaryNumericPromotion(target, promotedType);
-                value = binaryNumericPromotion(value, promotedType);
-
-                if (kind == Tree.Kind.MULTIPLY_ASSIGNMENT) {
-                    r = new NumericalMultiplicationAssignmentNode(tree, target,
-                            value);
-                } else if (kind == Tree.Kind.DIVIDE_ASSIGNMENT) {
-                    if (TypesUtils.isIntegral(exprType)) {
-                        r = new IntegerDivisionAssignmentNode(tree, target,
-                                value);
-                    } else {
-                        r = new FloatingDivisionAssignmentNode(tree, target,
-                                value);
-                    }
-                } else {
-                    assert kind == Kind.REMAINDER_ASSIGNMENT;
-                    if (TypesUtils.isIntegral(exprType)) {
-                        r = new IntegerRemainderAssignmentNode(tree, target,
-                                value);
-                    } else {
-                        r = new FloatingRemainderAssignmentNode(tree, target,
-                                value);
-                    }
-                }
-                break;
-            }
-
-            case MINUS_ASSIGNMENT:
-            case PLUS_ASSIGNMENT: {
-                // see JLS 15.18 and 15.26.2
-
-                Node target = scan(tree.getVariable(), p);
-                Node value = scan(tree.getExpression(), p);
-
-                // TypeMirror exprType = InternalUtils.typeOf(tree);
-                TypeMirror leftType = InternalUtils.typeOf(tree.getVariable());
-                TypeMirror rightType = InternalUtils.typeOf(tree.getExpression());
-
-                if (TypesUtils.isString(leftType) || TypesUtils.isString(rightType)) {
-                    assert (kind == Tree.Kind.PLUS_ASSIGNMENT);
-                    target = stringConversion(target);
-                    value = stringConversion(value);
-                    r = new StringConcatenateAssignmentNode(tree, target, value);
-                } else {
-                    TypeMirror promotedType = binaryPromotedType(leftType, rightType);
-                    target = binaryNumericPromotion(target, promotedType);
-                    value = binaryNumericPromotion(value, promotedType);
-
-                    if (kind == Tree.Kind.PLUS_ASSIGNMENT) {
-                        r = new NumericalAdditionAssignmentNode(tree, target,
-                                value);
-                    } else {
-                        assert kind == Kind.MINUS_ASSIGNMENT;
-                        r = new NumericalSubtractionAssignmentNode(tree,
-                                target, value);
-                    }
-                }
-                break;
-            }
-
-            case LEFT_SHIFT_ASSIGNMENT:
-            case RIGHT_SHIFT_ASSIGNMENT:
-            case UNSIGNED_RIGHT_SHIFT_ASSIGNMENT: {
-                // see JLS 15.19 and 15.26.2
-                Node target = scan(tree.getVariable(), p);
-                Node value = scan(tree.getExpression(), p);
-
-                target = unaryNumericPromotion(target);
-                value = unaryNumericPromotion(value);
-
-                if (kind == Tree.Kind.LEFT_SHIFT_ASSIGNMENT) {
-                    r = new LeftShiftAssignmentNode(tree, target, value);
-                } else if (kind == Tree.Kind.RIGHT_SHIFT_ASSIGNMENT) {
-                    r = new SignedRightShiftAssignmentNode(tree, target, value);
-                } else {
-                    assert kind == Kind.UNSIGNED_RIGHT_SHIFT_ASSIGNMENT;
-                    r = new UnsignedRightShiftAssignmentNode(tree, target,
-                            value);
-                }
-                break;
-            }
-
-            case AND_ASSIGNMENT:
-            case OR_ASSIGNMENT:
-            case XOR_ASSIGNMENT:
-                // see JLS 15.22
-                Node target = scan(tree.getVariable(), p);
-                Node value = scan(tree.getExpression(), p);
-
-                TypeMirror leftType = InternalUtils.typeOf(tree.getVariable());
-                TypeMirror rightType = InternalUtils.typeOf(tree.getExpression());
-
-                if (isNumericOrBoxed(leftType) && isNumericOrBoxed(rightType)) {
-                    TypeMirror promotedType = binaryPromotedType(leftType, rightType);
-                    target = binaryNumericPromotion(target, promotedType);
-                    value = binaryNumericPromotion(value, promotedType);
-                } else if (TypesUtils.isBooleanType(leftType) &&
-                           TypesUtils.isBooleanType(rightType)) {
-                    target = unbox(target);
-                    value = unbox(value);
-                } else {
-                    assert false :
-                        "Both argument to logical operation must be numeric or boolean";
-                }
-
-                if (kind == Tree.Kind.AND_ASSIGNMENT) {
-                    r = new BitwiseAndAssignmentNode(tree, target, value);
-                } else if (kind == Tree.Kind.OR_ASSIGNMENT) {
-                    r = new BitwiseOrAssignmentNode(tree, target, value);
-                } else {
-                    assert kind == Kind.XOR_ASSIGNMENT;
-                    r = new BitwiseXorAssignmentNode(tree, target, value);
-                }
-                break;
-            default:
-                assert false : "unexpected compound assignment type";
-                break;
-            }
-            assert r != null : "unexpected compound assignment type";
-            extendWithNode(r);
-            return r;
-        }
-
-        @Override
-        public Node visitBinary(BinaryTree tree, Void p) {
-            Node r = null;
-            Tree.Kind kind = tree.getKind();
-            switch (kind) {
-            case DIVIDE:
-            case MULTIPLY:
-            case REMAINDER: {
-                // see JLS 15.17
-                assert !conditionalMode;
-
-                Node left = scan(tree.getLeftOperand(), p);
-                Node right = scan(tree.getRightOperand(), p);
-
-                TypeMirror exprType = InternalUtils.typeOf(tree);
-                TypeMirror leftType = InternalUtils.typeOf(tree.getLeftOperand());
-                TypeMirror rightType = InternalUtils.typeOf(tree.getRightOperand());
-                TypeMirror promotedType = binaryPromotedType(leftType, rightType);
-
-                left = binaryNumericPromotion(left, promotedType);
-                right = binaryNumericPromotion(right, promotedType);
-
-                if (kind == Tree.Kind.MULTIPLY) {
-                    r = new NumericalMultiplicationNode(tree, left, right);
-                } else if (kind == Tree.Kind.DIVIDE) {
-                    if (TypesUtils.isIntegral(exprType)) {
-                        r = new IntegerDivisionNode(tree, left, right);
-                    } else {
-                        r = new FloatingDivisionNode(tree, left, right);
-                    }
-                } else {
-                    assert kind == Kind.REMAINDER;
-                    if (TypesUtils.isIntegral(exprType)) {
-                        r = new IntegerRemainderNode(tree, left, right);
-                    } else {
-                        r = new FloatingRemainderNode(tree, left, right);
-                    }
-                }
-                break;
-            }
-
-            case MINUS:
-            case PLUS: {
-                // see JLS 15.18
-                assert !conditionalMode;
-
-                Node left = scan(tree.getLeftOperand(), p);
-                Node right = scan(tree.getRightOperand(), p);
-
-                // TypeMirror exprType = InternalUtils.typeOf(tree);
-                TypeMirror leftType = InternalUtils.typeOf(tree.getLeftOperand());
-                TypeMirror rightType = InternalUtils.typeOf(tree.getRightOperand());
-
-                if (TypesUtils.isString(leftType) || TypesUtils.isString(rightType)) {
-                    assert (kind == Tree.Kind.PLUS);
-                    left = stringConversion(left);
-                    right = stringConversion(right);
-                    r = new StringConcatenateNode(tree, left, right);
-                } else {
-                    TypeMirror promotedType = binaryPromotedType(leftType, rightType);
-                    left = binaryNumericPromotion(left, promotedType);
-                    right = binaryNumericPromotion(right, promotedType);
-
-                    // TODO: Decide whether to deal with floating-point value
-                    // set conversion.
-                    if (kind == Tree.Kind.PLUS) {
-                        r = new NumericalAdditionNode(tree, left, right);
-                    } else {
-                        assert kind == Kind.MINUS;
-                        r = new NumericalSubtractionNode(tree, left, right);
-                    }
-                }
-                break;
-            }
-
-            case LEFT_SHIFT:
-            case RIGHT_SHIFT:
-            case UNSIGNED_RIGHT_SHIFT: {
-                // see JLS 15.19
-                assert !conditionalMode;
-
-                Node left = scan(tree.getLeftOperand(), p);
-                Node right = scan(tree.getRightOperand(), p);
-
-                left = unaryNumericPromotion(left);
-                right = unaryNumericPromotion(right);
-
-                if (kind == Tree.Kind.LEFT_SHIFT) {
-                    r = new LeftShiftNode(tree, left, right);
-                } else if (kind == Tree.Kind.RIGHT_SHIFT) {
-                    r = new SignedRightShiftNode(tree, left, right);
-                } else {
-                    assert kind == Kind.UNSIGNED_RIGHT_SHIFT;
-                    r = new UnsignedRightShiftNode(tree, left, right);
-                }
-                break;
-            }
-
-            case GREATER_THAN:
-            case GREATER_THAN_EQUAL:
-            case LESS_THAN:
-            case LESS_THAN_EQUAL: {
-                // see JLS 15.20.1
-                ConditionalJump cjump = null;
-                if (conditionalMode) {
-                    cjump = new ConditionalJump(thenTargetL, elseTargetL);
-                }
-                boolean outerConditionalMode = conditionalMode;
-                conditionalMode = false;
-
-                Node left = scan(tree.getLeftOperand(), p);
-                Node right = scan(tree.getRightOperand(), p);
-
-                TypeMirror leftType = left.getType();
-                if (TypesUtils.isBoxedPrimitive(leftType)) {
-                    leftType = types.unboxedType(leftType);
-                }
-
-                TypeMirror rightType = right.getType();
-                if (TypesUtils.isBoxedPrimitive(rightType)) {
-                    rightType = types.unboxedType(rightType);
-                }
-
-                TypeMirror promotedType = binaryPromotedType(leftType, rightType);
-                left = binaryNumericPromotion(left, promotedType);
-                right = binaryNumericPromotion(right, promotedType);
-
-                Node node;
-                if (kind == Tree.Kind.GREATER_THAN) {
-                    node = new GreaterThanNode(tree, left, right);
-                } else if (kind == Tree.Kind.GREATER_THAN_EQUAL) {
-                    node = new GreaterThanOrEqualNode(tree, left, right);
-                } else if (kind == Tree.Kind.LESS_THAN) {
-                    node = new LessThanNode(tree, left, right);
-                } else {
-                    assert kind == Tree.Kind.LESS_THAN_EQUAL;
-                    node = new LessThanOrEqualNode(tree, left, right);
-                }
-
-                extendWithNode(node);
-
-                conditionalMode = outerConditionalMode;
-
-                if (conditionalMode) {
-                    extendWithExtendedNode(cjump);
-                }
-                return node;
-            }
-
-            case EQUAL_TO:
-            case NOT_EQUAL_TO: {
-                // see JLS 15.21
-                ConditionalJump cjump = null;
-                if (conditionalMode) {
-                    cjump = new ConditionalJump(thenTargetL, elseTargetL);
-                }
-                boolean outerConditionalMode = conditionalMode;
-                conditionalMode = false;
-
-                Node left = scan(tree.getLeftOperand(), p);
-                Node right = scan(tree.getRightOperand(), p);
-
-                TypeMirror leftType = left.getType();
-                TypeMirror rightType = right.getType();
-
-                boolean isLeftNumeric = TypesUtils.isNumeric(leftType);
-                boolean isLeftBoxed = TypesUtils.isBoxedPrimitive(leftType);
-                boolean isLeftBoxedNumeric = isLeftBoxed
-                        && TypesUtils.isNumeric(types.unboxedType(leftType));
-                boolean isLeftBoxedBoolean = isLeftBoxed
-                        && TypesUtils.isBooleanType(leftType);
-
-                boolean isRightNumeric = TypesUtils.isNumeric(rightType);
-                boolean isRightBoxed = TypesUtils.isBoxedPrimitive(rightType);
-                boolean isRightBoxedNumeric = isRightBoxed
-                        && TypesUtils.isNumeric(types.unboxedType(rightType));
-                boolean isRightBoxedBoolean = isRightBoxed
-                        && TypesUtils.isBooleanType(rightType);
-
-                if (isLeftNumeric && (isRightNumeric || isRightBoxedNumeric)
-                        || isLeftBoxedNumeric && isRightNumeric) {
-                    TypeMirror leftUnboxedType = isLeftBoxedNumeric ? types
-                            .unboxedType(leftType) : leftType;
-                    TypeMirror rightUnboxedType = isRightBoxedNumeric ? types
-                            .unboxedType(rightType) : rightType;
-                    TypeMirror promotedType =
-                        binaryPromotedType(leftUnboxedType, rightUnboxedType);
-                    left = binaryNumericPromotion(left, promotedType);
-                    right = binaryNumericPromotion(right, promotedType);
-                } else if (isLeftBoxedBoolean && !isRightBoxedBoolean) {
-                    left = unbox(left);
-                } else if (isRightBoxedBoolean && !isLeftBoxedBoolean) {
-                    right = unbox(right);
-                }
-
-                Node node;
-                if (kind == Tree.Kind.EQUAL_TO) {
-                    node = new EqualToNode(tree, left, right);
-                } else {
-                    assert kind == Kind.NOT_EQUAL_TO;
-                    node = new NotEqualNode(tree, left, right);
-                }
-                extendWithNode(node);
-
-                conditionalMode = outerConditionalMode;
-
-                if (conditionalMode) {
-                    extendWithExtendedNode(cjump);
-                }
-                return node;
-            }
-
-            case AND:
-            case OR:
-            case XOR: {
-                // see JLS 15.22
-                ConditionalJump cjump = null;
-                if (conditionalMode) {
-                    cjump = new ConditionalJump(thenTargetL, elseTargetL);
-                }
-                boolean outerConditionalMode = conditionalMode;
-                conditionalMode = false;
-
-                Node left = scan(tree.getLeftOperand(), p);
-                Node right = scan(tree.getRightOperand(), p);
-
-                TypeMirror leftType = InternalUtils.typeOf(tree.getLeftOperand());
-                TypeMirror rightType = InternalUtils.typeOf(tree.getRightOperand());
-                boolean isBooleanOp = TypesUtils.isBooleanType(leftType) &&
-                    TypesUtils.isBooleanType(rightType);
-                assert !conditionalMode || isBooleanOp;
-
-                if (isBooleanOp) {
-                    left = unbox(left);
-                    right = unbox(right);
-                } else if (isNumericOrBoxed(leftType) && isNumericOrBoxed(rightType)) {
-                    TypeMirror promotedType = binaryPromotedType(leftType, rightType);
-                    left = binaryNumericPromotion(left, promotedType);
-                    right = binaryNumericPromotion(right, promotedType);
-                }
-
-                Node node;
-                if (kind == Tree.Kind.AND) {
-                    node = new BitwiseAndNode(tree, left, right);
-                } else if (kind == Tree.Kind.OR) {
-                    node = new BitwiseOrNode(tree, left, right);
-                } else {
-                    assert kind == Kind.XOR;
-                    node = new BitwiseXorNode(tree, left, right);
-                }
-
-                extendWithNode(node);
-
-                conditionalMode = outerConditionalMode;
-
-                if (conditionalMode) {
-                    extendWithExtendedNode(cjump);
-                }
-                return node;
-            }
-
-            case CONDITIONAL_AND:
-            case CONDITIONAL_OR: {
-                // see JLS 15.23 and 15.24
-
-                boolean condMode = conditionalMode;
-                conditionalMode = true;
-
-                // all necessary labels
-                Label rightStartL = new Label();
-                Label trueNodeL = new Label();
-                Label falseNodeL = new Label();
-                Label oldTrueTargetL = thenTargetL;
-                Label oldFalseTargetL = elseTargetL;
-
-                // left-hand side
-                if (kind == Tree.Kind.CONDITIONAL_AND) {
-                    thenTargetL = rightStartL;
-                    elseTargetL = falseNodeL;
-                } else {
-                    thenTargetL = trueNodeL;
-                    elseTargetL = rightStartL;
-                }
-                Node left = scan(tree.getLeftOperand(), p);
-
-                // right-hand side
-                thenTargetL = trueNodeL;
-                elseTargetL = falseNodeL;
-                addLabelForNextNode(rightStartL);
-                Node right = scan(tree.getRightOperand(), p);
-
-                conditionalMode = condMode;
-
-                if (conditionalMode) {
-                    Node node;
-                    if (kind == Tree.Kind.CONDITIONAL_AND) {
-                        node = new ConditionalAndNode(tree, left, right);
-                    } else {
-                        node = new ConditionalOrNode(tree, left, right);
-                    }
-
-                    // node for true case
-                    addLabelForNextNode(trueNodeL);
-                    extendWithNode(node);
-                    extendWithExtendedNode(new UnconditionalJump(oldTrueTargetL));
-
-                    // node for false case
-                    addLabelForNextNode(falseNodeL);
-                    extendWithNode(node);
-                    extendWithExtendedNode(new UnconditionalJump(
-                            oldFalseTargetL));
-
-                    return node;
-                } else {
-                    // one node for true/false
-                    addLabelForNextNode(trueNodeL);
-                    addLabelForNextNode(falseNodeL);
-                    Node node;
-                    if (kind == Tree.Kind.CONDITIONAL_AND) {
-                        node = new ConditionalAndNode(tree, left, right);
-                    } else {
-                        node = new ConditionalOrNode(tree, left, right);
-                    }
-                    extendWithNode(node);
-                    return node;
-                }
-            }
-            default:
-                assert false : "unexpected binary tree: " + kind;
-                break;
-
-            /*
-             * case CONDITIONAL_OR: {
-             *
-             * // see JLS 15.24
-             *
-             * boolean condMode = conditionalMode; conditionalMode = true;
-             *
-             * // all necessary labels Label rightStartL = new Label(); Label
-             * trueNodeL = new Label(); Label falseNodeL = new Label(); Label
-             * oldTrueTargetL = thenTargetL; Label oldFalseTargetL =
-             * elseTargetL;
-             *
-             * // left-hand side thenTargetL = trueNodeL; elseTargetL =
-             * rightStartL; Node left = scan(tree.getLeftOperand(), p);
-             *
-             * // right-hand side thenTargetL = trueNodeL; elseTargetL =
-             * falseNodeL; addLabelForNextNode(rightStartL); Node right =
-             * scan(tree.getRightOperand(), p);
-             *
-             * conditionalMode = condMode;
-             *
-             * if (conditionalMode) { Node node = new ConditionalOrNode(tree,
-             * left, right);
-             *
-             * // node for true case addLabelForNextNode(trueNodeL);
-             * extendWithNode(node); extendWithExtendedNode(new
-             * UnconditionalJump(oldTrueTargetL));
-             *
-             * // node for false case addLabelForNextNode(falseNodeL);
-             * extendWithNode(node); extendWithExtendedNode(new
-             * UnconditionalJump(oldFalseTargetL));
-             *
-             * return node; } else { // one node for true/false
-             * addLabelForNextNode(trueNodeL); addLabelForNextNode(falseNodeL);
-             * Node node = new ConditionalOrNode(tree, left, right);
-             * extendWithNode(node); return node; } }
-             */
-            }
-            assert r != null : "unexpected binary tree";
-            return extendWithNode(r);
-        }
-
-        @Override
-        public Node visitBlock(BlockTree tree, Void p) {
-            for (StatementTree n : tree.getStatements()) {
-                scan(n, null);
-            }
-            return null;
-        }
-
-        @Override
-        public Node visitBreak(BreakTree tree, Void p) {
-            assert !conditionalMode;
-
-            Name label = tree.getLabel();
-            if (label == null) {
-                assert breakTargetL != null : "no target for break statement";
-
-                extendWithExtendedNode(new UnconditionalJump(breakTargetL));
-            } else {
-                assert breakLabels.containsKey(label);
-
-                extendWithExtendedNode(new UnconditionalJump(
-                        breakLabels.get(label)));
-            }
-
-            return null;
-        }
-
-        @Override
-        public Node visitCase(CaseTree tree, Void p) {
-            assert !conditionalMode;
-
-            assert switchExpr != null : "no switch expression in case";
-
-            Tree exprTree = tree.getExpression();
-            if (exprTree != null) {
-                // a case with a constant expression
-                Label thisBlockL = new Label();
-                Label nextCaseL = new Label();
-
-                Node expr = scan(exprTree, p);
-                CaseNode test = new CaseNode(tree, switchExpr, expr, env.getTypeUtils());
-                extendWithNode(test);
-                extendWithExtendedNode(new ConditionalJump(thisBlockL,
-                        nextCaseL));
-                addLabelForNextNode(thisBlockL);
-                for (StatementTree stmt : tree.getStatements()) {
-                    scan(stmt, p);
-                }
-                addLabelForNextNode(nextCaseL);
-            } else {
-                // the default case
-                for (StatementTree stmt : tree.getStatements()) {
-                    scan(stmt, p);
-                }
-            }
-            return null;
-        }
-
-        @Override
-        public Node visitCatch(CatchTree tree, Void p) {
-            scan(tree.getParameter(), p);
-            scan(tree.getBlock(), p);
-            return null;
-        }
-
-        @Override
-        public Node visitClass(ClassTree tree, Void p) {
-            declaredClasses.add(tree);
-            return null;
-        }
-
-        @Override
-        public Node visitConditionalExpression(ConditionalExpressionTree tree,
-                Void p) {
-            // see JLS 15.25
-            TypeMirror exprType = InternalUtils.typeOf(tree);
-            boolean isBooleanOp = TypesUtils.isBooleanType(exprType);
-            assert !conditionalMode || isBooleanOp;
-
-            Label trueStart = new Label();
-            Label falseStart = new Label();
-            Label merge = new Label();
-
-            ConditionalJump cjump = null;
-            if (conditionalMode) {
-                cjump = new ConditionalJump(thenTargetL, elseTargetL);
-            }
-            boolean outerConditionalMode = conditionalMode;
-
-            conditionalMode = true;
-            thenTargetL = trueStart;
-            elseTargetL = falseStart;
-            Node condition = unbox(scan(tree.getCondition(), p));
-            conditionalMode = false;
-
-            addLabelForNextNode(trueStart);
-            Node trueExpr = scan(tree.getTrueExpression(), p);
-            trueExpr = conditionalExprPromotion(trueExpr, exprType);
-            extendWithExtendedNode(new UnconditionalJump(merge));
-
-            addLabelForNextNode(falseStart);
-            Node falseExpr = scan(tree.getFalseExpression(), p);
-            falseExpr = conditionalExprPromotion(falseExpr, exprType);
-
-            addLabelForNextNode(merge);
-            Node node = new TernaryExpressionNode(tree, condition, trueExpr, falseExpr);
-            extendWithNode(node);
-
-            // Finally, emit a jump if the expression occurs within a conditional.
-
-            conditionalMode = outerConditionalMode;
-
-            if (conditionalMode) {
-                extendWithExtendedNode(cjump);
-            }
-
-            return node;
-        }
-
-        @Override
-        public Node visitContinue(ContinueTree tree, Void p) {
-            Name label = tree.getLabel();
-            if (label == null) {
-                assert continueTargetL != null : "no target for continue statement";
-
-                extendWithExtendedNode(new UnconditionalJump(continueTargetL));
-            } else {
-                assert continueLabels.containsKey(label);
-
-                extendWithExtendedNode(new UnconditionalJump(
-                        continueLabels.get(label)));
-            }
-
-            return null;
-        }
-
-        @Override
-        public Node visitDoWhileLoop(DoWhileLoopTree tree, Void p) {
-            assert !conditionalMode;
-
-            Name parentLabel = getLabel(getCurrentPath());
-
-            Label loopEntry = new Label();
-            Label loopExit = new Label();
-
-            // If the loop is a labeled statement, then its continue
-            // target is identical for continues with no label and
-            // continues with the loop's label.
-            Label conditionStart;
-            if (parentLabel != null) {
-                conditionStart = continueLabels.get(parentLabel);
-            } else {
-                conditionStart = new Label();
-            }
-
-            Label oldBreakTargetL = breakTargetL;
-            breakTargetL = loopExit;
-
-            Label oldContinueTargetL = continueTargetL;
-            continueTargetL = conditionStart;
-
-            // Loop body
-            addLabelForNextNode(loopEntry);
-            if (tree.getStatement() != null) {
-                scan(tree.getStatement(), p);
-            }
-
-            // Condition
-            addLabelForNextNode(conditionStart);
-            conditionalMode = true;
-            thenTargetL = loopEntry;
-            elseTargetL = loopExit;
-            if (tree.getCondition() != null) {
-                unbox(scan(tree.getCondition(), p));
-            }
-            conditionalMode = false;
-
-            // Loop exit
-            addLabelForNextNode(loopExit);
-
-            breakTargetL = oldBreakTargetL;
-            continueTargetL = oldContinueTargetL;
-
-            return null;
-        }
-
-        @Override
-        public Node visitErroneous(ErroneousTree tree, Void p) {
-            assert false : "ErroneousTree is unexpected in AST to CFG translation";
-            return null;
-        }
-
-        @Override
-        public Node visitExpressionStatement(ExpressionStatementTree tree,
-                Void p) {
-            return scan(tree.getExpression(), p);
-        }
-
-        // TODO(Charlie): Desugar for loops based on unannotated types for CF-independent
-        // uses.
-        @Override
-        public Node visitEnhancedForLoop(EnhancedForLoopTree tree, Void p) {
-            assert false : "EnhancedForLoopTree is not implemented in base CFGBuilder yet";
-            return null;
-        }
-
-        @Override
-        public Node visitForLoop(ForLoopTree tree, Void p) {
-            assert !conditionalMode;
-
-            Name parentLabel = getLabel(getCurrentPath());
-
-            Label conditionStart = new Label();
-            Label loopEntry = new Label();
-            Label loopExit = new Label();
-
-            // If the loop is a labeled statement, then its continue
-            // target is identical for continues with no label and
-            // continues with the loop's label.
-            Label updateStart;
-            if (parentLabel != null) {
-                updateStart = continueLabels.get(parentLabel);
-            } else {
-                updateStart = new Label();
-            }
-
-            Label oldBreakTargetL = breakTargetL;
-            breakTargetL = loopExit;
-
-            Label oldContinueTargetL = continueTargetL;
-            continueTargetL = updateStart;
-
-            // Initializer
-            for (StatementTree init : tree.getInitializer()) {
-                scan(init, p);
-            }
-
-            // Condition
-            addLabelForNextNode(conditionStart);
-            conditionalMode = true;
-            thenTargetL = loopEntry;
-            elseTargetL = loopExit;
-            if (tree.getCondition() != null) {
-                unbox(scan(tree.getCondition(), p));
-            }
-            conditionalMode = false;
-
-            // Loop body
-            addLabelForNextNode(loopEntry);
-            if (tree.getStatement() != null) {
-                scan(tree.getStatement(), p);
-            }
-
-            // Update
-            addLabelForNextNode(updateStart);
-            for (ExpressionStatementTree update : tree.getUpdate()) {
-                scan(update, p);
-            }
-
-            extendWithExtendedNode(new UnconditionalJump(conditionStart));
-
-            // Loop exit
-            addLabelForNextNode(loopExit);
-
-            breakTargetL = oldBreakTargetL;
-            continueTargetL = oldContinueTargetL;
-
-            return null;
-        }
-
-        @Override
-        public Node visitIdentifier(IdentifierTree tree, Void p) {
-            Node node;
-            if (TreeUtils.isFieldAccess(tree)) {
-                Node receiver = getReceiver(tree,
-                        TreeUtils.enclosingClass(getCurrentPath()));
-                node = new FieldAccessNode(tree, receiver);
-            } else {
-                Element element = TreeUtils.elementFromUse(tree);
-                switch (element.getKind()) {
-                case ANNOTATION_TYPE:
-                case CLASS:
-                case ENUM:
-                case INTERFACE:
-                    node = new ClassNameNode(tree);
-                    break;
-                case FIELD:
-                    // Note that "this" is a field, but not a field access.
-                    node = new ExplicitThisLiteralNode(tree);
-                    break;
-                case EXCEPTION_PARAMETER:
-                case LOCAL_VARIABLE:
-                case PARAMETER:
-                    node = new LocalVariableNode(tree);
-                    break;
-                case PACKAGE:
-                    node = new PackageNameNode(tree);
-                    break;
-                default:
-                    throw new IllegalArgumentException(
-                            "unexpected element kind : " + element.getKind());
-                }
-            }
-            extendWithNode(node);
-            if (conditionalMode) {
-                extendWithExtendedNode(new ConditionalJump(thenTargetL,
-                        elseTargetL));
-            }
-            return node;
-        }
-
-        @Override
-        public Node visitIf(IfTree tree, Void p) {
-
-            assert !conditionalMode;
-
-            // all necessary labels
-            Label thenEntry = new Label();
-            Label elseEntry = new Label();
-            Label endIf = new Label();
-
-            // basic block for the condition
-            conditionalMode = true;
-            thenTargetL = thenEntry;
-            elseTargetL = elseEntry;
-            unbox(scan(tree.getCondition(), p));
-            conditionalMode = false;
-
-            // then branch
-            addLabelForNextNode(thenEntry);
-            StatementTree thenStatement = tree.getThenStatement();
-            scan(thenStatement, p);
-            extendWithExtendedNode(new UnconditionalJump(endIf));
-
-            // else branch
-            addLabelForNextNode(elseEntry);
-            StatementTree elseStatement = tree.getElseStatement();
-            if (elseStatement != null) {
-                scan(elseStatement, p);
-            }
-
-            // label the end of the if statement
-            addLabelForNextNode(endIf);
-
-            return null;
-        }
-
-        @Override
-        public Node visitImport(ImportTree tree, Void p) {
-            assert false : "ImportTree is unexpected in AST to CFG translation";
-            return null;
-        }
-
-        @Override
-        public Node visitArrayAccess(ArrayAccessTree tree, Void p) {
-            Node array = scan(tree.getExpression(), p);
-            Node index = unaryNumericPromotion(scan(tree.getIndex(), p));
-            return extendWithNode(new ArrayAccessNode(tree, array, index));
-        }
-
-        @Override
-        public Node visitLabeledStatement(LabeledStatementTree tree, Void p) {
-            // This method can set the break target after generating all Nodes
-            // in the contained statement, but it can't set the continue target,
-            // which may be in the middle of a sequence of nodes. Labeled loops
-            // must look up and use the continue Labels.
-            Name labelName = tree.getLabel();
-
-            Label breakL = new Label(labelName + "_break");
-            Label continueL = new Label(labelName + "_continue");
-
-            breakLabels.put(labelName, breakL);
-            continueLabels.put(labelName, continueL);
-
-            scan(tree.getStatement(), p);
-
-            addLabelForNextNode(breakL);
-
-            breakLabels.remove(labelName);
-            continueLabels.remove(labelName);
-
-            return null;
-        }
-
-        @Override
-        public Node visitLiteral(LiteralTree tree, Void p) {
-            Node r = null;
-            switch (tree.getKind()) {
-            case BOOLEAN_LITERAL:
-                r = new BooleanLiteralNode(tree);
-                break;
-            case CHAR_LITERAL:
-                r = new CharacterLiteralNode(tree);
-                break;
-            case DOUBLE_LITERAL:
-                r = new DoubleLiteralNode(tree);
-                break;
-            case FLOAT_LITERAL:
-                r = new FloatLiteralNode(tree);
-                break;
-            case INT_LITERAL:
-                r = new IntegerLiteralNode(tree);
-                break;
-            case LONG_LITERAL:
-                r = new LongLiteralNode(tree);
-                break;
-            case NULL_LITERAL:
-                r = new NullLiteralNode(tree);
-                break;
-            case STRING_LITERAL:
-                r = new StringLiteralNode(tree);
-                break;
-            default:
-                assert false : "unexpected literal tree";
-                break;
-            }
-            assert r != null : "unexpected literal tree";
-            Node result = extendWithNode(r);
-            if (conditionalMode) {
-                extendWithExtendedNode(new ConditionalJump(thenTargetL,
-                        elseTargetL));
-            }
-            return result;
-        }
-
-        @Override
-        public Node visitMethod(MethodTree tree, Void p) {
-            assert false : "MethodTree is unexpected in AST to CFG translation";
-            return null;
-        }
-
-        @Override
-        public Node visitModifiers(ModifiersTree tree, Void p) {
-            assert false : "ModifiersTree is unexpected in AST to CFG translation";
-            return null;
-        }
-
-        @Override
-        public Node visitNewArray(NewArrayTree tree, Void p) {
-            // see JLS 15.10
-
-            ArrayType type = (ArrayType)InternalUtils.typeOf(tree);
-            TypeMirror elemType = type.getComponentType();
-
-            List<? extends ExpressionTree> dimensions = tree.getDimensions();
-            List<? extends ExpressionTree> initializers = tree
-                    .getInitializers();
-
-            List<Node> dimensionNodes = new ArrayList<Node>();
-            if (dimensions != null) {
-                for (ExpressionTree dim : dimensions) {
-                    dimensionNodes.add(unaryNumericPromotion(scan(dim, p)));
-                }
-            }
-
-            List<Node> initializerNodes = new ArrayList<Node>();
-            if (initializers != null) {
-                for (ExpressionTree init : initializers) {
-                    initializerNodes.add(assignConvert(scan(init, p), elemType));
-                }
-            }
-
-            Node node = new ArrayCreationNode(tree, type, dimensionNodes,
-                    initializerNodes);
-            return extendWithNode(node);
-        }
-
-        @Override
-        public Node visitNewClass(NewClassTree tree, Void p) {
-            // see JLS 15.9
-
-            Tree enclosingExpr = tree.getEnclosingExpression();
-            if (enclosingExpr != null) {
-                scan(enclosingExpr, p);
-            }
-
-            // We ignore any class body because its methods should
-            // be visited separately.
-
-            // Convert constructor arguments
-            ExecutableElement constructor = TreeUtils.elementFromUse(tree);
-
-            List<? extends ExpressionTree> actualExprs = tree.getArguments();
-
-            List<Node> arguments = convertCallArguments(constructor,
-                    actualExprs);
-
-            Node constructorNode = scan(tree.getIdentifier(), p);
-
-            Node node = new ObjectCreationNode(tree, constructorNode, arguments);
-
-            Set<TypeMirror> thrownSet = new HashSet<>();
-            // Add exceptions explicitly mentioned in the throws clause.
-            List<? extends TypeMirror> thrownTypes = constructor.getThrownTypes();
-            thrownSet.addAll(thrownTypes);
-            // Add Throwable to account for unchecked exceptions
-            TypeElement throwableElement = elements
-                    .getTypeElement("java.lang.Throwable");
-            thrownSet.add(throwableElement.asType());
-
-            extendWithNodeWithExceptions(node, thrownSet);
-
-            return node;
-        }
-
-        @Override
-        public Node visitParenthesized(ParenthesizedTree tree, Void p) {
-            return scan(tree.getExpression(), p);
-        }
-
-        @Override
-        public Node visitReturn(ReturnTree tree, Void p) {
-            ExpressionTree ret = tree.getExpression();
-            // TODO: also have a return-node if nothing is returned
-            ReturnNode result = null;
-            if (ret != null) {
-                Node node = scan(ret, p);
-                result = new ReturnNode(tree, node, env.getTypeUtils(), TreeUtils.enclosingMethod(getCurrentPath()));
-                returnNodes.add(result);
-                extendWithNode(result);
-            }
-            extendWithExtendedNode(new UnconditionalJump(regularExitLabel));
-            // TODO: return statements should also flow to an enclosing finally block
-            return result;
-        }
-
-        @Override
-        public Node visitMemberSelect(MemberSelectTree tree, Void p) {
-            ConditionalJump cjump = null;
-            if (conditionalMode) {
-                cjump = new ConditionalJump(thenTargetL, elseTargetL);
-            }
-            boolean outerConditionalMode = conditionalMode;
-            conditionalMode = false;
-
-            Node expr = scan(tree.getExpression(), p);
-            if (!TreeUtils.isFieldAccess(tree)) {
-                // Could be a selector of a class or package
-                Node result = null;
-                Element element = TreeUtils.elementFromUse(tree);
-                switch (element.getKind()) {
-                case ANNOTATION_TYPE:
-                case CLASS:
-                case ENUM:
-                case INTERFACE:
-                    result = extendWithNode(new ClassNameNode(tree, expr));
-                    break;
-                case PACKAGE:
-                    result = extendWithNode(new PackageNameNode(tree, (PackageNameNode) expr));
-                    break;
-                default:
-                    assert false : "Unexpected element kind: " + element.getKind();
-                    return null;
-                }
-
-                conditionalMode = outerConditionalMode;
-
-                if (conditionalMode) {
-                    extendWithExtendedNode(cjump);
-                }
-
-                return result;
-            }
-
-            Node node = new FieldAccessNode(tree, expr);
-
-            Element element = TreeUtils.elementFromUse(tree);
-            if (ElementUtils.isStatic(element) ||
-                expr instanceof ImplicitThisLiteralNode ||
-                expr instanceof ExplicitThisLiteralNode) {
-                // No NullPointerException can be thrown, use normal node
-                extendWithNode(node);
-            } else {
-                TypeElement npeElement = elements
-                    .getTypeElement("java.lang.NullPointerException");
-                extendWithNodeWithException(node, npeElement.asType());
-            }
-
-            conditionalMode = outerConditionalMode;
-
-            if (conditionalMode) {
-                extendWithExtendedNode(cjump);
-            }
-
-            return node;
-        }
-
-        @Override
-        public Node visitEmptyStatement(EmptyStatementTree tree, Void p) {
-            return null;
-        }
-
-        @Override
-        public Node visitSwitch(SwitchTree tree, Void p) {
-            switchExpr = unbox(scan(tree.getExpression(), p));
-
-            extendWithNode(new MarkerNode(tree, "start of switch statement", env.getTypeUtils()));
-
-            Label oldBreakTargetL = breakTargetL;
-            breakTargetL = new Label();
-
-            for (CaseTree caseTree : tree.getCases()) {
-                scan(caseTree, p);
-            }
-
-            addLabelForNextNode(breakTargetL);
-
-            breakTargetL = oldBreakTargetL;
-
-            return null;
-        }
-
-        @Override
-        public Node visitSynchronized(SynchronizedTree tree, Void p) {
-            // see JLS 14.19
-
-            scan(tree.getExpression(), p);
-
-            extendWithNode(new MarkerNode(tree, "start of synchronized block", env.getTypeUtils()));
-
-            scan(tree.getBlock(), p);
-
-            extendWithNode(new MarkerNode(tree, "end of synchronized block", env.getTypeUtils()));
-
-            return null;
-        }
-
-        @Override
-        public Node visitThrow(ThrowTree tree, Void p) {
-            Node expression = scan(tree.getExpression(), p);
-            TypeMirror exception = expression.getType();
-            ThrowNode throwsNode = new ThrowNode(tree, expression, env.getTypeUtils());
-            NodeWithExceptionsHolder exNode = extendWithNodeWithException(
-                    throwsNode, exception);
-            exNode.setTerminatesExecution(true);
-            return throwsNode;
-        }
-
-        @Override
-        public Node visitCompilationUnit(CompilationUnitTree tree, Void p) {
-            assert false : "CompilationUnitTree is unexpected in AST to CFG translation";
-            return null;
-        }
-
-        @Override
-        public Node visitTry(TryTree tree, Void p) {
-            List<? extends CatchTree> catches = tree.getCatches();
-            BlockTree finallyBlock = tree.getFinallyBlock();
-
-            extendWithNode(new MarkerNode(tree, "start of try statement", env.getTypeUtils()));
-
-            // TODO: Handle try-with-resources blocks.
-            // List<? extends Tree> resources = tree.getResources();
-
-            List<Pair<TypeMirror, Label>> catchLabels = new ArrayList<>();
-            for (CatchTree c : catches) {
-                TypeMirror type = InternalUtils.typeOf(c.getParameter().getType());
-                assert type != null : "exception parameters must have a type";
-                catchLabels.add(Pair.of(type, new Label()));
-            }
-
-            Label finallyLabel = null;
-            if (finallyBlock != null) {
-                finallyLabel = new Label();
-                tryStack.pushFrame(new TryFinallyFrame(finallyLabel));
-            }
-
-            Label doneLabel = new Label();
-
-            tryStack.pushFrame(new TryCatchFrame(types, catchLabels));
-
-            scan(tree.getBlock(), p);
-            extendWithExtendedNode(new UnconditionalJump(doneLabel));
-
-            tryStack.popFrame();
-
-            int catchIndex = 0;
-            for (CatchTree c : catches) {
-                addLabelForNextNode(catchLabels.get(catchIndex).second);
-                scan(c, p);
-                catchIndex++;
-
-                if (finallyLabel != null) {
-                    // Normal completion of the catch block flows to the finally block.
-                    extendWithExtendedNode(new UnconditionalJump(finallyLabel));
-                } else {
-                    extendWithExtendedNode(new UnconditionalJump(doneLabel));
-                }
-            }
-
-            if (finallyLabel != null) {
-                tryStack.popFrame();
-                addLabelForNextNode(finallyLabel);
-                scan(finallyBlock, p);
-
-                TypeMirror throwableType =
-                    elements.getTypeElement("java.lang.Throwable").asType();
-                extendWithNodeWithException(new MarkerNode(tree, "end of finally block", env.getTypeUtils()),
-                                            throwableType);
-            }
-
-            addLabelForNextNode(doneLabel);
-
-            return null;
-        }
-
-        @Override
-        public Node visitParameterizedType(ParameterizedTypeTree tree, Void p) {
-            return extendWithNode(new ParameterizedTypeNode(tree));
-        }
-
-        @Override
-        public Node visitUnionType(UnionTypeTree tree, Void p) {
-            assert false : "UnionTypeTree is unexpected in AST to CFG translation";
-            return null;
-        }
-
-        @Override
-        public Node visitArrayType(ArrayTypeTree tree, Void p) {
-            assert !conditionalMode;
-            return extendWithNode(new ArrayTypeNode(tree));
-        }
-
-        @Override
-        public Node visitTypeCast(TypeCastTree tree, Void p) {
-            assert !conditionalMode;
-
-            Node operand = scan(tree.getExpression(), p);
-            TypeMirror type = InternalUtils.typeOf(tree.getType());
-
-            return extendWithNode(new TypeCastNode(tree, operand, type));
-        }
-
-        @Override
-        public Node visitPrimitiveType(PrimitiveTypeTree tree, Void p) {
-            assert !conditionalMode;
-            return extendWithNode(new PrimitiveTypeNode(tree));
-        }
-
-        @Override
-        public Node visitTypeParameter(TypeParameterTree tree, Void p) {
-            assert false : "TypeParameterTree is unexpected in AST to CFG translation";
-            return null;
-        }
-
-        @Override
-        public Node visitInstanceOf(InstanceOfTree tree, Void p) {
-            ConditionalJump cjump = null;
-            if (conditionalMode) {
-                cjump = new ConditionalJump(thenTargetL, elseTargetL);
-            }
-            boolean outerConditionalMode = conditionalMode;
-            conditionalMode = false;
-
-            Node operand = scan(tree.getExpression(), p);
-            TypeMirror refType = InternalUtils.typeOf(tree.getType());
-            InstanceOfNode node = new InstanceOfNode(tree, operand, refType,
-                    types);
-            extendWithNode(node);
-
-            conditionalMode = outerConditionalMode;
-
-            if (conditionalMode) {
-                extendWithExtendedNode(cjump);
-            }
-            return node;
-        }
-
-        @Override
-        public Node visitUnary(UnaryTree tree, Void p) {
-            Node result = null;
-            ConditionalJump cjump = null;
-            if (conditionalMode) {
-                cjump = new ConditionalJump(thenTargetL, elseTargetL);
-            }
-            boolean outerConditionalMode = conditionalMode;
-            conditionalMode = false;
-
-            Node expr = scan(tree.getExpression(), p);
-
-            Tree.Kind kind = tree.getKind();
-            switch (kind) {
-            case BITWISE_COMPLEMENT:
-            case POSTFIX_DECREMENT:
-            case POSTFIX_INCREMENT:
-            case PREFIX_DECREMENT:
-            case PREFIX_INCREMENT:
-            case UNARY_MINUS:
-            case UNARY_PLUS: {
-                // see JLS 15.14 and 15.15
-                expr = unaryNumericPromotion(expr);
-
-                TypeMirror exprType = InternalUtils.typeOf(tree);
-
-                switch (kind) {
-                case BITWISE_COMPLEMENT:
-                    result = extendWithNode(new BitwiseComplementNode(tree,
-                            expr));
-                    break;
-                case POSTFIX_DECREMENT: {
-                    Node node = extendWithNode(new PostfixDecrementNode(tree,
-                            expr));
-                    result = narrowAndBox(node, exprType);
-                    break;
-                }
-                case POSTFIX_INCREMENT: {
-                    Node node = extendWithNode(new PostfixIncrementNode(tree,
-                            expr));
-                    result = narrowAndBox(node, exprType);
-                    break;
-                }
-                case PREFIX_DECREMENT: {
-                    Node node = extendWithNode(new PrefixDecrementNode(tree,
-                            expr));
-                    result = narrowAndBox(node, exprType);
-                    break;
-                }
-                case PREFIX_INCREMENT: {
-                    Node node = extendWithNode(new PrefixIncrementNode(tree,
-                            expr));
-                    result = narrowAndBox(node, exprType);
-                    break;
-                }
-                case UNARY_MINUS:
-                    result = extendWithNode(new NumericalMinusNode(tree, expr));
-                    break;
-                case UNARY_PLUS:
-                    result = extendWithNode(new NumericalPlusNode(tree, expr));
-                    break;
-                default:
-                    assert false;
-                    break;
-                }
-            }
-                break;
-            case LOGICAL_COMPLEMENT: {
-                // see JLS 15.15.6
-                result = extendWithNode(new ConditionalNotNode(tree,
-                        unbox(expr)));
-                if (conditionalMode) {
-                    extendWithExtendedNode(new ConditionalJump(thenTargetL,
-                            elseTargetL));
-                }
-                break;
-            }
-
-            case OTHER: {
-                // special node NLLCHK
-                if (tree.toString().startsWith("<*nullchk*>")) {
-                    result = extendWithNode(new NullChkNode(tree, expr));
-                    break;
-                }
-
-                // fall-through
-            }
-
-            default:
-                assert false : "Unknown kind (" + kind
-                        + ") of unary expression: " + tree;
-            }
-
-            conditionalMode = outerConditionalMode;
-
-            if (conditionalMode) {
-                extendWithExtendedNode(cjump);
-            }
-
-            return result;
-        }
-
-        @Override
-        public Node visitVariable(VariableTree tree, Void p) {
-
-            // see JLS 14.4
-
-            // local variable definition
-            VariableDeclarationNode decl = new VariableDeclarationNode(tree);
-            extendWithNode(decl);
-
-            // initializer
-            Node node = null;
-            ExpressionTree initializer = tree.getInitializer();
-            if (initializer != null) {
-                node = translateAssignment(tree, new LocalVariableNode(tree),
-                        initializer);
-            }
-
-            return node;
-        }
-
-        @Override
-        public Node visitWhileLoop(WhileLoopTree tree, Void p) {
-            assert !conditionalMode;
-
-            Name parentLabel = getLabel(getCurrentPath());
-
-            Label loopEntry = new Label();
-            Label loopExit = new Label();
-
-            // If the loop is a labeled statement, then its continue
-            // target is identical for continues with no label and
-            // continues with the loop's label.
-            Label conditionStart;
-            if (parentLabel != null) {
-                conditionStart = continueLabels.get(parentLabel);
-            } else {
-                conditionStart = new Label();
-            }
-
-            Label oldBreakTargetL = breakTargetL;
-            breakTargetL = loopExit;
-
-            Label oldContinueTargetL = continueTargetL;
-            continueTargetL = conditionStart;
-
-            // Condition
-            addLabelForNextNode(conditionStart);
-            conditionalMode = true;
-            thenTargetL = loopEntry;
-            elseTargetL = loopExit;
-            if (tree.getCondition() != null) {
-                unbox(scan(tree.getCondition(), p));
-            }
-            conditionalMode = false;
-
-            // Loop body
-            addLabelForNextNode(loopEntry);
-            if (tree.getStatement() != null) {
-                scan(tree.getStatement(), p);
-            }
-            extendWithExtendedNode(new UnconditionalJump(conditionStart));
-
-            // Loop exit
-            addLabelForNextNode(loopExit);
-
-            breakTargetL = oldBreakTargetL;
-            continueTargetL = oldContinueTargetL;
-
-            return null;
-        }
-
-        @Override
-        public Node visitWildcard(WildcardTree tree, Void p) {
-            assert false : "WildcardTree is unexpected in AST to CFG translation";
-            return null;
-        }
-
-        @Override
-        public Node visitOther(Tree tree, Void p) {
-            assert false : "Unknown AST element encountered in AST to CFG translation.";
-            return null;
-        }
-
-        @Override
-        public Node visitLambdaExpression(LambdaExpressionTree node, Void p) {
-            assert false : "Lambda expressions not yet handled in AST to CFG translation.";
-            return null;
-        }
-
-        @Override
-        public Node visitMemberReference(MemberReferenceTree node, Void p) {
-            assert false : "Member references not yet handled in AST to CFG translation.";
-            return null;
-        }
-    }
-
-    /* --------------------------------------------------------- */
-    /* Utility routines for debugging CFG building */
-    /* --------------------------------------------------------- */
-
-    /**
-     * Print a set of {@link Block}s and the edges between them. This is useful
-     * for examining the results of phase two.
-     */
-    protected static void printBlocks(Set<Block> blocks) {
-        for (Block b : blocks) {
-            System.out.print(b.hashCode() + ": " + b);
-            switch (b.getType()) {
-            case REGULAR_BLOCK:
-            case SPECIAL_BLOCK: {
-                Block succ = ((SingleSuccessorBlockImpl) b).getSuccessor();
-                System.out.println(" -> "
-                        + (succ != null ? succ.hashCode() : "||"));
-                break;
-            }
-            case EXCEPTION_BLOCK: {
-                Block succ = ((SingleSuccessorBlockImpl) b).getSuccessor();
-                System.out.print(" -> "
-                                 + (succ != null ? succ.hashCode() : "||") + " {");
-                for (Map.Entry<TypeMirror, Set<Block>> entry : ((ExceptionBlockImpl) b).getExceptionalSuccessors().entrySet()) {
-                    System.out.print(entry.getKey() + " : " + entry.getValue() + ", ");
-                }
-                System.out.println("}");
-                break;
-            }
-            case CONDITIONAL_BLOCK: {
-                Block tSucc = ((ConditionalBlockImpl) b).getThenSuccessor();
-                Block eSucc = ((ConditionalBlockImpl) b).getElseSuccessor();
-                System.out.println(" -> T "
-                        + (tSucc != null ? tSucc.hashCode() : "||") + " F "
-                        + (eSucc != null ? eSucc.hashCode() : "||"));
-                break;
-            }
-            }
-        }
-    }
-}
->>>>>>> 0a41b0b2
+}