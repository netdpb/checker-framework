package org.checkerframework.dataflow.expression;

import com.sun.source.tree.ArrayAccessTree;
import com.sun.source.tree.BinaryTree;
import com.sun.source.tree.ExpressionTree;
import com.sun.source.tree.IdentifierTree;
import com.sun.source.tree.LiteralTree;
import com.sun.source.tree.MemberSelectTree;
import com.sun.source.tree.MethodInvocationTree;
import com.sun.source.tree.MethodTree;
import com.sun.source.tree.NewArrayTree;
import com.sun.source.tree.NewClassTree;
import com.sun.source.tree.UnaryTree;
import com.sun.source.tree.VariableTree;
import com.sun.source.util.TreePath;
import java.util.ArrayList;
import java.util.List;
import javax.lang.model.element.Element;
import javax.lang.model.element.ExecutableElement;
import javax.lang.model.element.TypeElement;
import javax.lang.model.element.VariableElement;
import javax.lang.model.type.TypeMirror;
import org.checkerframework.checker.interning.qual.EqualsMethod;
import org.checkerframework.checker.nullness.qual.Nullable;
import org.checkerframework.dataflow.analysis.Store;
import org.checkerframework.dataflow.cfg.node.ArrayAccessNode;
import org.checkerframework.dataflow.cfg.node.ArrayCreationNode;
import org.checkerframework.dataflow.cfg.node.BinaryOperationNode;
import org.checkerframework.dataflow.cfg.node.ClassNameNode;
import org.checkerframework.dataflow.cfg.node.ExplicitThisNode;
import org.checkerframework.dataflow.cfg.node.FieldAccessNode;
import org.checkerframework.dataflow.cfg.node.LocalVariableNode;
import org.checkerframework.dataflow.cfg.node.MethodInvocationNode;
import org.checkerframework.dataflow.cfg.node.NarrowingConversionNode;
import org.checkerframework.dataflow.cfg.node.Node;
import org.checkerframework.dataflow.cfg.node.StringConversionNode;
import org.checkerframework.dataflow.cfg.node.SuperNode;
import org.checkerframework.dataflow.cfg.node.ThisNode;
import org.checkerframework.dataflow.cfg.node.UnaryOperationNode;
import org.checkerframework.dataflow.cfg.node.ValueLiteralNode;
import org.checkerframework.dataflow.cfg.node.WideningConversionNode;
import org.checkerframework.javacutil.AnnotationProvider;
import org.checkerframework.javacutil.BugInCF;
import org.checkerframework.javacutil.ElementUtils;
import org.checkerframework.javacutil.TreePathUtil;
import org.checkerframework.javacutil.TreeUtils;

// The syntax that the Checker Framework uses for Java expressions also includes "<self>" and
// "#1" for formal parameters.  However, there are no special subclasses (AST nodes) for those
// extensions.
/**
 * This class represents a Java expression and its type. It does not represent all possible Java
 * expressions (for example, it does not represent a ternary conditional expression {@code ?:}; use
 * {@link org.checkerframework.dataflow.expression.Unknown} for unrepresentable expressions).
 *
 * <p>This class's representation is like an AST: subparts are also expressions. For declared names
 * (fields, local variables, and methods), it also contains an Element.
 *
 * <p>Each subclass represents a different type of expression, such as {@link
 * org.checkerframework.dataflow.expression.MethodCall}, {@link
 * org.checkerframework.dataflow.expression.ArrayAccess}, {@link
 * org.checkerframework.dataflow.expression.LocalVariable}, etc.
 *
 * @see <a href="https://checkerframework.org/manual/#java-expressions-as-arguments">the syntax of
 *     Java expressions supported by the Checker Framework</a>
 */
public abstract class JavaExpression {
    /** The type of this expression. */
    protected final TypeMirror type;

    /**
     * Create a JavaExpression.
     *
     * @param type the type of the expression
     */
    protected JavaExpression(TypeMirror type) {
        assert type != null;
        this.type = type;
    }

    public TypeMirror getType() {
        return type;
    }

    public abstract boolean containsOfClass(Class<? extends JavaExpression> clazz);

    public boolean containsUnknown() {
        return containsOfClass(Unknown.class);
    }

    /**
     * Returns true if the expression is deterministic.
     *
     * @param provider an annotation provider (a type factory)
     * @return true if this expression is deterministic
     */
    public abstract boolean isDeterministic(AnnotationProvider provider);

    /**
     * Returns true if all the expressions in the list are deterministic.
     *
     * @param list the list whose elements to test
     * @param provider an annotation provider (a type factory)
     * @return true if all the expressions in the list are deterministic
     */
    @SuppressWarnings("nullness:dereference.of.nullable") // flow within a lambda
    public static boolean listIsDeterministic(
            List<? extends @Nullable JavaExpression> list, AnnotationProvider provider) {
        return list.stream().allMatch(je -> je == null || je.isDeterministic(provider));
    }

    /**
     * Returns true if and only if the value this expression stands for cannot be changed (with
     * respect to ==) by a method call. This is the case for local variables, the self reference,
     * final field accesses whose receiver is {@link #isUnassignableByOtherCode}, and operations
     * whose operands are all {@link #isUnmodifiableByOtherCode}.
     *
     * @see #isUnmodifiableByOtherCode
     */
    public abstract boolean isUnassignableByOtherCode();

    /**
     * Returns true if and only if the value this expression stands for cannot be changed by a
     * method call, including changes to any of its fields.
     *
     * <p>Approximately, this returns true if the expression is {@link #isUnassignableByOtherCode}
     * and its type is immutable.
     *
     * @see #isUnassignableByOtherCode
     */
    public abstract boolean isUnmodifiableByOtherCode();

    /**
     * Returns true if and only if the two Java expressions are syntactically identical.
     *
     * <p>This exists for use by {@link #containsSyntacticEqualJavaExpression}.
     *
     * @param je the other Java expression to compare to this one
     * @return true if and only if the two Java expressions are syntactically identical
     */
    @EqualsMethod
    public abstract boolean syntacticEquals(JavaExpression je);

    /**
     * Returns true if the corresponding list elements satisfy {@link #syntacticEquals}.
     *
     * @param lst1 the first list to compare
     * @param lst2 the second list to compare
     * @return true if the corresponding list elements satisfy {@link #syntacticEquals}
     */
    static boolean syntacticEqualsList(
            List<? extends @Nullable JavaExpression> lst1,
            List<? extends @Nullable JavaExpression> lst2) {
        if (lst1.size() != lst2.size()) {
            return false;
        }
        for (int i = 0; i < lst1.size(); i++) {
            JavaExpression dim1 = lst1.get(i);
            JavaExpression dim2 = lst2.get(i);
            if (dim1 == null && dim2 == null) {
                continue;
            } else if (dim1 == null || dim2 == null) {
                return false;
            } else {
                if (!dim1.syntacticEquals(dim2)) {
                    return false;
                }
            }
        }
        return true;
    }

    /**
     * Returns true if and only if this contains a JavaExpression that is syntactically equal to
     * {@code other}.
     *
     * @param other the JavaExpression to search for
     * @return true if and only if this contains a JavaExpression that is syntactically equal to
     *     {@code other}
     */
    public abstract boolean containsSyntacticEqualJavaExpression(JavaExpression other);

    /**
     * Returns true if the given list contains a JavaExpression that is syntactically equal to
     * {@code other}.
     *
     * @param list the list in which to search for a match
     * @param other the JavaExpression to search for
     * @return true if and only if the list contains a JavaExpression that is syntactically equal to
     *     {@code other}
     */
    @SuppressWarnings("nullness:dereference.of.nullable") // flow within a lambda
    public static boolean listContainsSyntacticEqualJavaExpression(
            List<? extends @Nullable JavaExpression> list, JavaExpression other) {
        return list.stream()
                .anyMatch(je -> je != null && je.containsSyntacticEqualJavaExpression(other));
    }

    /**
     * Returns true if and only if {@code other} appears anywhere in this or an expression appears
     * in this such that {@code other} might alias this expression, and that expression is
     * modifiable.
     *
     * <p>This is always true, except for cases where the Java type information prevents aliasing
     * and none of the subexpressions can alias 'other'.
     */
    public boolean containsModifiableAliasOf(Store<?> store, JavaExpression other) {
        return this.equals(other) || store.canAlias(this, other);
    }

    /**
     * Format this verbosely, for debugging.
     *
     * @return a verbose string representation of this
     */
    public String toStringDebug() {
        return String.format("%s(%s): %s", getClass().getSimpleName(), type, toString());
    }

    ///
    /// Static methods
    ///

    /**
     * Returns the internal representation (as {@link FieldAccess}) of a {@link FieldAccessNode}.
     * The result may contain {@link Unknown} as receiver.
     *
     * @param node the FieldAccessNode to convert to a JavaExpression
     * @return the internal representation (as {@link FieldAccess}) of a {@link FieldAccessNode}.
     *     Can contain {@link Unknown} as receiver.
     */
    public static FieldAccess fromNodeFieldAccess(FieldAccessNode node) {
        Node receiverNode = node.getReceiver();
        JavaExpression receiver;
        if (node.isStatic()) {
            receiver = new ClassName(receiverNode.getType());
        } else {
            receiver = fromNode(receiverNode);
        }
        return new FieldAccess(receiver, node);
    }

    /**
     * Returns the internal representation (as {@link FieldAccess}) of a {@link FieldAccessNode}.
     * The result may contain {@link Unknown} as receiver.
     *
     * @param node the ArrayAccessNode to convert to a JavaExpression
     * @return the internal representation (as {@link FieldAccess}) of a {@link FieldAccessNode}.
     *     Can contain {@link Unknown} as receiver.
     */
    public static ArrayAccess fromArrayAccess(ArrayAccessNode node) {
        JavaExpression array = fromNode(node.getArray());
        JavaExpression index = fromNode(node.getIndex());
        return new ArrayAccess(node.getType(), array, index);
    }

    /**
     * We ignore operations such as widening and narrowing when computing the internal
     * representation.
     *
     * @param receiverNode a node to convert to a JavaExpression
     * @return the internal representation of the given node. Might contain {@link Unknown}.
     */
    public static JavaExpression fromNode(Node receiverNode) {
        JavaExpression result = null;
        if (receiverNode instanceof FieldAccessNode) {
            FieldAccessNode fan = (FieldAccessNode) receiverNode;

            if (fan.getFieldName().equals("this")) {
                // For some reason, "className.this" is considered a field access.
                // We right this wrong here.
                result = new ThisReference(fan.getReceiver().getType());
            } else if (fan.getFieldName().equals("class")) {
                // "className.class" is considered a field access. This makes sense,
                // since .class is similar to a field access which is the equivalent
                // of a call to getClass(). However for the purposes of dataflow
                // analysis, and value stores, this is the equivalent of a ClassNameNode.
                result = new ClassName(fan.getReceiver().getType());
            } else {
                result = fromNodeFieldAccess(fan);
            }
        } else if (receiverNode instanceof ExplicitThisNode) {
            result = new ThisReference(receiverNode.getType());
        } else if (receiverNode instanceof ThisNode) {
            result = new ThisReference(receiverNode.getType());
        } else if (receiverNode instanceof SuperNode) {
            result = new ThisReference(receiverNode.getType());
        } else if (receiverNode instanceof LocalVariableNode) {
            LocalVariableNode lv = (LocalVariableNode) receiverNode;
            result = new LocalVariable(lv);
        } else if (receiverNode instanceof ArrayAccessNode) {
            ArrayAccessNode a = (ArrayAccessNode) receiverNode;
            result = fromArrayAccess(a);
        } else if (receiverNode instanceof StringConversionNode) {
            // ignore string conversion
            return fromNode(((StringConversionNode) receiverNode).getOperand());
        } else if (receiverNode instanceof WideningConversionNode) {
            // ignore widening
            return fromNode(((WideningConversionNode) receiverNode).getOperand());
        } else if (receiverNode instanceof NarrowingConversionNode) {
            // ignore narrowing
            return fromNode(((NarrowingConversionNode) receiverNode).getOperand());
        } else if (receiverNode instanceof UnaryOperationNode) {
            UnaryOperationNode uopn = (UnaryOperationNode) receiverNode;
            return new UnaryOperation(uopn, fromNode(uopn.getOperand()));
        } else if (receiverNode instanceof BinaryOperationNode) {
            BinaryOperationNode bopn = (BinaryOperationNode) receiverNode;
            return new BinaryOperation(
                    bopn, fromNode(bopn.getLeftOperand()), fromNode(bopn.getRightOperand()));
        } else if (receiverNode instanceof ClassNameNode) {
            ClassNameNode cn = (ClassNameNode) receiverNode;
            result = new ClassName(cn.getType());
        } else if (receiverNode instanceof ValueLiteralNode) {
            ValueLiteralNode vn = (ValueLiteralNode) receiverNode;
            result = new ValueLiteral(vn.getType(), vn);
        } else if (receiverNode instanceof ArrayCreationNode) {
            ArrayCreationNode an = (ArrayCreationNode) receiverNode;
            List<@Nullable JavaExpression> dimensions = new ArrayList<>();
            for (Node dimension : an.getDimensions()) {
                dimensions.add(fromNode(dimension));
            }
            List<JavaExpression> initializers = new ArrayList<>();
            for (Node initializer : an.getInitializers()) {
                initializers.add(fromNode(initializer));
            }
            result = new ArrayCreation(an.getType(), dimensions, initializers);
        } else if (receiverNode instanceof MethodInvocationNode) {
            MethodInvocationNode mn = (MethodInvocationNode) receiverNode;
            MethodInvocationTree t = mn.getTree();
            if (t == null) {
                throw new BugInCF("Unexpected null tree for node: " + mn);
            }
            assert TreeUtils.isUseOfElement(t) : "@AssumeAssertion(nullness): tree kind";
            ExecutableElement invokedMethod = TreeUtils.elementFromUse(t);

<<<<<<< HEAD
            if (true) {
                List<JavaExpression> parameters = new ArrayList<>();
                for (Node p : mn.getArguments()) {
                    parameters.add(fromNode(provider, p));
                }
                JavaExpression methodReceiver;
                if (ElementUtils.isStatic(invokedMethod)) {
                    methodReceiver = new ClassName(mn.getTarget().getReceiver().getType());
                } else {
                    methodReceiver = fromNode(provider, mn.getTarget().getReceiver());
                }
                result = new MethodCall(mn.getType(), invokedMethod, methodReceiver, parameters);
=======
            // Note that the method might be nondeterministic.
            List<JavaExpression> parameters = new ArrayList<>();
            for (Node p : mn.getArguments()) {
                parameters.add(fromNode(p));
>>>>>>> 59991f7f
            }
            JavaExpression methodReceiver;
            if (ElementUtils.isStatic(invokedMethod)) {
                methodReceiver = new ClassName(mn.getTarget().getReceiver().getType());
            } else {
                methodReceiver = fromNode(mn.getTarget().getReceiver());
            }
            result = new MethodCall(mn.getType(), invokedMethod, methodReceiver, parameters);
        }

        if (result == null) {
            result = new Unknown(receiverNode);
        }
        return result;
    }

    /**
     * Converts a javac {@link ExpressionTree} to a CF JavaExpression. The result might contain
     * {@link Unknown}.
     *
     * <p>We ignore operations such as widening and narrowing when computing the JavaExpression.
     *
     * @param tree a javac tree
     * @return a JavaExpression for the given javac tree
     */
    public static JavaExpression fromTree(ExpressionTree tree) {
        JavaExpression result;
        switch (tree.getKind()) {
            case ARRAY_ACCESS:
                ArrayAccessTree a = (ArrayAccessTree) tree;
                JavaExpression arrayAccessExpression = fromTree(a.getExpression());
                JavaExpression index = fromTree(a.getIndex());
                result = new ArrayAccess(TreeUtils.typeOf(a), arrayAccessExpression, index);
                break;

            case BOOLEAN_LITERAL:
            case CHAR_LITERAL:
            case DOUBLE_LITERAL:
            case FLOAT_LITERAL:
            case INT_LITERAL:
            case LONG_LITERAL:
            case NULL_LITERAL:
            case STRING_LITERAL:
                LiteralTree vn = (LiteralTree) tree;
                result = new ValueLiteral(TreeUtils.typeOf(tree), vn.getValue());
                break;

            case NEW_ARRAY:
                NewArrayTree newArrayTree = (NewArrayTree) tree;
                List<@Nullable JavaExpression> dimensions = new ArrayList<>();
                if (newArrayTree.getDimensions() != null) {
                    for (ExpressionTree dimension : newArrayTree.getDimensions()) {
                        dimensions.add(fromTree(dimension));
                    }
                }
                List<JavaExpression> initializers = new ArrayList<>();
                if (newArrayTree.getInitializers() != null) {
                    for (ExpressionTree initializer : newArrayTree.getInitializers()) {
                        initializers.add(fromTree(initializer));
                    }
                }

                result = new ArrayCreation(TreeUtils.typeOf(tree), dimensions, initializers);
                break;

            case METHOD_INVOCATION:
                MethodInvocationTree mn = (MethodInvocationTree) tree;
                assert TreeUtils.isUseOfElement(mn) : "@AssumeAssertion(nullness): tree kind";
                ExecutableElement invokedMethod = TreeUtils.elementFromUse(mn);
<<<<<<< HEAD
                if (true) {
                    List<JavaExpression> parameters = new ArrayList<>();
                    for (ExpressionTree p : mn.getArguments()) {
                        parameters.add(fromTree(provider, p));
                    }
                    JavaExpression methodReceiver;
                    if (ElementUtils.isStatic(invokedMethod)) {
                        methodReceiver = new ClassName(TreeUtils.typeOf(mn.getMethodSelect()));
                    } else {
                        methodReceiver = getReceiver(mn, provider);
                    }
                    TypeMirror type = TreeUtils.typeOf(mn);
                    result = new MethodCall(type, invokedMethod, methodReceiver, parameters);
=======

                // Note that the method might be nondeterministic.
                List<JavaExpression> parameters = new ArrayList<>();
                for (ExpressionTree p : mn.getArguments()) {
                    parameters.add(fromTree(p));
                }
                JavaExpression methodReceiver;
                if (ElementUtils.isStatic(invokedMethod)) {
                    methodReceiver = new ClassName(TreeUtils.typeOf(mn.getMethodSelect()));
>>>>>>> 59991f7f
                } else {
                    methodReceiver = getReceiver(mn);
                }
                TypeMirror resultType = TreeUtils.typeOf(mn);
                result = new MethodCall(resultType, invokedMethod, methodReceiver, parameters);
                break;

            case MEMBER_SELECT:
                result = fromMemberSelect((MemberSelectTree) tree);
                break;

            case IDENTIFIER:
                IdentifierTree identifierTree = (IdentifierTree) tree;
                TypeMirror typeOfId = TreeUtils.typeOf(identifierTree);
                if (identifierTree.getName().contentEquals("this")
                        || identifierTree.getName().contentEquals("super")) {
                    result = new ThisReference(typeOfId);
                    break;
                }
                assert TreeUtils.isUseOfElement(identifierTree)
                        : "@AssumeAssertion(nullness): tree kind";
                Element ele = TreeUtils.elementFromUse(identifierTree);
                if (ElementUtils.isTypeElement(ele)) {
                    result = new ClassName(ele.asType());
                    break;
                }
                result = fromVariableElement(typeOfId, ele);
                break;

            case UNARY_PLUS:
                return fromTree(((UnaryTree) tree).getExpression());
            case BITWISE_COMPLEMENT:
            case LOGICAL_COMPLEMENT:
            case POSTFIX_DECREMENT:
            case POSTFIX_INCREMENT:
            case PREFIX_DECREMENT:
            case PREFIX_INCREMENT:
            case UNARY_MINUS:
                JavaExpression operand = fromTree(((UnaryTree) tree).getExpression());
                return new UnaryOperation(TreeUtils.typeOf(tree), tree.getKind(), operand);

            case CONDITIONAL_AND:
            case CONDITIONAL_OR:
            case DIVIDE:
            case EQUAL_TO:
            case GREATER_THAN:
            case GREATER_THAN_EQUAL:
            case LEFT_SHIFT:
            case LESS_THAN:
            case LESS_THAN_EQUAL:
            case MINUS:
            case MULTIPLY:
            case NOT_EQUAL_TO:
            case OR:
            case PLUS:
            case REMAINDER:
            case RIGHT_SHIFT:
            case UNSIGNED_RIGHT_SHIFT:
            case XOR:
                BinaryTree binaryTree = (BinaryTree) tree;
                JavaExpression left = fromTree(binaryTree.getLeftOperand());
                JavaExpression right = fromTree(binaryTree.getRightOperand());
                return new BinaryOperation(TreeUtils.typeOf(tree), tree.getKind(), left, right);

            default:
                result = null;
        }

        if (result == null) {
            result = new Unknown(tree);
        }
        return result;
    }

    /**
     * Returns the Java expression corresponding to the given variable tree {@code tree}.
     *
     * @param tree a variable tree
     * @return a JavaExpression for {@code tree}
     */
    public static JavaExpression fromVariableTree(VariableTree tree) {
        return fromVariableElement(TreeUtils.typeOf(tree), TreeUtils.elementFromDeclaration(tree));
    }

    /**
     * Returns the Java expression corresponding to the given variable element {@code ele}.
     *
     * @param typeOfEle the type of {@code ele}
     * @param ele element whose JavaExpression is returned
     * @return the Java expression corresponding to the given variable element {@code ele}
     */
    private static JavaExpression fromVariableElement(TypeMirror typeOfEle, Element ele) {
        switch (ele.getKind()) {
            case LOCAL_VARIABLE:
            case RESOURCE_VARIABLE:
            case EXCEPTION_PARAMETER:
            case PARAMETER:
                return new LocalVariable(ele);
            case FIELD:
            case ENUM_CONSTANT:
                // Implicit access expression, such as "this" or a class name
                JavaExpression fieldAccessExpression;
                @SuppressWarnings("nullness:dereference.of.nullable") // a field has enclosing class
                TypeMirror enclosingTypeElement = ElementUtils.enclosingTypeElement(ele).asType();
                if (ElementUtils.isStatic(ele)) {
                    fieldAccessExpression = new ClassName(enclosingTypeElement);
                } else {
                    fieldAccessExpression = new ThisReference(enclosingTypeElement);
                }
                return new FieldAccess(fieldAccessExpression, typeOfEle, (VariableElement) ele);
            default:
                throw new BugInCF(
                        "Unexpected kind of VariableTree: kind: %s element: %s",
                        ele.getKind(), ele);
        }
    }

    /**
     * Creates a JavaExpression from the {@code memberSelectTree}.
     *
     * @param memberSelectTree tree
     * @return a JavaExpression for {@code memberSelectTree}
     */
    private static JavaExpression fromMemberSelect(MemberSelectTree memberSelectTree) {
        TypeMirror expressionType = TreeUtils.typeOf(memberSelectTree.getExpression());
        if (TreeUtils.isClassLiteral(memberSelectTree)) {
            return new ClassName(expressionType);
        }
        assert TreeUtils.isUseOfElement(memberSelectTree) : "@AssumeAssertion(nullness): tree kind";
        Element ele = TreeUtils.elementFromUse(memberSelectTree);
        if (ElementUtils.isTypeElement(ele)) {
            // o instanceof MyClass.InnerClass
            // o instanceof MyClass.InnerInterface
            TypeMirror selectType = TreeUtils.typeOf(memberSelectTree);
            return new ClassName(selectType);
        }
        switch (ele.getKind()) {
            case METHOD:
            case CONSTRUCTOR:
                return fromTree(memberSelectTree.getExpression());
            case ENUM_CONSTANT:
            case FIELD:
                TypeMirror fieldType = TreeUtils.typeOf(memberSelectTree);
                JavaExpression je = fromTree(memberSelectTree.getExpression());
                return new FieldAccess(je, fieldType, (VariableElement) ele);
            default:
                throw new BugInCF("Unexpected element kind: %s element: %s", ele.getKind(), ele);
        }
    }

    /**
     * Returns the formal parameters of the method in which path is enclosed.
     *
     * @param path TreePath that is enclosed by the method
     * @return the formal parameters of the method in which path is enclosed, {@code null} otherwise
     */
    public static @Nullable List<JavaExpression> getParametersOfEnclosingMethod(TreePath path) {
        MethodTree methodTree = TreePathUtil.enclosingMethod(path);
        if (methodTree == null) {
            return null;
        }
        List<JavaExpression> internalArguments = new ArrayList<>();
        for (VariableTree arg : methodTree.getParameters()) {
            internalArguments.add(fromNode(new LocalVariableNode(arg)));
        }
        return internalArguments;
    }

    ///
    /// Obtaining the receiver
    ///

    /**
     * Returns the receiver of the given invocation
     *
     * @param accessTree method or constructor invocation
     * @return the receiver of the given invocation
     */
    public static JavaExpression getReceiver(ExpressionTree accessTree) {
        // TODO: Handle field accesses too?
        assert accessTree instanceof MethodInvocationTree || accessTree instanceof NewClassTree;
        ExpressionTree receiverTree = TreeUtils.getReceiverTree(accessTree);
        if (receiverTree != null) {
            return fromTree(receiverTree);
        } else {
            Element ele = TreeUtils.elementFromUse(accessTree);
            if (ele == null) {
                throw new BugInCF("TreeUtils.elementFromUse(" + accessTree + ") => null");
            }
            return getImplicitReceiver(ele);
        }
    }

    /**
     * Returns the implicit receiver of ele.
     *
     * <p>Returns either a new ClassName or a new ThisReference depending on whether ele is static
     * or not. The passed element must be a field, method, or class.
     *
     * @param ele a field, method, or class
     * @return either a new ClassName or a new ThisReference depending on whether ele is static or
     *     not
     */
    public static JavaExpression getImplicitReceiver(Element ele) {
        TypeElement enclosingTypeElement = ElementUtils.enclosingTypeElement(ele);
        if (enclosingTypeElement == null) {
            throw new BugInCF("getImplicitReceiver's arg has no enclosing type: " + ele);
        }
        TypeMirror enclosingType = enclosingTypeElement.asType();
        if (ElementUtils.isStatic(ele)) {
            return new ClassName(enclosingType);
        } else {
            return new ThisReference(enclosingType);
        }
    }

    /**
     * Returns either a new ClassName or ThisReference JavaExpression object for the enclosingType.
     *
     * <p>The Tree should be an expression or a statement that does not have a receiver or an
     * implicit receiver. For example, a local variable declaration.
     *
     * @param path TreePath to tree
     * @param enclosingType type of the enclosing type
     * @return a new ClassName or ThisReference that is a JavaExpression object for the
     *     enclosingType
     */
    public static JavaExpression getPseudoReceiver(TreePath path, TypeMirror enclosingType) {
        if (TreePathUtil.isTreeInStaticScope(path)) {
            return new ClassName(enclosingType);
        } else {
            return new ThisReference(enclosingType);
        }
    }

    /**
     * Accept method of the visitor pattern.
     *
     * @param visitor the visitor to be applied to this JavaExpression
     * @param p the parameter for this operation
     * @param <R> result type of the operation
     * @param <P> parameter type
     * @return the result of visiting this
     */
    public abstract <R, P> R accept(JavaExpressionVisitor<R, P> visitor, P p);
}<|MERGE_RESOLUTION|>--- conflicted
+++ resolved
@@ -333,25 +333,10 @@
             assert TreeUtils.isUseOfElement(t) : "@AssumeAssertion(nullness): tree kind";
             ExecutableElement invokedMethod = TreeUtils.elementFromUse(t);
 
-<<<<<<< HEAD
-            if (true) {
-                List<JavaExpression> parameters = new ArrayList<>();
-                for (Node p : mn.getArguments()) {
-                    parameters.add(fromNode(provider, p));
-                }
-                JavaExpression methodReceiver;
-                if (ElementUtils.isStatic(invokedMethod)) {
-                    methodReceiver = new ClassName(mn.getTarget().getReceiver().getType());
-                } else {
-                    methodReceiver = fromNode(provider, mn.getTarget().getReceiver());
-                }
-                result = new MethodCall(mn.getType(), invokedMethod, methodReceiver, parameters);
-=======
             // Note that the method might be nondeterministic.
             List<JavaExpression> parameters = new ArrayList<>();
             for (Node p : mn.getArguments()) {
                 parameters.add(fromNode(p));
->>>>>>> 59991f7f
             }
             JavaExpression methodReceiver;
             if (ElementUtils.isStatic(invokedMethod)) {
@@ -421,21 +406,6 @@
                 MethodInvocationTree mn = (MethodInvocationTree) tree;
                 assert TreeUtils.isUseOfElement(mn) : "@AssumeAssertion(nullness): tree kind";
                 ExecutableElement invokedMethod = TreeUtils.elementFromUse(mn);
-<<<<<<< HEAD
-                if (true) {
-                    List<JavaExpression> parameters = new ArrayList<>();
-                    for (ExpressionTree p : mn.getArguments()) {
-                        parameters.add(fromTree(provider, p));
-                    }
-                    JavaExpression methodReceiver;
-                    if (ElementUtils.isStatic(invokedMethod)) {
-                        methodReceiver = new ClassName(TreeUtils.typeOf(mn.getMethodSelect()));
-                    } else {
-                        methodReceiver = getReceiver(mn, provider);
-                    }
-                    TypeMirror type = TreeUtils.typeOf(mn);
-                    result = new MethodCall(type, invokedMethod, methodReceiver, parameters);
-=======
 
                 // Note that the method might be nondeterministic.
                 List<JavaExpression> parameters = new ArrayList<>();
@@ -445,7 +415,6 @@
                 JavaExpression methodReceiver;
                 if (ElementUtils.isStatic(invokedMethod)) {
                     methodReceiver = new ClassName(TreeUtils.typeOf(mn.getMethodSelect()));
->>>>>>> 59991f7f
                 } else {
                     methodReceiver = getReceiver(mn);
                 }
