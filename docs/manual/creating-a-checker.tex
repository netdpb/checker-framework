--- conflicted
+++ resolved
@@ -335,14 +335,9 @@
   Optionally, implement dataflow refinement rules
   (Section~\ref{creating-dataflow}).
 
-<<<<<<< HEAD
-  Here is an example.  If, after an arithmetic comparison, your type system infers
-  which expressions are now known to be non-negative, then you could write a
-=======
   Test them if you wrote any.
   For instance, if after an arithmetic comparison, your type system infers
   which expressions are now known to be non-negative, you could write a
->>>>>>> 5a190c63
   test case such as:
 
 \begin{Verbatim}
