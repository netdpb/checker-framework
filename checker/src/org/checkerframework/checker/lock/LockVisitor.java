--- conflicted
+++ resolved
@@ -76,118 +76,6 @@
     }
 
     @Override
-<<<<<<< HEAD
-    protected void checkAccess(IdentifierTree node, Void p) {
-        // This method is called by visitIdentifier (and only visitIdentifier).
-
-        // Unless the identifier is a primitive or syntactic sugar for another expression, do not check preconditions.
-        // Preconditions in the Lock Checker for reference types must not be
-        // checked by visitIdentifier, since we want only dereferences of variables
-        // to have their Preconditions enforced, but not every instance of the variable
-        // (due to by-value instead of by-variable semantics for the Lock Checker).
-        // The exception to this will be visitSynchronized, but that will be handled separately.
-        // See the Lock Checker manual chapter definitions of dereferencing a value/variable
-        // for more information.
-
-        Node nodeNode = atypeFactory.getNodeForTree(node);
-
-        // TODO: A check such as the following should determine whether the identifier
-        // evaluates to a primitive type even when it looks like a reference type (e.g.
-        // unboxing of a boxed type).
-        // (nodeNode != null && nodeNode.getInSource() == false)
-        // This doesn't work as expected, however, because the correct inSource information
-        // is stored in ControlFlowGraph.convertedTreeLookup, whereas at this point
-        // only ControlFlowGraph.treeLookup is available (via atypeFactory.getNodeForTree).
-        // The precise point in the code where this information is lost (i.e. a reference
-        // to convertedTreeLookup is not copied to the analysis result) is in the following
-        // two lines in GenericAnnotatedTypeFactory.analyze :
-
-        // analyses.getFirst().performAnalysis(cfg);
-        // AnalysisResult<Value, Store> result = analyses.getFirst().getResult();
-
-        // convertedTreeLookup is available in cfg, but a reference to it is not copied
-        // over in getResult(). This should be fixed in a future release. At the present
-        // time, such a change would unduly introduce risk to the release.
-
-        // As a temporary workaround, boxed types are conservatively always treated
-        // as if they are being converted to a primitive, even when they are being used
-        // as a reference (since we can't tell which one is the case). This will conservatively
-        // result in more errors visible to the user.
-
-        boolean doCheckPreconditions = (nodeNode != null && TypesUtils.isBoxedPrimitive(nodeNode.getType())) ||
-            (node instanceof JCTree && TypesUtils.isPrimitive(((JCTree) node).type));
-
-        super.checkAccess(node, p, doCheckPreconditions);
-    }
-
-    @Override
-    protected void commonAssignmentCheck(Tree varTree, ExpressionTree valueExp,
-            /*@CompilerMessageKey*/ String errorKey) {
-        // If the RHS is known for sure to be a primitive type, skip the check.
-        // Dereferences of primitives require the appropriate locks to be held,
-        // but it does not require the annotations in the types involved in the
-        // operation to match.
-        // For example, given:
-        // @GuardedBy("foo") int a;
-        // @GuardedBy("bar") int b;
-        // @GuardedBy({}) int c;
-        // The expressions a = b, a = c, and a = b + c are legal from a
-        // type-checking perspective, whereas none of them would be legal
-        // if a, b and c were not primitives.
-
-        if (!(valueExp instanceof JCTree && ((JCTree) valueExp).type.getKind().isPrimitive())) {
-            super.commonAssignmentCheck(varTree, valueExp, errorKey);
-        }
-    }
-
-    @Override
-    protected Set<? extends AnnotationMirror> getExceptionParameterLowerBoundAnnotations() {
-        Set<? extends AnnotationMirror> tops = atypeFactory.getQualifierHierarchy().getTopAnnotations();
-        Set<AnnotationMirror> annotationSet = AnnotationUtils.createAnnotationSet();
-        for (AnnotationMirror anno : tops) {
-            if (anno.equals(GUARDEDBYTOP)) {
-                annotationSet.add(GUARDEDBY);
-            }
-            else {
-                annotationSet.add(anno);
-            }
-        }
-        return annotationSet;
-    }
-
-    private Set<Pair<String, String>> getPreconditions(AnnotatedTypeMirror atm) {
-        return getPreconditions(atm.getAnnotations());
-    }
-
-    // Given a set of AnnotationMirrors, returns the list of lock expression preconditions
-    // specified in all the @GuardedBy annotations in the set.
-    // Returns an empty set if no such expressions are found.
-    private Set<Pair<String, String>> getPreconditions(Set<AnnotationMirror> amList) {
-        Set<Pair<String, String>> preconditions = new HashSet<>();
-
-        if (amList != null) {
-            for (AnnotationMirror annotationMirror : amList) {
-
-                if (AnnotationUtils.areSameByClass( annotationMirror, checkerGuardedByClass) ||
-                    AnnotationUtils.areSameByClass( annotationMirror, javaxGuardedByClass) ||
-                    AnnotationUtils.areSameByClass( annotationMirror, jcipGuardedByClass)) {
-                    if (AnnotationUtils.hasElementValue(annotationMirror, "value")) {
-                        List<String> guardedByValue = AnnotationUtils.getElementValueArray(annotationMirror, "value", String.class, false);
-
-                        for(String lockExpression : guardedByValue) {
-                            preconditions.add(Pair.of(lockExpression, checkerLockHeldClass.toString().substring(10 /* "interface " */)));
-                        }
-                    }
-                }
-            }
-        }
-
-        return preconditions;
-    }
-
-    @Override
-=======
->>>>>>> 5790d0a2
     protected void commonAssignmentCheck(AnnotatedTypeMirror varType,
             AnnotatedTypeMirror valueType, Tree valueTree, /*@CompilerMessageKey*/ String errorKey,
             boolean isLocalVariableAssignement) {
