package checkers.source;

import java.io.IOException;
import java.io.InputStream;
import java.util.*;
import java.util.regex.Pattern;

import javax.annotation.processing.*;
import javax.lang.model.SourceVersion;
import javax.lang.model.element.Element;
import javax.lang.model.element.TypeElement;
import javax.tools.Diagnostic;
import javax.tools.Diagnostic.Kind;

import checkers.basetype.BaseTypeChecker;
import checkers.quals.TypeQualifiers;
import checkers.types.AnnotatedTypeFactory;
import checkers.util.ElementUtils;
import checkers.util.InternalUtils;
import checkers.util.TreeUtils;

/*>>>
import checkers.compilermsgs.quals.CompilerMessageKey;
import checkers.nullness.quals.*;
*/

import com.sun.source.tree.*;
import com.sun.source.util.TreePath;
import com.sun.source.util.Trees;
import com.sun.tools.javac.processing.JavacMessager;
import com.sun.tools.javac.processing.JavacProcessingEnvironment;
import com.sun.tools.javac.util.Context;
import com.sun.tools.javac.util.Log;

/**
 * An abstract annotation processor designed for implementing a
 * source-file checker for a JSR-308 conforming compiler plug-in. It provides an
 * interface to {@code javac}'s annotation processing API, routines for error
 * reporting via the JSR 199 compiler API, and an implementation for using a
 * {@link SourceVisitor} to perform the type-checking.
 *
 * <p>
 *
 * Subclasses must implement the following methods:
 *
 * <ul>
 *  <li>{@link SourceChecker#getMessages} (for type-qualifier specific error messages)
 *  <li>{@link SourceChecker#createSourceVisitor(CompilationUnitTree)} (for a custom {@link SourceVisitor})
 *  <li>{@link SourceChecker#createFactory} (for a custom {@link AnnotatedTypeFactory})
 *  <li>{@link SourceChecker#getSuppressWarningsKey} (for honoring
 *      {@link SuppressWarnings} annotations)
 * </ul>
 *
 * Most type-checker plug-ins will want to extend {@link BaseTypeChecker},
 * instead of this class.  Only checkers which require annotated types but not
 * subtype checking (e.g. for testing purposes) should extend this.
 * Non-type checkers (e.g. for enforcing coding styles) should extend
 * {@link AbstractProcessor} (or even this class) as the Checker Framework is
 * not designed for such checkers.
 */
public abstract class SourceChecker extends AbstractTypeProcessor {

    // TODO checkers should export themselves through a separate interface,
    // and maybe have an interface for all the methods for which it's safe
    // to override

    /** file name of the localized messages */
    private static final String MSGS_FILE = "messages.properties";

    /** Maps error keys to localized/custom error messages. */
    protected Properties messages;

    /** Used to report error messages and warnings via the compiler. */
    protected Messager messager;

    /** Used as a helper for the {@link SourceVisitor}. */
    protected Trees trees;

    /** The source tree that's being scanned. */
    protected CompilationUnitTree currentRoot;
    public TreePath currentPath;

    /** issue errors as warnings */
    private boolean warns;

    /**
     * Regular expression pattern to specify Java classes that are not
     * annotated, so warnings about uses of them should be suppressed.
     *
     * It contains the pattern specified by the user, through the option
     * {@code checkers.skipUses}; otherwise it contains a pattern that can
     * match no class.
     */
    private Pattern skipUsesPattern;

    /**
     * Regular expression pattern to specify Java classes whose
     * definition should not be checked.
     *
     * It contains the pattern specified by the user, through the option
     * {@code checkers.skipDefs}; otherwise it contains a pattern that can
     * match no class.
     */
    private Pattern skipDefsPattern;

    /** The chosen lint options that have been enabled by programmer */
    private Set<String> activeLints;

    /** The line separator */
    private final static String LINE_SEPARATOR = System.getProperty("line.separator").intern();

    /**
     * @return the {@link ProcessingEnvironment} that was supplied to this
     *         checker
     */
    public ProcessingEnvironment getProcessingEnvironment() {
        return this.processingEnv;
    }

    /* This method is package visible only to allow the AggregateChecker. */
    /* package-visible */
    void setProcessingEnvironment(ProcessingEnvironment env) {
        this.processingEnv = env;
    }

    /**
     * @param root the AST root for the factory
     * @return an {@link AnnotatedTypeFactory} for use by typecheckers
     */
    public AnnotatedTypeFactory createFactory(CompilationUnitTree root) {
        return new AnnotatedTypeFactory(this, root);
    }

    /**
     * Provides the {@link SourceVisitor} that the checker should use to scan
     * input source trees.
     *
     * @param root the AST root
     * @return a {@link SourceVisitor} to use to scan source trees
     */
    protected abstract SourceVisitor<?, ?> createSourceVisitor(CompilationUnitTree root);

    /**
     * Provides a mapping of error keys to custom error messages.
     * <p>
     * As a default, this implementation builds a {@link Properties} out of
     * file {@code messages.properties}.  It accumulates all the properties files
     * in the Java class hierarchy from the checker up to {@code SourceChecker}.
     * This permits subclasses to inherit default messages while being able to
     * override them.
     *
     * @return a {@link Properties} that maps error keys to error message text
     */
    public Properties getMessages() {
        if (this.messages != null)
            return this.messages;

        this.messages = new Properties();
        Stack<Class<?>> checkers = new Stack<Class<?>>();

        Class<?> currClass = this.getClass();
        while (currClass != SourceChecker.class) {
            checkers.push(currClass);
            currClass = currClass.getSuperclass();
        }
        checkers.push(SourceChecker.class);

        while (!checkers.empty())
            messages.putAll(getProperties(checkers.pop(), MSGS_FILE));
        return this.messages;
    }

    private Pattern getSkipPattern(String patternName, Map<String, String> options) {
        String pattern = "";

        if (options.containsKey(patternName))
            pattern = options.get(patternName);
        else if (System.getProperty("checkers." + patternName) != null)
            pattern = System.getProperty("checkers." + patternName);
        else if (System.getenv(patternName) != null)
            pattern = System.getenv(patternName);

        if (pattern.indexOf("/") != -1) {
            getProcessingEnvironment().getMessager().printMessage(Kind.WARNING,
              "The " + patternName + " property contains \"/\", which will never match a class name: " + pattern);
        }

        // return a pattern of an illegal Java identifier character
        // so that it won't match anything
        if (pattern.equals(""))
            pattern = "\\(";

        return Pattern.compile(pattern);
    }

    private Pattern getSkipUsesPattern(Map<String, String> options) {
        return getSkipPattern("skipUses", options);
    }

    private Pattern getSkipDefsPattern(Map<String, String> options) {
        return getSkipPattern("skipDefs", options);
    }

    private Set<String> createActiveLints(Map<String, String> options) {
        if (!options.containsKey("lint"))
            return Collections.emptySet();

        String lintString = options.get("lint");
        if (lintString == null) {
            return Collections.singleton("all");
        }

        Set<String> activeLint = new HashSet<String>();
        for (String s : lintString.split(",")) {
            activeLint.add(s);
            if (s.equals("none"))
                activeLint.add("-all");
        }

        return activeLint;
    }

    /**
     * Exception type used only internally to abort
     * processing.
     * Only public to allow tests.AnnotationBuilderTest;
     * this class should be private. TODO: nicer way?
     */
    @SuppressWarnings("serial")
	public static class CheckerError extends RuntimeException {
        public CheckerError(String msg, Throwable cause) {
            super(msg, cause);
        }
    }

    /**
     * Log an error message and abort processing.
     * Call this method instead of raising an exception.
     * 
     * @param msg The error message to log.
     */
    public static void errorAbort(String msg) {
        throw new CheckerError(msg, new Throwable());
    }

    public static void errorAbort(String msg, Throwable cause) {
        throw new CheckerError(msg, cause);
    }

    private void logCheckerError(CheckerError ce) {
        StringBuilder msg = new StringBuilder(ce.getMessage());
        if ((processingEnv == null ||
                processingEnv.getOptions() == null ||
                processingEnv.getOptions().containsKey("printErrorStack")) &&
                ce.getCause() != null) {
            msg.append("\nException: " +
                            ce.getCause().toString() + ": " + formatStackTrace(ce.getCause().getStackTrace()));
            Throwable cause = ce.getCause().getCause();
            while (cause!=null) {
                msg.append("\nUnderlying Exception: " +
                                (cause.toString() + ": " +
                                        formatStackTrace(cause.getStackTrace())));
                cause = cause.getCause();
            }
        }
        if (this.messager != null) {
            this.messager.printMessage(javax.tools.Diagnostic.Kind.ERROR, msg);
        } else {
            System.err.println("Exception before having a messager set up: " + msg);
        }
    }

    /**
     * {@inheritDoc}
     *
     * Type checkers are not supposed to override this.
     * Instead use initChecker.
     * This allows us to handle CheckerError only here and doesn't
     * require all overriding implementations to be aware of CheckerError.
     * 
     * @see AbstractProcessor#init(ProcessingEnvironment)
     * @see SourceChecker#initChecker(ProcessingEnvironment)
     */
    @Override
    public void typeProcessingStart() {
        try {
            super.typeProcessingStart();
            initChecker();
            if (this.messager == null) {
                messager = (JavacMessager) processingEnv.getMessager();
                messager.printMessage(
                        javax.tools.Diagnostic.Kind.WARNING,
                        "You have forgotten to call super.initChecker in your "
                                + "subclass of SourceChecker! Please ensure your checker is properly initialized.");
            }
        } catch (CheckerError ce) {
<<<<<<< HEAD
            errorInInit = true;
            if (messager == null) messager = (JavacMessager) processingEnv.getMessager();
            logCheckerError(ce);
        } catch (Throwable t) {
            errorInInit = true;
            if (messager == null) messager = (JavacMessager) processingEnv.getMessager();
=======
            logCheckerError(ce);
        } catch (Throwable t) {
>>>>>>> 16884b7d
            logCheckerError(new CheckerError("SourceChecker.init: unexpected Throwable (" +
                    t.getClass().getSimpleName() + "); message: " + t.getMessage(), t));
        }
    }

    /**
     * Initialize the checker.
     * 
     * @see AbstractProcessor#init(ProcessingEnvironment)
     */
    public void initChecker() {
        this.skipUsesPattern = getSkipUsesPattern(processingEnv.getOptions());
        this.skipDefsPattern = getSkipDefsPattern(processingEnv.getOptions());

        // Grab the Trees and Messager instances now; other utilities
        // (like Types and Elements) can be retrieved by subclasses.
        /*@Nullable*/ Trees trees = Trees.instance(processingEnv);
        assert trees != null; /*nninvariant*/
        this.trees = trees;

        this.messager = processingEnv.getMessager();
        this.messages = getMessages();
        this.warns = processingEnv.getOptions().containsKey("warns");
        this.activeLints = createActiveLints(processingEnv.getOptions());
    }


    // Output the warning about source level at most once.
    private boolean warnedAboutSourceLevel = false;

    // The number of errors at the last exit of the type processor.
    // At entry to the type processor we check whether the current error count is
    // higher and then don't process the file, as it contains some Java errors.
    // Needs to be package-visible to allow access from AggregateChecker.
    /* package-visible */
    int errsOnLastExit = 0;

    /**
     * Type-check the code with Java specifications and then runs the Checker
     * Rule Checking visitor on the processed source.
     *
     * @see Processor#process(Set, RoundEnvironment)
     */
    @Override
    public void typeProcess(TypeElement e, TreePath p) {
        if (e == null) {
            messager.printMessage(javax.tools.Diagnostic.Kind.ERROR,
                    "Refusing to process empty TypeElement");
            return;
        }
        if (p == null) {
            messager.printMessage(javax.tools.Diagnostic.Kind.ERROR,
                    "Refusing to process empty TreePath in TypeElement: " + e);
            return;
        }

        Context context = ((JavacProcessingEnvironment)processingEnv).getContext();
        com.sun.tools.javac.code.Source source = com.sun.tools.javac.code.Source.instance(context);
        if ((! warnedAboutSourceLevel) && (! source.allowTypeAnnotations())) {
            messager.printMessage(javax.tools.Diagnostic.Kind.WARNING,
                                  "-source " + source.name + " does not support type annotations");
            warnedAboutSourceLevel = true;
        }

        Log log = Log.instance(context);
        if (log.nerrors > this.errsOnLastExit) {
            this.errsOnLastExit = log.nerrors;
            return;
        }

        currentRoot = p.getCompilationUnit();
        currentPath = p;
        // Visit the attributed tree.
        SourceVisitor<?, ?> visitor = null;
        try {
            visitor = createSourceVisitor(currentRoot);
            visitor.scan(p, null);
        } catch (CheckerError ce) {
            logCheckerError(ce);
        } catch (Throwable t) {
            logCheckerError(new CheckerError("SourceChecker.typeProcess: unexpected Throwable (" +
                    t.getClass().getSimpleName() + ")  when processing "
                    + currentRoot.getSourceFile().getName() +
                    (t.getMessage()!=null ? "; message: " + t.getMessage() : ""), t));
        } finally {
            // Also add possibly deferred diagnostics, which will get published back in
            // AbstractTypeProcessor.
            this.errsOnLastExit = log.nerrors + log.deferredDiagnostics.size();
        }
    }

    /**
     * Format a list of {@link StackTraceElement}s to be printed out as an error
     * message.
     */
    protected String formatStackTrace(StackTraceElement[] stackTrace) {
        boolean first = true;
        StringBuilder sb = new StringBuilder();
        for (StackTraceElement ste : stackTrace) {
            if (!first) {
                sb.append("\n");
            }
            first = false;
            sb.append(ste.toString());
        }
        return sb.toString();
    }

    // Uses private fields, need to rewrite.
    // public void dumpState() {
    //     System.out.printf("SourceChecker = %s%n", this);
    //     System.out.printf("  env = %s%n", env);
    //     System.out.printf("    env.elementUtils = %s%n", ((JavacProcessingEnvironment) env).elementUtils);
    //     System.out.printf("      env.elementUtils.types = %s%n", ((JavacProcessingEnvironment) env).elementUtils.types);
    //     System.out.printf("      env.elementUtils.enter = %s%n", ((JavacProcessingEnvironment) env).elementUtils.enter);
    //     System.out.printf("    env.typeUtils = %s%n", ((JavacProcessingEnvironment) env).typeUtils);
    //     System.out.printf("  trees = %s%n", trees);
    //     System.out.printf("    trees.enter = %s%n", ((com.sun.tools.javac.api.JavacTrees) trees).enter);
    //     System.out.printf("    trees.elements = %s%n", ((com.sun.tools.javac.api.JavacTrees) trees).elements);
    //     System.out.printf("      trees.elements.types = %s%n", ((com.sun.tools.javac.api.JavacTrees) trees).elements.types);
    //     System.out.printf("      trees.elements.enter = %s%n", ((com.sun.tools.javac.api.JavacTrees) trees).elements.enter);
    // }

    /**
     * Returns the localized long message corresponding for this key, and
     * returns the defValue if no localized message is found.
     *
     */
    protected String fullMessageOf(String messageKey, String defValue) {
        String key = messageKey;

        do {
            if (messages.containsKey(key)) {
                return messages.getProperty(key);
            }

            int dot = key.indexOf('.');
            if (dot < 0) return defValue;
            key = key.substring(dot + 1);
        } while (true);
    }

    /**
     * Prints a message (error, warning, note, etc.) via JSR-269.
     *
     * @param kind
     *            the type of message to print
     * @param source
     *            the object from which to obtain source position information
     * @param msgKey
     *            the message key to print
     * @param args
     *            arguments for interpolation in the string corresponding to the
     *            given message key
     * @see Diagnostic
     * @throws IllegalArgumentException
     *             if {@code source} is neither a {@link Tree} nor an
     *             {@link Element}
     */
    protected void message(Diagnostic.Kind kind, Object source, /*@CompilerMessageKey*/ String msgKey,
            Object... args) {

        assert messages != null : "null messages";

        if (args != null) {
            // look whether we can expand the arguments, too.
            for (int i = 0; i < args.length; ++i) {
                args[i] = (args[i] == null) ? null :
                    messages.getProperty(args[i].toString(), args[i].toString());
            }
        }

        if (kind == Diagnostic.Kind.NOTE) {
            System.err.println("(NOTE) " + String.format(msgKey, args));
            return;
        }

        final String defaultFormat = String.format("(%s)", msgKey);
        String fmtString;
        if (this.processingEnv.getOptions() != null /*nnbug*/
                && this.processingEnv.getOptions().containsKey("nomsgtext")) {
            fmtString = defaultFormat;
        } else {
            fmtString = fullMessageOf(msgKey, defaultFormat);
        }
        String messageText = String.format(fmtString, args);

        // Replace '\n' with the proper line separator
        if (LINE_SEPARATOR != "\n") // interned
            messageText = messageText.replaceAll("\n", LINE_SEPARATOR);

        if (source instanceof Element)
            messager.printMessage(kind, messageText, (Element) source);
        else if (source instanceof Tree)
            Trees.instance(processingEnv).printMessage(kind, messageText, (Tree) source,
                    currentRoot);
        else
            SourceChecker.errorAbort("invalid position source: "
                    + source.getClass().getName());
    }

    /**
     * Determines if an error (whose error key is {@code err}), should
     * be suppressed according to the user explicitly written
     * {@code anno} Suppress annotation.
     * <p>
     *
     * A suppress warnings value may be of the following pattern:
     *
     * <ol>
     * <li>{@code "suppress-key"}, where suppress-key is a supported warnings key, as
     * specified by {@link #getSuppressWarningsKey()},
     * e.g. {@code "nullness"} for nullness, {@code "igj"} for igj
     * test</li>
     *
     * <li>{@code "suppress-key:error-key}, where the suppress-key
     * is as above, and error-key is a prefix of the errors
     * that it may suppress.  So "nullness:generic.argument", would
     * suppress any errors in nullness checker related to
     * generic.argument.
     *
     * @param annos the annotations to search
     * @param err   the error key the checker is emitting
     * @return true if one of {@code annos} is a {@link SuppressWarnings}
     *         annotation with the key returned by {@link
     *         SourceChecker#getSuppressWarningsKey}
     */
    private boolean checkSuppressWarnings(SuppressWarnings anno, String err) {

        if (anno == null)
            return false;

        Collection<String> swkeys = this.getSuppressWarningsKey();

        // For all the method's annotations, check for a @SuppressWarnings
        // annotation. If one is found, check its values for this checker's
        // SuppressWarnings key.
        for (String suppressWarningValue : anno.value()) {
            for (String swKey : swkeys) {
                if (suppressWarningValue.equals(swKey))
                    return true;

                String expected = swKey + ":" + err;
                if (expected.contains(suppressWarningValue))
                    return true;
            }
        }

        return false;
    }

    /**
     * Determines whether the warnings pertaining to a given tree should be
     * suppressed (namely, if its containing method has a @SuppressWarnings
     * annotation for which one of the values is the key provided by the {@link
     * SourceChecker#getSuppressWarningsKey} method).
     *
     * @param tree the tree that might be a source of a warning
     * @return true if no warning should be emitted for the given tree because
     *         it is contained by a method with an appropriately-valued
     *         @SuppressWarnings annotation; false otherwise
     */
    private boolean shouldSuppressWarnings(Tree tree, String err) {

        // Don't suppress warnings if there's no key.
        Collection<String> swKeys = this.getSuppressWarningsKey();
        if (swKeys.isEmpty())
            return false;

        /*@Nullable*/ TreePath path = trees.getPath(this.currentRoot, tree);
        if (path == null)
            return false;

        /*@Nullable*/ VariableTree var = TreeUtils.enclosingVariable(path);
        if (var != null && shouldSuppressWarnings(InternalUtils.symbol(var), err))
            return true;

        /*@Nullable*/ MethodTree method = TreeUtils.enclosingMethod(path);
        if (method != null && shouldSuppressWarnings(InternalUtils.symbol(method), err))
            return true;

        /*@Nullable*/ ClassTree cls = TreeUtils.enclosingClass(path);
        if (cls != null && shouldSuppressWarnings(InternalUtils.symbol(cls), err))
            return true;

        return false;
    }

    private boolean shouldSuppressWarnings(/*@Nullable*/ Element elt, String err) {

        if (elt == null)
            return false;

        return checkSuppressWarnings(elt.getAnnotation(SuppressWarnings.class), err)
                || shouldSuppressWarnings(elt.getEnclosingElement(), err);
    }

    /**
     * Reports a result. By default, it prints it to the screen via the
     * compiler's internal messenger if the result is non-success; otherwise,
     * the method returns with no side-effects.
     *
     * @param r
     *            the result to report
     * @param src
     *            the position object associated with the result
     */
    public void report(final Result r, final Object src) {

        String err = r.getMessageKeys().iterator().next();
        // TODO: SuppressWarnings checking for Elements
        if (src instanceof Tree && shouldSuppressWarnings((Tree)src, err))
            return;
        if (src instanceof Element && shouldSuppressWarnings((Element)src, err))
            return;

        if (r.isSuccess())
            return;

        for (Result.DiagMessage msg : r.getDiagMessages()) {
            if (r.isFailure())
                this.message(warns ? Diagnostic.Kind.MANDATORY_WARNING : Diagnostic.Kind.ERROR,
                        src, msg.getMessageKey(), msg.getArgs());
            else if (r.isWarning())
                this.message(Diagnostic.Kind.MANDATORY_WARNING, src, msg.getMessageKey(), msg.getArgs());
            else
                this.message(Diagnostic.Kind.NOTE, src, msg.getMessageKey(), msg.getArgs());
        }
    }

    /**
     * Determines the value of the lint option with the given name.  Just
     * as <a
     * href="http://docs.oracle.com/javase/7/docs/technotes/guides/javac/index.html">javac</a>
     * uses "-Xlint:xxx" to enable and "-Xlint:-xxx" to disable option xxx,
     * annotation-related lint options are enabled with "-Alint:xxx" and
     * disabled with "-Alint:-xxx".
     *
     * @throws IllegalArgumentException if the option name is not recognized
     *         via the {@link SupportedLintOptions} annotation or the {@link
     *         SourceChecker#getSupportedLintOptions} method
     * @param name the name of the lint option to check for
     * @return true if the lint option was given, false if it was not given or
     * was given prepended with a "-"
     *
     * @see SourceChecker#getLintOption(String,boolean)
     */
    public final boolean getLintOption(String name) {
        return getLintOption(name, false);
    }

    /**
     * Determines the value of the lint option with the given name.  Just
     * as <a
     * href="http://docs.oracle.com/javase/1.5.0/docs/tooldocs/solaris/javac.html">javac</a>
     * uses "-Xlint:xxx" to enable and "-Xlint:-xxx" to disable option xxx,
     * annotation-related lint options are enabled with "-Alint=xxx" and
     * disabled with "-Alint=-xxx".
     *
     * @throws IllegalArgumentException if the option name is not recognized
     *         via the {@link SupportedLintOptions} annotation or the {@link
     *         SourceChecker#getSupportedLintOptions} method
     * @param name the name of the lint option to check for
     * @param def the default option value, returned if the option was not given
     * @return true if the lint option was given, false if it was given
     *         prepended with a "-", or {@code def} if it was not given at all
     *
     * @see SourceChecker#getLintOption(String)
     */
    public final boolean getLintOption(String name, boolean def) {

        if (!this.getSupportedLintOptions().contains(name)) {
            errorAbort("Illegal lint option: " + name);
        }

        if (activeLints.isEmpty())
            return def;

        String tofind = name;
        while (tofind != null) {
            if (activeLints.contains(tofind))
                return true;
            else if (activeLints.contains(String.format("-%s", tofind)))
                return false;

            tofind = parentOfOption(tofind);
        }

        return def;
    }

    /**
     * Helper method to find the parent of a lint key.  The lint hierarchy
     * level is donated by a colon ':'.  'all' is the root for all hierarchy.
     *
     * Example
     *    cast:unsafe --> cast
     *    cast        --> all
     *    all         --> {@code null}
     */
    private String parentOfOption(String name) {
        if (name.equals("all"))
            return null;
        else if (name.contains(":")) {
            return name.substring(0, name.lastIndexOf(':'));
        } else {
            return "all";
        }
    }

    /**
     * Returns the lint options recognized by this checker. Lint options are
     * those which can be checked for via {@link SourceChecker#getLintOption}.
     *
     * @return an unmodifiable {@link Set} of the lint options recognized by
     *         this checker
     */
    public Set<String> getSupportedLintOptions() {
        /*@Nullable*/ SupportedLintOptions sl =
            this.getClass().getAnnotation(SupportedLintOptions.class);

        if (sl == null)
            return Collections.</*@NonNull*/ String>emptySet();

        /*@Nullable*/ String /*@Nullable*/ [] slValue = sl.value();
        assert slValue != null; /*nninvariant*/

        /*@Nullable*/ String [] lintArray = slValue;
        Set<String> lintSet = new HashSet<String>(lintArray.length);
        for (String s : lintArray)
            lintSet.add(s);
        return Collections.</*@NonNull*/ String>unmodifiableSet(lintSet);

    }

    /*
     * Force "-Alint" as a recognized processor option for all subtypes of
     * SourceChecker.
     * TODO: Options other than "lint" are also added here. Many of them could
     * be lint options.
     *
     * [This method is provided here, rather than via the @SupportedOptions
     * annotation, so that it may be inherited by subclasses.]
     */
    @Override
    public Set<String> getSupportedOptions() {
        Set<String> options = new HashSet<String>();
        options.add("skipUses");
        options.add("skipDefs");
        options.add("lint");
        options.add("nomsgtext");
        options.add("filenames");
        options.add("showchecks");
        options.add("stubs");
        options.add("ignorejdkastub");
        options.add("nocheckjdk");
        options.add("warns");
        options.add("annotatedTypeParams");
        options.add("printErrorStack");
        options.add("printAllQualifiers");
        options.addAll(super.getSupportedOptions());
        return Collections.</*@NonNull*/ String>unmodifiableSet(options);
    }

    /**
     * Always returns a singleton set containing only "*".
     *
     * This method returns the argument to the {@link
     * SupportedAnnotationTypes} annotation, so the effect of returning "*"
     * is as if the checker were annotated by
     * {@code @SupportedAnnotationTypes("*")}:
     * javac runs the checker on every
     * class mentioned on the javac command line.  This method also checks
     * that subclasses do not contain a {@link SupportedAnnotationTypes}
     * annotation.  <p>
     *
     * To specify the annotations that a checker recognizes as type qualifiers,
     * use the {@link TypeQualifiers} annotation on the declaration of
     * subclasses of this class or override the
     * {@link BaseTypeChecker#getSupportedTypeQualifiers()} method.
     *
     * @throws Error if a subclass is annotated with
     *         {@link SupportedAnnotationTypes}
     *
     * @see TypeQualifiers
     * @see BaseTypeChecker#getSupportedAnnotationTypes()
     */
    @Override
    public final Set<String> getSupportedAnnotationTypes() {

        SupportedAnnotationTypes supported = this.getClass().getAnnotation(
                SupportedAnnotationTypes.class);
        if (supported != null)
            errorAbort("@SupportedAnnotationTypes should not be written on any checker;"
                            + " supported annotation types are inherited from SourceChecker.");
        return Collections.singleton("*");
    }

    /**
     * @return String keys that a checker honors for suppressing warnings
     *         and errors that it issues
     *
     * @see SuppressWarningsKey
     */
    public Collection<String> getSuppressWarningsKey() {
        SuppressWarningsKey annotation =
            this.getClass().getAnnotation(SuppressWarningsKey.class);

        if (annotation != null)
            return Collections.singleton(annotation.value());

        // Inferring key from class name
        String className = this.getClass().getSimpleName();
        int indexOfChecker = className.lastIndexOf("Checker");
        if (indexOfChecker == -1)
            indexOfChecker = className.lastIndexOf("Subchecker");
        String key = (indexOfChecker == -1) ? className : className.substring(0, indexOfChecker);
        return Collections.singleton(key.trim().toLowerCase());
    }

    /**
     * Tests whether the class owner of the passed element is an unannotated
     * class and matches the pattern specified in the
     * {@code checker.skipUses} property.
     *
     * @param element   an element
     * @return  true iff the enclosing class of element should be skipped
     */
    public final boolean shouldSkipUses(Element element) {
        if (element == null)
            return false;
        TypeElement typeElement = ElementUtils.enclosingClass(element);
        String name = typeElement.getQualifiedName().toString();
        return skipUsesPattern.matcher(name).find();
    }

    /**
     * Tests whether the class definition should not be checked because it
     * matches the {@code checker.skipDefs} property.
     *
     * @param node class to potentially skip
     * @return true if checker should not test node
     */
    public final boolean shouldSkipDefs(ClassTree node) {
        String qualifiedName = InternalUtils.typeOf(node).toString();
        return skipDefsPattern.matcher(qualifiedName).find();
    }

    /**
     * Tests whether the method definition should not be checked because it
     * matches the {@code checker.skipDefs} property.
     *
     * TODO: currently only uses the class definition. Refine pattern. Same for skipUses.
     *
     * @param cls class to potentially skip
     * @param meth method to potentially skip
     * @return true if checker should not test node
     */
    public final boolean shouldSkipDefs(ClassTree cls, MethodTree meth) {
        return shouldSkipDefs(cls);
    }


    /**
     * A helper function to parse a Properties file
     *
     * @param cls   the class whose location is the base of the file path
     * @param filePath the name/path of the file to be read
     * @return  the properties
     */
    protected Properties getProperties(Class<?> cls, String filePath) {
        Properties prop = new Properties();
        try {
            InputStream base = cls.getResourceAsStream(filePath);

            if (base == null)
                // No message customization file was given
                return prop;

            prop.load(base);
        } catch (IOException e) {
            System.err.println("Couldn't parse " + filePath + " file");
            e.printStackTrace();
            // ignore the possible customization file
        }
        return prop;
    }

    @Override
    public final SourceVersion getSupportedSourceVersion() {
        return SourceVersion.RELEASE_8;
    }
}<|MERGE_RESOLUTION|>--- conflicted
+++ resolved
@@ -294,17 +294,8 @@
                                 + "subclass of SourceChecker! Please ensure your checker is properly initialized.");
             }
         } catch (CheckerError ce) {
-<<<<<<< HEAD
-            errorInInit = true;
-            if (messager == null) messager = (JavacMessager) processingEnv.getMessager();
             logCheckerError(ce);
         } catch (Throwable t) {
-            errorInInit = true;
-            if (messager == null) messager = (JavacMessager) processingEnv.getMessager();
-=======
-            logCheckerError(ce);
-        } catch (Throwable t) {
->>>>>>> 16884b7d
             logCheckerError(new CheckerError("SourceChecker.init: unexpected Throwable (" +
                     t.getClass().getSimpleName() + "); message: " + t.getMessage(), t));
         }
