--- conflicted
+++ resolved
@@ -51,14 +51,7 @@
 contracts.conditional.postcondition.not.satisfied=the conditional postcondition about '%s' at this return statement is not satisfied
 contracts.conditional.postcondition.invalid.returntype=this annotation is only valid for methods with return type 'boolean'
 contracts.precondition.not.satisfied=the precondition about '%s' of called method is not satisfied
-<<<<<<< HEAD
-contracts.precondition.override.invalid=the precondition for '%s' in method %s must be weaker (or equally strong) in the all subtypes
-contracts.postcondition.override.invalid=the postcondition for '%s' in method %s must be stronger (or equally strong) in the all subtypes
-contracts.conditional.postcondition.true.override.invalid=the conditional postcondition with result=true for '%s' in method %s must be stronger (or equally strong) in the all subtypes
-contracts.conditional.postcondition.false.override.invalid=the conditional postcondition with result=false for '%s' in method %s must be stronger (or equally strong) in the all subtypes
-=======
 contracts.precondition.override.invalid=the precondition for '%s' in method %s must be weaker (or equally strong) in all subtypes
 contracts.postcondition.override.invalid=the postcondition for '%s' in method %s must be stronger (or equally strong) in all subtypes
 contracts.conditional.postcondition.true.override.invalid=the conditional postcondition with result=true for '%s' in method %s must be stronger (or equally strong) in all subtypes
-contracts.conditional.postcondition.false.override.invalid=the conditional postcondition with result=false for '%s' in method %s must be stronger (or equally strong) in all subtypes
->>>>>>> 52537911
+contracts.conditional.postcondition.false.override.invalid=the conditional postcondition with result=false for '%s' in method %s must be stronger (or equally strong) in all subtypes