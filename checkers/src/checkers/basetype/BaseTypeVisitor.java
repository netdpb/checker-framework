package checkers.basetype;

import java.lang.annotation.Annotation;
import java.util.Collection;
import java.util.EnumSet;
import java.util.HashMap;
import java.util.HashSet;
import java.util.Iterator;
import java.util.List;
import java.util.Map;
import java.util.Set;

import javax.annotation.processing.ProcessingEnvironment;
import javax.lang.model.element.AnnotationMirror;
import javax.lang.model.element.Element;
import javax.lang.model.element.ExecutableElement;
import javax.lang.model.element.Modifier;
import javax.lang.model.element.Name;
import javax.lang.model.element.TypeElement;
import javax.lang.model.type.TypeKind;
import javax.lang.model.util.ElementFilter;
import javax.tools.Diagnostic.Kind;

import javacutils.AnnotationUtils;
import javacutils.ElementUtils;
import javacutils.InternalUtils;
import javacutils.Pair;
import javacutils.TreeUtils;
import javacutils.TypesUtils;

import dataflow.analysis.FlowExpressions;
import dataflow.analysis.FlowExpressions.Receiver;
import dataflow.analysis.TransferResult;
import dataflow.cfg.node.BooleanLiteralNode;
import dataflow.cfg.node.MethodInvocationNode;
import dataflow.cfg.node.Node;
import dataflow.cfg.node.ReturnNode;
import dataflow.quals.Pure;
import dataflow.util.PurityChecker;
import dataflow.util.PurityChecker.PurityResult;
import dataflow.util.PurityUtils;

import checkers.compilermsgs.quals.CompilerMessageKey;
import checkers.flow.CFAbstractStore;
import checkers.flow.CFAbstractValue;
import checkers.util.ContractsUtils;
import checkers.util.FlowExpressionParseUtil;
import checkers.util.FlowExpressionParseUtil.FlowExpressionContext;
import checkers.util.FlowExpressionParseUtil.FlowExpressionParseException;
import checkers.igj.quals.Immutable;
import checkers.igj.quals.ReadOnly;
import checkers.nullness.NullnessChecker;
import checkers.quals.DefaultQualifier;
import checkers.quals.Unused;
import checkers.source.Result;
import checkers.source.SourceVisitor;
import checkers.types.AbstractBasicAnnotatedTypeFactory;
import checkers.types.AnnotatedTypeFactory;
import checkers.types.AnnotatedTypeMirror;
import checkers.types.AnnotatedTypeMirror.AnnotatedArrayType;
import checkers.types.AnnotatedTypeMirror.AnnotatedDeclaredType;
import checkers.types.AnnotatedTypeMirror.AnnotatedExecutableType;
import checkers.types.AnnotatedTypeMirror.AnnotatedPrimitiveType;
import checkers.types.AnnotatedTypeMirror.AnnotatedTypeVariable;
import checkers.types.AnnotatedTypeMirror.AnnotatedWildcardType;
import checkers.types.QualifierHierarchy;
import checkers.types.TypeHierarchy;
import checkers.types.VisitorState;
import checkers.types.visitors.AnnotatedTypeScanner;
import checkers.util.AnnotatedTypes;

import com.sun.source.tree.AnnotatedTypeTree;
import com.sun.source.tree.AnnotationTree;
import com.sun.source.tree.ArrayAccessTree;
import com.sun.source.tree.AssignmentTree;
import com.sun.source.tree.ClassTree;
import com.sun.source.tree.CompilationUnitTree;
import com.sun.source.tree.CompoundAssignmentTree;
import com.sun.source.tree.ConditionalExpressionTree;
import com.sun.source.tree.EnhancedForLoopTree;
import com.sun.source.tree.ExpressionTree;
import com.sun.source.tree.IdentifierTree;
import com.sun.source.tree.InstanceOfTree;
import com.sun.source.tree.MemberSelectTree;
import com.sun.source.tree.MethodInvocationTree;
import com.sun.source.tree.MethodTree;
import com.sun.source.tree.ModifiersTree;
import com.sun.source.tree.NewArrayTree;
import com.sun.source.tree.NewClassTree;
import com.sun.source.tree.ParameterizedTypeTree;
import com.sun.source.tree.ReturnTree;
import com.sun.source.tree.Tree;
import com.sun.source.tree.TypeCastTree;
import com.sun.source.tree.TypeParameterTree;
import com.sun.source.tree.UnaryTree;
import com.sun.source.tree.VariableTree;
import com.sun.source.util.SourcePositions;
import com.sun.source.util.TreePath;
import com.sun.source.util.TreeScanner;
import com.sun.tools.javac.tree.JCTree;
import com.sun.tools.javac.tree.TreeInfo;

/*>>>
 import dataflow.util.PurityChecker.PurityResult;
 import checkers.compilermsgs.quals.CompilerMessageKey;
 import checkers.nullness.quals.Nullable;
 */

/**
 * A {@link SourceVisitor} that performs assignment and pseudo-assignment
 * checking, method invocation checking, and assignability checking.
 *
 * <p>
 *
 * This implementation uses the {@link AnnotatedTypeFactory} implementation
 * provided by an associated {@link BaseTypeChecker}; its visitor methods will
 * invoke this factory on parts of the AST to determine the "annotated type" of
 * an expression. Then, the visitor methods will check the types in assignments
 * and pseudo-assignments using {@link #commonAssignmentCheck}, which ultimately
 * calls the {@link TypeHierarchy#isSubtype} method and reports errors that
 * violate Java's rules of assignment.
 *
 * <p>
 *
 * Note that since this implementation only performs assignment and
 * pseudo-assignment checking, other rules for custom type systems must be added
 * in subclasses (e.g., dereference checking in the {@link NullnessChecker} is
 * implemented in the {@link NullnessChecker}'s
 * {@link TreeScanner#visitMemberSelect} method).
 *
 * <p>
 *
 * This implementation does the following checks:
 * 1. <b>Assignment and Pseudo-Assignment Check</b>:
 *    It verifies that any assignment type check, using
 *    {@code TypeHierarchy.isSubtype} method. This includes method invocation and
 *    method overriding checks.
 *
 * 2. <b>Type Validity Check</b>:
 *    It verifies that any user-supplied type is a valid type, using
 *    {@code isValidUse} method.
 *
 * 3. <b>(Re-)Assignability Check</b>:
 *    It verifies that any assignment is valid, using
 *    {@code Checker.isAssignable} method.
 *
 * @see "JLS $4"
 * @see TypeHierarchy#isSubtype(AnnotatedTypeMirror, AnnotatedTypeMirror)
 * @see AnnotatedTypeFactory
 */
/*
 * Note how the handling of VisitorState is duplicated in AbstractFlow. In
 * particular, the handling of the assignment context has to be done correctly
 * in both classes. This is a pain and we should see how to handle this in the
 * DFF version. TODO: missing assignment context: - array initializer
 * expressions should have the component type as context
 */
public class BaseTypeVisitor<Checker extends BaseTypeChecker<? extends Factory>,
        Factory extends AbstractBasicAnnotatedTypeFactory<?, ?, ?, ?, ?>>
    extends SourceVisitor<Checker, Factory, Void, Void> {

    /** The options that were provided to the checker using this visitor. */
    protected final Map<String, String> options;

    /** For obtaining line numbers in -Ashowchecks debugging output. */
    private final SourcePositions positions;

    /** For storing visitor state. **/
    protected final VisitorState visitorState;

    /** An instance of the {@link ContractsUtils} helper class. */
    protected final ContractsUtils contractsUtils;

<<<<<<< HEAD
    /**
     * The annotated-type factory (with a more specific type than
     * super.atypeFactory).
     */
    protected final AbstractBasicAnnotatedTypeFactory<?, ?, ?, ?, ?> atypeFactory;

=======
>>>>>>> 52537911
    /**
     * @param checker
     *            the typechecker associated with this visitor (for callbacks to
     *            {@link TypeHierarchy#isSubtype})
     * @param root
     *            the root of the AST that this visitor operates on
     */
    public BaseTypeVisitor(Checker checker, CompilationUnitTree root) {
        super(checker, root);

<<<<<<< HEAD
        assert super.atypeFactory instanceof AbstractBasicAnnotatedTypeFactory;
        atypeFactory = (AbstractBasicAnnotatedTypeFactory<?, ?, ?, ?, ?>) super.atypeFactory;
=======
>>>>>>> 52537911
        contractsUtils = ContractsUtils.getInstance(atypeFactory);
        ProcessingEnvironment env = checker.getProcessingEnvironment();
        this.options = env.getOptions();
        this.positions = trees.getSourcePositions();
        this.visitorState = atypeFactory.getVisitorState();
    }

    // **********************************************************************
    // Responsible for updating the factory for the location (for performance)
    // **********************************************************************

    @Override
    public Void scan(Tree tree, Void p) {
        if (tree != null && getCurrentPath() != null)
            this.visitorState.setPath(new TreePath(getCurrentPath(), tree));
        return super.scan(tree, p);
    }

    @Override
    public Void visitClass(ClassTree node, Void p) {
        if (checker.shouldSkipDefs(node)) {
            // Not "return super.visitClass(node, p);" because that would
            // recursively call visitors on subtrees; we want to skip the
            // class entirely.
            return null;
        }

        AnnotatedDeclaredType preACT = visitorState.getClassType();
        ClassTree preCT = visitorState.getClassTree();
        AnnotatedDeclaredType preAMT = visitorState.getMethodReceiver();
        MethodTree preMT = visitorState.getMethodTree();
        Pair<Tree, AnnotatedTypeMirror> preAssCtxt = visitorState.getAssignmentContext();

        visitorState.setClassType(atypeFactory.getAnnotatedType(node));
        visitorState.setClassTree(node);
        visitorState.setMethodReceiver(null);
        visitorState.setMethodTree(null);
        visitorState.setAssignmentContext(null);

        try {
            if (!TreeUtils.hasExplicitConstructor(node)) {
                checkDefaultConstructor(node);
            }

            /* Visit the extends and implements clauses.
             * The superclass also visits them, but only calls visitParameterizedType, which
             * looses a main modifier.
             */
            Tree ext = node.getExtendsClause();
            if (ext != null) {
                validateTypeOf(ext);
            }

            List<? extends Tree> impls = node.getImplementsClause();
            if (impls != null) {
                for (Tree im : impls) {
                    validateTypeOf(im);
                }
            }

            return super.visitClass(node, p);
        } finally {
            this.visitorState.setClassType(preACT);
            this.visitorState.setClassTree(preCT);
            this.visitorState.setMethodReceiver(preAMT);
            this.visitorState.setMethodTree(preMT);
            this.visitorState.setAssignmentContext(preAssCtxt);
        }
    }

    protected void checkDefaultConstructor(ClassTree node) { }

    /**
     * Performs pseudo-assignment check: checks that the method obeys override
     * and subtype rules to all overridden methods.
     *
     * The override rule specifies that a method, m1, may override a method
     * m2 only if:
     * <ul>
     *  <li> m1 return type is a subtype of m2 </li>
     *  <li> m1 receiver type is a supertype of m2 </li>
     *  <li> m1 parameters are supertypes of corresponding m2 parameters </li>
     * </ul>
     *
     * Also, it issues a "missing.this" error for static method annotated
     * receivers.
     */
    @Override
    public Void visitMethod(MethodTree node, Void p) {

        // We copy the result from getAnnotatedType to ensure that
        // circular types (e.g. K extends Comparable<K>) are represented
        // by circular AnnotatedTypeMirrors, which avoids problems with
        // later checks.
        // TODO: Find a cleaner way to ensure circular AnnotatedTypeMirrors.
        AnnotatedExecutableType methodType = AnnotatedTypes.deepCopy(atypeFactory.getAnnotatedType(node));
        AnnotatedDeclaredType preMRT = visitorState.getMethodReceiver();
        MethodTree preMT = visitorState.getMethodTree();
        visitorState.setMethodReceiver(methodType.getReceiverType());
        visitorState.setMethodTree(node);
        ExecutableElement methodElement = TreeUtils.elementFromDeclaration(node);

        boolean abstractMethod = false;
        ModifiersTree modifiers = node.getModifiers();
        if (modifiers != null) {
            Set<Modifier> flags = modifiers.getFlags();
            if (flags.contains(Modifier.ABSTRACT)) {
                abstractMethod = true;
            }
        }

        try {
            Element elt = InternalUtils.symbol(node);
            assert elt != null : "no symbol for method: " + node;
            if (InternalUtils.isAnonymousConstructor(node)) {
                // We shouldn't dig deeper
                return null;
            }

            // check method purity if needed
            if (!abstractMethod) {
                boolean anyPurityAnnotation = PurityUtils.hasPurityAnnotation(
                        atypeFactory, node);
                boolean checkPurityAlways = checker.getProcessingEnvironment()
                        .getOptions().containsKey("suggestPureMethods");
<<<<<<< HEAD
                boolean enablePurity = checker.getProcessingEnvironment()
                        .getOptions().containsKey("enablePurity");
                if (enablePurity && (anyPurityAnnotation || checkPurityAlways)) {
=======
                if (anyPurityAnnotation || checkPurityAlways) {
>>>>>>> 52537911
                    // check "no" purity
                    List<dataflow.quals.Pure.Kind> kinds = PurityUtils
                            .getPurityKinds(atypeFactory, node);
                    if (!TreeUtils.isConstructor(node)) {
                        // check return type
                        boolean isSideEffectFree = PurityUtils.isSideEffectFree(
                                atypeFactory, node);
                        if (node.getReturnType().toString().equals("void")
                                && isSideEffectFree) {
                            checker.report(Result.warning("purity.void.method"),
                                    node);
                        }
                    }
                    // Report errors if necessary.
                    PurityResult r = PurityChecker.checkPurity(node.getBody(),
                            atypeFactory);
                    if (!r.isPure(kinds)) {
                        reportPurityErrors(r, node, kinds);
                    }
                    // Issue a warning if the method is pure, but not annotated
                    // as
                    // such (if the feature is activated).
                    if (checkPurityAlways) {
                        Collection<Pure.Kind> additionalKinds = new HashSet<>(
                                r.getTypes());
                        additionalKinds.removeAll(kinds);
                        if (TreeUtils.isConstructor(node)) {
                            additionalKinds.remove(Pure.Kind.DETERMINISTIC);
                        }
                        if (additionalKinds.size() > 0) {
                            if (additionalKinds.size() == 2) {
                                checker.report(
                                        Result.warning("purity.more.pure",
                                                node.getName()), node);
                            } else if (additionalKinds.contains(Pure.Kind.SIDE_EFFECT_FREE)) {
                                checker.report(
                                        Result.warning("purity.more.sideeffectfree",
                                                node.getName()), node);
                            } else {
                                checker.report(
                                        Result.warning("purity.more.deterministic",
                                                node.getName()), node);
                            }
                        }
                    }
                }
            }

            // constructor return types are null
            if (node.getReturnType() != null) {
                typeValidator.visit(methodType.getReturnType(),
                        node.getReturnType());
            }

            AnnotatedDeclaredType enclosingType = (AnnotatedDeclaredType) atypeFactory
                    .getAnnotatedType(methodElement.getEnclosingElement());

            // Find which method this overrides!
            Map<AnnotatedDeclaredType, ExecutableElement> overriddenMethods = AnnotatedTypes
                    .overriddenMethods(elements, atypeFactory, methodElement);
            for (Map.Entry<AnnotatedDeclaredType, ExecutableElement> pair : overriddenMethods
                    .entrySet()) {
                AnnotatedDeclaredType overriddenType = pair.getKey();
                AnnotatedExecutableType overriddenMethod = AnnotatedTypes
                        .asMemberOf(types, atypeFactory, overriddenType,
                                pair.getValue());
                checkOverride(node, enclosingType, overriddenMethod,
                        overriddenType, p);
            }
            return super.visitMethod(node, p);
        } finally {

            if (!abstractMethod) {
                // check postcondition annotations
                checkPostconditions(node, methodElement);

                // check conditional method postcondition
                checkConditionalPostconditions(node, methodElement);
            }

            visitorState.setMethodReceiver(preMRT);
            visitorState.setMethodTree(preMT);
        }
    }

    /**
     * Reports errors found during purity checking.
     */
    protected void reportPurityErrors(PurityResult result, MethodTree node,
            Collection<Pure.Kind> expectedTypes) {
        assert !result.isPure(expectedTypes);
        Collection<Pure.Kind> t = EnumSet.copyOf(expectedTypes);
        t.removeAll(result.getTypes());
        if (t.contains(Pure.Kind.DETERMINISTIC)
                || t.contains(Pure.Kind.SIDE_EFFECT_FREE)) {
            String msgPrefix = "purity.not.deterministic.not.sideeffectfree.";
            if (!t.contains(Pure.Kind.SIDE_EFFECT_FREE)) {
                msgPrefix = "purity.not.deterministic.";
            } else if (!t.contains(Pure.Kind.DETERMINISTIC)) {
                msgPrefix = "purity.not.sideeffectfree.";
            }
            for (Pair<Tree, String> r: result.getNotBothReasons()) {
                checker.report(Result.failure(msgPrefix + r.second), r.first);
            }
            if (t.contains(Pure.Kind.SIDE_EFFECT_FREE)) {
                for (Pair<Tree, String> r: result.getNotSeFreeReasons()) {
                    checker.report(Result.failure("purity.not.sideeffectfree." + r.second), r.first);
                }
            }
            if (t.contains(Pure.Kind.DETERMINISTIC)) {
                for (Pair<Tree, String> r: result.getNotDetReasons()) {
                    checker.report(Result.failure("purity.not.deterministic." + r.second), r.first);
                }
            }
        }
    }

    /**
     * Checks all (non-conditional) postcondition on the method {@code node}
     * with element {@code methodElement}.
     */
    protected void checkPostconditions(MethodTree node,
            ExecutableElement methodElement) {
        FlowExpressionContext flowExprContext = null;
        Set<Pair<String, String>> postconditions = contractsUtils
                .getPostconditions(methodElement);

        for (Pair<String, String> p : postconditions) {
            String expression = p.first;
            AnnotationMirror annotation = AnnotationUtils.fromName(elements,
                    p.second);

            // Only check if the postcondition concerns this checker
            if (!checker.isSupportedAnnotation(annotation)) {
                continue;
            }
            if (flowExprContext == null) {
                flowExprContext = FlowExpressionParseUtil
                        .buildFlowExprContextForDeclaration(node,
                                getCurrentPath(), atypeFactory);
            }

            FlowExpressions.Receiver expr = null;
            try {
                // TODO: currently, these expressions are parsed at the
                // declaration (i.e. here) and for every use. this could be
                // optimized to store the result the first time. (same for
                // other annotations)
                expr = FlowExpressionParseUtil.parse(expression,
                        flowExprContext, getCurrentPath());
                checkFlowExprParameters(node, expression);

                CFAbstractStore<?, ?> exitStore = atypeFactory
                        .getRegularExitStore(node);
                if (exitStore == null) {
                    // if there is no regular exitStore, then the method
                    // cannot reach the regular exit and there is no need to
                    // check anything
                } else {
                    CFAbstractValue<?> value = exitStore.getValue(expr);
                    AnnotationMirror inferredAnno = value == null ? null
                            : value.getType().getAnnotationInHierarchy(
                                    annotation);
                    if (!checkContract(expr, annotation, inferredAnno, exitStore)) {
                        checker.report(
                                Result.failure("contracts.postcondition.not.satisfied", expr.toString()),
                                node);
                    }
                }

            } catch (FlowExpressionParseException e) {
                // report errors here
                checker.report(e.getResult(), node);
            }
        }
    }

    /**
     * Checks all conditional postcondition on the method {@code node} with
     * element {@code methodElement}.
     */
    protected void checkConditionalPostconditions(MethodTree node,
            ExecutableElement methodElement) {
        FlowExpressionContext flowExprContext = null;
        Set<Pair<String, Pair<Boolean, String>>> conditionalPostconditions = contractsUtils
                .getConditionalPostconditions(methodElement);

        for (Pair<String, Pair<Boolean, String>> p : conditionalPostconditions) {
            String expression = p.first;
            boolean result = p.second.first;
            AnnotationMirror annotation = AnnotationUtils.fromName(elements,
                    p.second.second);

            // Only check if the postcondition concerns this checker
            if (!checker.isSupportedAnnotation(annotation)) {
                continue;
            }
            if (flowExprContext == null) {
                flowExprContext = FlowExpressionParseUtil
                        .buildFlowExprContextForDeclaration(node,
                                getCurrentPath(), atypeFactory);
            }

            FlowExpressions.Receiver expr = null;
            try {
                // TODO: currently, these expressions are parsed at the
                // declaration (i.e. here) and for every use. this could be
                // optimized to store the result the first time. (same for
                // other annotations)
                expr = FlowExpressionParseUtil.parse(expression,
                        flowExprContext, getCurrentPath());
                checkFlowExprParameters(node, expression);

                // check return type of method
                boolean booleanReturnType = TypesUtils
                        .isBooleanType(InternalUtils.typeOf(node
                                .getReturnType()));
                if (!booleanReturnType) {
                    checker.report(
                            Result.failure("contracts.conditional.postcondition.invalid.returntype"),
                            node);
                    // No reason to go ahead with further checking. The
                    // annotation is invalid.
                    continue;
                }

                List<?> returnStatements = atypeFactory
                        .getReturnStatementStores(node);
                for (Object rt : returnStatements) {
                    @SuppressWarnings("unchecked")
                    Pair<ReturnNode, TransferResult<? extends CFAbstractValue<?>, ? extends CFAbstractStore<?, ?>>> r = (Pair<ReturnNode, TransferResult<? extends CFAbstractValue<?>, ? extends CFAbstractStore<?, ?>>>) rt;
                    ReturnNode returnStmt = r.first;
                    if (r.second == null) {
                        // Unreachable return statements have no stores, but
                        // there
                        // is no need to check them.
                        continue;
                    }
                    Node retValNode = returnStmt.getResult();
                    Boolean retVal = retValNode instanceof BooleanLiteralNode ? ((BooleanLiteralNode) retValNode)
                            .getValue() : null;
                    CFAbstractStore<?, ?> exitStore;
                    if (result) {
                        exitStore = r.second.getThenStore();
                    } else {
                        exitStore = r.second.getElseStore();
                    }
                    CFAbstractValue<?> value = exitStore.getValue(expr);
                    // don't check if return statement certainly does not
                    // match 'result'. at the moment, this means the result
                    // is a boolean literal
                    if (retVal == null || retVal == result) {
                        AnnotationMirror inferredAnno = value == null ? null
                                : value.getType().getAnnotationInHierarchy(
                                        annotation);
                        if (!checkContract(expr, annotation, inferredAnno, exitStore)) {
                            checker.report(
                                    Result.failure("contracts.conditional.postcondition.not.satisfied", expr.toString()),
                                    returnStmt.getTree());
                        }
                    }
                }

            } catch (FlowExpressionParseException e) {
                // report errors here
                checker.report(e.getResult(), node);
            }
        }
    }

    /**
     * Check that the parameters used in {@code stringExpr} are final for method
     * {@code method}.
     */
    protected void checkFlowExprParameters(MethodTree method, String stringExpr) {
        // check that all parameters used in the expression are
        // final, so that they cannot be modified
<<<<<<< HEAD
        List<Integer> parameterIndices = FlowExpressionParseUtil
                .parameterIndices(stringExpr);
=======
        List<Integer> parameterIndices = FlowExpressionParseUtil.parameterIndices(stringExpr);
>>>>>>> 52537911
        for (Integer idx : parameterIndices) {
            VariableTree parameter = method.getParameters().get(idx - 1);
            Element element = TreeUtils.elementFromDeclaration(parameter);
            if (!ElementUtils.isFinal(element)) {
                checker.report(
<<<<<<< HEAD
                        Result.failure("flowexpr.parameter.not.final", "#"
                                + idx, stringExpr), method);
=======
                        Result.failure("flowexpr.parameter.not.final",
                                "#" + idx, stringExpr), method);
>>>>>>> 52537911
            }
        }
    }

    @Override
    public Void visitTypeParameter(TypeParameterTree node, Void p) {
        validateTypeOf(node);
        return super.visitTypeParameter(node, p);
    }

    // **********************************************************************
    // Assignment checkers and pseudo-assignments
    // **********************************************************************

    @Override
    public Void visitVariable(VariableTree node, Void p) {
        Pair<Tree, AnnotatedTypeMirror> preAssCtxt = visitorState.getAssignmentContext();
        visitorState.setAssignmentContext(Pair.of((Tree) node, atypeFactory.getAnnotatedType(node)));

        try {
            boolean valid = validateTypeOf(node);
            // If there's no assignment in this variable declaration, skip it.
            if (valid && node.getInitializer() != null) {
                commonAssignmentCheck(node, node.getInitializer(),
                        "assignment.type.incompatible");
            }
            return super.visitVariable(node, p);
        } finally {
            visitorState.setAssignmentContext(preAssCtxt);
        }
    }

    /**
     * Performs two checks: subtyping and assignability checks, using
     * {@link #commonAssignmentCheck(Tree, ExpressionTree, String)}.
     *
     * If the subtype check fails, it issues a "assignment.type.incompatible" error.
     */
    @Override
    public Void visitAssignment(AssignmentTree node, Void p) {
        Pair<Tree, AnnotatedTypeMirror> preAssCtxt = visitorState.getAssignmentContext();
        visitorState.setAssignmentContext(Pair.of((Tree) node.getVariable(), atypeFactory.getAnnotatedType(node.getVariable())));
        try {
            commonAssignmentCheck(node.getVariable(), node.getExpression(),
                    "assignment.type.incompatible");
            return super.visitAssignment(node, p);
        } finally {
            visitorState.setAssignmentContext(preAssCtxt);
        }
    }

    /**
     * Performs a subtype check, to test whether the node expression
     * iterable type is a subtype of the variable type in the enhanced for
     * loop.
     *
     * If the subtype check fails, it issues a "enhancedfor.type.incompatible" error.
     */
    @Override
    public Void visitEnhancedForLoop(EnhancedForLoopTree node, Void p) {
        AnnotatedTypeMirror var = atypeFactory.getAnnotatedType(node.getVariable());
        AnnotatedTypeMirror iterableType =
            atypeFactory.getAnnotatedType(node.getExpression());
        AnnotatedTypeMirror iteratedType =
            AnnotatedTypes.getIteratedType(checker.getProcessingEnvironment(), atypeFactory, iterableType);
        boolean valid = validateTypeOf(node.getVariable());
        if (valid) {
            commonAssignmentCheck(var, iteratedType, node.getExpression(),
                    "enhancedfor.type.incompatible", true);
        }
        return super.visitEnhancedForLoop(node, p);
    }

    /**
     * Performs a method invocation check.
     *
     * An invocation of a method, m, on the receiver, r is valid only if:
     * <ul>
     *  <li> passed arguments are subtypes of corresponding m parameters </li>
     *  <li> r is a subtype of m receiver type </li>
     *  <li> if m is generic, passed type arguments are subtypes
     *      of m type variables </li>
     * </ul>
     */
    @Override
    public Void visitMethodInvocation(MethodInvocationTree node, Void p) {

        // Skip calls to the Enum constructor (they're generated by javac and
        // hard to check).
        if (TreeUtils.isEnumSuper(node))
            return super.visitMethodInvocation(node, p);

        if (shouldSkipUses(node))
            return super.visitMethodInvocation(node, p);

        Pair<AnnotatedExecutableType, List<AnnotatedTypeMirror>> mfuPair = atypeFactory.methodFromUse(node);
        AnnotatedExecutableType invokedMethod = mfuPair.first;
        List<AnnotatedTypeMirror> typeargs = mfuPair.second;

        checkTypeArguments(node, invokedMethod.getTypeVariables(),
                typeargs, node.getTypeArguments());

        List<AnnotatedTypeMirror> params =
            AnnotatedTypes.expandVarArgs(atypeFactory, invokedMethod, node.getArguments());
        checkArguments(params, node.getArguments());

        if (isVectorCopyInto(invokedMethod)) {
            typeCheckVectorCopyIntoArgument(node, params);
        }

        ExecutableElement invokedMethodElement = invokedMethod.getElement();
        if (!ElementUtils.isStatic(invokedMethodElement)
                && !TreeUtils.isSuperCall(node)) {
            checkMethodInvocability(invokedMethod, node);
        }

        // check precondition annotations
        checkPreconditions(node, invokedMethodElement);

        // Do not call super, as that would observe the arguments without
        // a set assignment context.
        scan(node.getMethodSelect(), p);
        return null; // super.visitMethodInvocation(node, p);
    }

    /**
     * Checks all the preconditions of the method invocation {@code tree} with
     * element {@code invokedMethodElement}.
     */
    protected void checkPreconditions(MethodInvocationTree tree,
            ExecutableElement invokedMethodElement) {
        Set<Pair<String, String>> preconditions = contractsUtils
                .getPreconditions(invokedMethodElement);
        FlowExpressionContext flowExprContext = null;

        for (Pair<String, String> p : preconditions) {
            String expression = p.first;
            AnnotationMirror anno = AnnotationUtils
                    .fromName(elements, p.second);

            // Only check if the precondition concerns this checker
            if (!checker.isSupportedAnnotation(anno)) {
                return;
            }
            if (flowExprContext == null) {
                Node nodeNode = atypeFactory.getNodeForTree(tree);
                flowExprContext = FlowExpressionParseUtil
                        .buildFlowExprContextForUse(
                                (MethodInvocationNode) nodeNode, atypeFactory);
            }

            FlowExpressions.Receiver expr = null;
            try {
                expr = FlowExpressionParseUtil.parse(expression,
                        flowExprContext, getCurrentPath());

                CFAbstractStore<?, ?> store = atypeFactory.getStoreBefore(tree);
                CFAbstractValue<?> value = store.getValue(expr);

                AnnotationMirror inferredAnno = value == null ? null : value
                        .getType().getAnnotationInHierarchy(anno);
                if (!checkContract(expr, anno, inferredAnno, store)) {
                    checker.report(Result.failure(
                            "contracts.precondition.not.satisfied",
                            expr.toString()), tree);
                }
            } catch (FlowExpressionParseException e) {
                // errors are reported at declaration site
            }
        }
    }

    /**
     * Returns true if and only if {@code inferredAnnotation} is valid for a
     * given expression to match the {@code necessaryAnnotation}.
     *
     * <p>
     * By default, {@code inferredAnnotation} must be a subtype of
     * {@code necessaryAnnotation}, but subclasses might override this behavior.
     */
    protected boolean checkContract(Receiver expr,
            AnnotationMirror necessaryAnnotation,
            AnnotationMirror inferredAnnotation, CFAbstractStore<?, ?> store) {
        return !(inferredAnnotation == null || !atypeFactory
                .getQualifierHierarchy().isSubtype(inferredAnnotation,
                        necessaryAnnotation));
    }

    // Handle case Vector.copyInto()
    private final AnnotatedDeclaredType vectorType =
        super.atypeFactory.fromElement(elements.getTypeElement("java.util.Vector"));

    /**
     * Returns true if the method symbol represents {@code Vector.copyInto}
     */
    protected boolean isVectorCopyInto(AnnotatedExecutableType method) {
        ExecutableElement elt = method.getElement();
        if (elt.getSimpleName().contentEquals("copyInto")
                && elt.getParameters().size() == 1)
            return true;

        return false;
    }

    /**
     * Type checks the method arguments of {@code Vector.copyInto()}.
     *
     * The Checker Framework special-cases the method invocation, as it is
     * type safety cannot be expressed by Java's type system.
     *
     * For a Vector {@code v} of type {@code Vectory<E>}, the method
     * invocation {@code v.copyInto(arr)} is type-safe iff {@code arr}
     * is a array of type {@code T[]}, where {@code T} is a subtype of
     * {@code E}.
     *
     * In other words, this method checks that the type argument of the
     * receiver method is a subtype of the component type of the passed array
     * argument.
     *
     * @param node   a method invocation of {@code Vector.copyInto()}
     * @param params the types of the parameters of {@code Vectory.copyInto()}
     *
     */
    protected void typeCheckVectorCopyIntoArgument(MethodInvocationTree node,
            List<? extends AnnotatedTypeMirror> params) {
        assert params.size() == 1 : "invalid no. of parameters " + params + " found for method invocation " + node;
        assert node.getArguments().size() == 1 : "invalid no. of arguments in method invocation " + node;

        AnnotatedTypeMirror passed = atypeFactory.getAnnotatedType(node.getArguments().get(0));
        AnnotatedArrayType passedAsArray = (AnnotatedArrayType)passed;

        AnnotatedTypeMirror receiver = atypeFactory.getReceiverType(node);
        AnnotatedDeclaredType receiverAsVector = (AnnotatedDeclaredType) AnnotatedTypes
                .asSuper(checker.getProcessingEnvironment().getTypeUtils(),
                        atypeFactory, receiver, vectorType);
        if (receiverAsVector == null
                || receiverAsVector.getTypeArguments().isEmpty())
            return;

        commonAssignmentCheck(
                passedAsArray.getComponentType(),
                receiverAsVector.getTypeArguments().get(0),
                node.getArguments().get(0),
                "vector.copyinto.type.incompatible",
                false);
    }

    /**
     * Performs a new class invocation check.
     *
     * An invocation of a constructor, c, is valid only if:
     * <ul>
     *  <li> passed arguments are subtypes of corresponding c parameters </li>
     *  <li> if c is generic, passed type arguments are subtypes
     *      of c type variables </li>
     * </ul>
     */
    @Override
    public Void visitNewClass(NewClassTree node, Void p) {
        if (checker.shouldSkipUses(InternalUtils.constructor(node)))
            return super.visitNewClass(node, p);

        Pair<AnnotatedExecutableType, List<AnnotatedTypeMirror>> fromUse = atypeFactory.constructorFromUse(node);
        AnnotatedExecutableType constructor = fromUse.first;
        List<AnnotatedTypeMirror> typeargs = fromUse.second;

        List<? extends ExpressionTree> passedArguments = node.getArguments();
        List<AnnotatedTypeMirror> params =
            AnnotatedTypes.expandVarArgs(atypeFactory, constructor, passedArguments);

        checkArguments(params, passedArguments);

        // Get the constructor type.
        // TODO: What is the difference between "type" and "constructor"?
        // Using "constructor" seems to work equally well...
        // AnnotatedExecutableType type =
        //   atypeFactory.getAnnotatedType(InternalUtils.constructor(node));

        checkTypeArguments(node, constructor.getTypeVariables(),
                typeargs, node.getTypeArguments());

        AnnotatedDeclaredType dt = atypeFactory.getAnnotatedType(node);
        checkConstructorInvocation(dt, constructor, node);
        validateTypeOf(node);

        return super.visitNewClass(node, p);
    }

    /**
     * Checks that the type of the return expression is a subtype of the
     * enclosing method required return type.  If not, it issues a
     * "return.type.incompatible" error.
     */
    @Override
    public Void visitReturn(ReturnTree node, Void p) {
        // Don't try to check return expressions for void methods.
        if (node.getExpression() == null)
            return super.visitReturn(node, p);

        Pair<Tree, AnnotatedTypeMirror> preAssCtxt = visitorState.getAssignmentContext();
        try {
            MethodTree enclosingMethod =
                    TreeUtils.enclosingMethod(getCurrentPath());

            AnnotatedTypeMirror ret = getMethodReturnType(enclosingMethod, node);
            visitorState.setAssignmentContext(Pair.of((Tree) node, ret));

            commonAssignmentCheck(ret, node.getExpression(),
                    "return.type.incompatible", false);

            return super.visitReturn(node, p);
        } finally {
            visitorState.setAssignmentContext(preAssCtxt);
        }
    }

    /**
     * Returns the return type of the method {@code m} at the return statement {@code r}.
     */
    protected AnnotatedTypeMirror getMethodReturnType(MethodTree m, ReturnTree r) {
        AnnotatedExecutableType methodType = atypeFactory
                .getAnnotatedType(m);
        AnnotatedTypeMirror ret = methodType.getReturnType();
        return ret;
    }

    /**
     * Ensure that the annotation arguments comply to their declarations. This
     * needs some special casing, as annotation arguments form special trees.
     */
    @Override
    public Void visitAnnotation(AnnotationTree node, Void p) {
        List<? extends ExpressionTree> args = node.getArguments();
        if (args.isEmpty()) {
            // Nothing to do if there are no annotation arguments.
            return null;
        }

        Element anno = TreeInfo.symbol((JCTree) node.getAnnotationType());
        if (anno.toString().equals(DefaultQualifier.class.getName()) ||
                anno.toString().equals(SuppressWarnings.class.getName())) {
            // Skip these two annotations, as we don't care about the
            // arguments to them.
            return null;
        }

        // Mapping from argument simple name to its annotated type.
        Map<String, AnnotatedTypeMirror> annoTypes = new HashMap<String, AnnotatedTypeMirror>();
        for (Element encl : ElementFilter.methodsIn(anno.getEnclosedElements())) {
            AnnotatedExecutableType exeatm = (AnnotatedExecutableType) atypeFactory.getAnnotatedType(encl);
            AnnotatedTypeMirror retty = exeatm.getReturnType();
            annoTypes.put(encl.getSimpleName().toString(), retty);
        }

        for (ExpressionTree arg : args) {
            if (!(arg instanceof AssignmentTree)) {
                // TODO: when can this happen?
                continue;
            }

            AssignmentTree at = (AssignmentTree) arg;
            // Ensure that we never ask for the annotated type of an annotation, because
            // we don't have a type for annotations.
            if (at.getExpression().getKind() == Tree.Kind.ANNOTATION) {
                visitAnnotation((AnnotationTree) at.getExpression(), p);
                continue;
            }
            if (at.getExpression().getKind() == Tree.Kind.NEW_ARRAY) {
                NewArrayTree nat = (NewArrayTree) at.getExpression();
                boolean isAnno = false;
                for (ExpressionTree init : nat.getInitializers()) {
                    if (init.getKind() == Tree.Kind.ANNOTATION) {
                        visitAnnotation((AnnotationTree) init, p);
                        isAnno = true;
                    }
                }
                if (isAnno) {
                    continue;
                }
            }

            AnnotatedTypeMirror expected = annoTypes.get(at.getVariable().toString());
            Pair<Tree, AnnotatedTypeMirror> preAssCtxt = visitorState.getAssignmentContext();

            {
                // Determine and set the new assignment context.
                ExpressionTree var = at.getVariable();
                assert var instanceof IdentifierTree : "Expected IdentifierTree as context. Found: " + var;
                AnnotatedTypeMirror meth = atypeFactory.getAnnotatedType(var);
                assert meth instanceof AnnotatedExecutableType : "Expected AnnotatedExecutableType as context. Found: " + meth;
                AnnotatedTypeMirror newctx = ((AnnotatedExecutableType) meth).getReturnType();
                visitorState.setAssignmentContext(Pair.<Tree, AnnotatedTypeMirror>of((Tree) null, newctx));
            }

            try {
                AnnotatedTypeMirror actual = atypeFactory.getAnnotatedType(at.getExpression());
                if (expected.getKind() != TypeKind.ARRAY) {
                    // Expected is not an array -> direct comparison.
                    commonAssignmentCheck(expected, actual, at.getExpression(),
                            "annotation.type.incompatible", false);
                } else {
                    if (actual.getKind() == TypeKind.ARRAY) {
                        // Both actual and expected are arrays.
                        commonAssignmentCheck(expected, actual, at.getExpression(),
                                "annotation.type.incompatible", false);
                    } else {
                        // The declaration is an array type, but just a single
                        // element is given.
                        commonAssignmentCheck(((AnnotatedArrayType) expected).getComponentType(),
                                actual, at.getExpression(),
                                "annotation.type.incompatible", false);
                    }
                }
            } finally {
                visitorState.setAssignmentContext(preAssCtxt);
            }
        }
        return null;
    }

    /**
     * If the computation of the type of the ConditionalExpressionTree in
     * checkers.types.TypeFromTree.TypeFromExpression.visitConditionalExpression(ConditionalExpressionTree, AnnotatedTypeFactory)
     * is correct, the following checks are redundant.
     * However, let's add another failsafe guard and do the checks.
     */
    @Override
    public Void visitConditionalExpression(ConditionalExpressionTree node, Void p) {
        AnnotatedTypeMirror cond = atypeFactory.getAnnotatedType(node);
        Pair<Tree, AnnotatedTypeMirror> ctx = visitorState.getAssignmentContext();
        Tree assignmentContext = ctx == null ? null : ctx.first;
        boolean isLocalVariableAssignment = false;
        if (assignmentContext != null) {
            if (assignmentContext instanceof VariableTree) {
                isLocalVariableAssignment = assignmentContext instanceof IdentifierTree
                        && !TreeUtils.isFieldAccess(assignmentContext);
            }
            if (assignmentContext instanceof VariableTree) {
                isLocalVariableAssignment = TreeUtils
                        .enclosingMethod(getCurrentPath()) != null;
            }
        }
        this.commonAssignmentCheck(cond, node.getTrueExpression(),
                "conditional.type.incompatible", isLocalVariableAssignment);
        this.commonAssignmentCheck(cond, node.getFalseExpression(),
                "conditional.type.incompatible", isLocalVariableAssignment);
        return super.visitConditionalExpression(node, p);
    }

    // **********************************************************************
    // Check for illegal re-assignment
    // **********************************************************************

    /**
     * Performs assignability check using
     * {@link #checkAssignability(AnnotatedTypeMirror, Tree)}.
     */
    @Override
    public Void visitUnary(UnaryTree node, Void p) {
        if ((node.getKind() == Tree.Kind.PREFIX_DECREMENT) ||
                (node.getKind() == Tree.Kind.PREFIX_INCREMENT) ||
                (node.getKind() == Tree.Kind.POSTFIX_DECREMENT) ||
                (node.getKind() == Tree.Kind.POSTFIX_INCREMENT)) {
            AnnotatedTypeMirror type = atypeFactory.getAnnotatedType(node.getExpression());
            checkAssignability(type, node.getExpression());
        }
        return super.visitUnary(node, p);
    }

    /**
     * Performs assignability check using
     * {@link #checkAssignability(AnnotatedTypeMirror, Tree)}.
     */
    @Override
    public Void visitCompoundAssignment(CompoundAssignmentTree node, Void p) {
        AnnotatedTypeMirror type = atypeFactory.getAnnotatedType(node.getVariable());
        checkAssignability(type, node.getVariable());
        return super.visitCompoundAssignment(node, p);
    }

    // **********************************************************************
    // Check for invalid types inserted by the user
    // **********************************************************************

    @Override
    public Void visitNewArray(NewArrayTree node, Void p) {
        boolean valid = validateTypeOf(node);
        if (valid && node.getType() != null && node.getInitializers() != null) {
            AnnotatedArrayType arrayType = atypeFactory.getAnnotatedType(node);
            checkArrayInitialization(arrayType.getComponentType(),
                    node.getInitializers());
        }

        return super.visitNewArray(node, p);
    }

    /* TODO: add once lambda is fully integrated.
    @Override
    public Void visitLambdaExpression(LambdaExpressionTree node, Void p) {
        System.out.println("Params: " + node.getParameters());
        System.out.println("Body: " + node.getBody());
        return super.visitLambdaExpression(node, p);
    }

    @Override
    public Void visitMemberReference(MemberReferenceTree node, Void p) {
        // node.getQualifierExpression()
        // node.getTypeArguments()
        return super.visitMemberReference(node, p);
    }*/

    /**
     * Do not override this method!
     * Previously, this method contained some logic, but the main modifier of types was missing.
     * It has been merged with the TypeValidator below.
     * This method doesn't need to do anything, as the type is already validated.
     */
    @Override
    public final Void visitParameterizedType(ParameterizedTypeTree node, Void p) {
        return null; // super.visitParameterizedType(node, p);
    }

    protected void checkTypecastRedundancy(TypeCastTree node, Void p) {
        if (!checker.getLintOption("cast:redundant", false))
            return;

        AnnotatedTypeMirror castType = atypeFactory.getAnnotatedType(node);
        AnnotatedTypeMirror exprType = atypeFactory.getAnnotatedType(node.getExpression());

        if (AnnotatedTypes.areSame(castType, exprType)) {
            checker.report(Result.warning("cast.redundant", castType), node);
        }
    }

    protected void checkTypecastSafety(TypeCastTree node, Void p) {
        if (!checker.getLintOption("cast:unsafe", true))
            return;

        boolean isSubtype = false;

        // We cannot do a simple test of casting, as isSubtypeOf requires
        // the input types to be subtypes according to Java
        AnnotatedTypeMirror castType = atypeFactory.getAnnotatedType(node);
        if (castType.getKind() == TypeKind.DECLARED) {
            // eliminate false positives, where the annotations are
            // implicitly added by the declared type declaration
            AnnotatedDeclaredType castDeclared = (AnnotatedDeclaredType)castType;
            AnnotatedDeclaredType elementType =
                atypeFactory.fromElement((TypeElement)castDeclared.getUnderlyingType().asElement());
            if (AnnotationUtils.areSame(castDeclared.getAnnotations(), elementType.getAnnotations())) {
                isSubtype = true;
            }
        }
        AnnotatedTypeMirror exprType = atypeFactory.getAnnotatedType(node.getExpression());

        if (!isSubtype) {
            if (checker.getLintOption("cast:strict", false)) {
                AnnotatedTypeMirror newCastType;
                if (castType.getKind() == TypeKind.TYPEVAR) {
                    newCastType = ((AnnotatedTypeVariable)castType).getEffectiveUpperBound();
                } else {
                    newCastType = castType;
                }
                AnnotatedTypeMirror newExprType;
                if (exprType.getKind() == TypeKind.TYPEVAR) {
                    newExprType = ((AnnotatedTypeVariable)exprType).getEffectiveUpperBound();
                } else {
                    newExprType = exprType;
                }

                isSubtype = checker.getTypeHierarchy().isSubtype(newExprType, newCastType);
                if (isSubtype) {
                    if (newCastType.getKind() == TypeKind.ARRAY &&
                            newExprType.getKind() != TypeKind.ARRAY) {
                        // Always warn if the cast contains an array, but the expression
                        // doesn't, as in "(Object[]) o" where o is of type Object
                        isSubtype = false;
                    } else if (newCastType.getKind() == TypeKind.DECLARED &&
                            newExprType.getKind() == TypeKind.DECLARED) {
                        int castSize = ((AnnotatedDeclaredType) newCastType).getTypeArguments().size();
                        int exprSize = ((AnnotatedDeclaredType) newExprType).getTypeArguments().size();

                        if (castSize != exprSize) {
                            // Always warn if the cast and expression contain a different number of
                            // type arguments, e.g. to catch a cast from "Object" to "List<@NonNull Object>".
                            // TODO: the same number of arguments actually doesn't guarantee anything.
                            isSubtype = false;
                        }
                    }
                }
            } else {
                // Only check the main qualifiers, ignoring array components and
                // type arguments.
                isSubtype = checker.getQualifierHierarchy().isSubtype(
                        exprType.getEffectiveAnnotations(),
                        castType.getEffectiveAnnotations());
            }
        }

        if (!isSubtype) {
            checker.report(Result.warning("cast.unsafe", exprType, castType), node);
        }
    }

    @Override
    public Void visitTypeCast(TypeCastTree node, Void p) {
        boolean valid = validateTypeOf(node.getType());
        if (valid) {
            checkTypecastSafety(node, p);
            checkTypecastRedundancy(node, p);
        }
        return super.visitTypeCast(node, p);
    }

    @Override
    public Void visitInstanceOf(InstanceOfTree node, Void p) {
        validateTypeOf(node.getType());
        return super.visitInstanceOf(node, p);
    }

    @Override
    public Void visitArrayAccess(ArrayAccessTree node, Void p) {
        Pair<Tree, AnnotatedTypeMirror> preAssCtxt = visitorState.getAssignmentContext();
        try {
            visitorState.setAssignmentContext(null);
            scan(node.getExpression(), p);
            scan(node.getIndex(), p);
        } finally {
            visitorState.setAssignmentContext(preAssCtxt);
        }
        return null;
    }

    // **********************************************************************
    // Helper methods to provide a single overriding point
    // **********************************************************************

    /**
     * Checks the validity of an assignment (or pseudo-assignment) from a value
     * to a variable and emits an error message (through the compiler's
     * messaging interface) if it is not valid.
     *
     * @param varTree the AST node for the variable
     * @param valueExp the AST node for the value
     * @param errorKey the error message to use if the check fails (must be a
     *        compiler message key, see {@link CompilerMessageKey})
     */
    protected void commonAssignmentCheck(Tree varTree, ExpressionTree valueExp, /*@CompilerMessageKey*/
            String errorKey) {
        AnnotatedTypeMirror var = getAnnotatedTypeOfLhs(varTree, valueExp);
        assert var != null : "no variable found for tree: " + varTree;
        checkAssignability(var, varTree);
        boolean isLocalVariableAssignment = false;
        if (varTree instanceof AssignmentTree) {
            Tree rhs = ((AssignmentTree) varTree).getVariable();
            isLocalVariableAssignment = rhs instanceof IdentifierTree
                    && !TreeUtils.isFieldAccess(rhs);
        }
        if (varTree instanceof VariableTree) {
            isLocalVariableAssignment = TreeUtils
                    .enclosingMethod(getCurrentPath()) != null;
        }
        commonAssignmentCheck(var, valueExp, errorKey,
                isLocalVariableAssignment);
    }

    protected AnnotatedTypeMirror getAnnotatedTypeOfLhs(Tree varTree, ExpressionTree valueTree) {
        return atypeFactory.getAnnotatedType(varTree);
    }

    /**
     * Checks the validity of an assignment (or pseudo-assignment) from a value
     * to a variable and emits an error message (through the compiler's
     * messaging interface) if it is not valid.
     *
     * @param varType the annotated type of the variable
     * @param valueExp the AST node for the value
     * @param errorKey the error message to use if the check fails (must be a
     *        compiler message key, see {@link CompilerMessageKey})
     * @param isLocalVariableAssignement
     *            Are we dealing with an assignment and is the lhs a local
     *            variable?
     */
    protected void commonAssignmentCheck(AnnotatedTypeMirror varType,
            ExpressionTree valueExp, /*@CompilerMessageKey*/ String errorKey,
            boolean isLocalVariableAssignement) {
        if (shouldSkipUses(valueExp))
            return;
        if (varType.getKind() == TypeKind.ARRAY
                && valueExp instanceof NewArrayTree
                && ((NewArrayTree) valueExp).getType() == null) {
            AnnotatedTypeMirror compType = ((AnnotatedArrayType) varType).getComponentType();
            NewArrayTree arrayTree = (NewArrayTree) valueExp;
            assert arrayTree.getInitializers() != null : "array initializers are not expected to be null in: " + valueExp;
            checkArrayInitialization(compType, arrayTree.getInitializers());
        }
        AnnotatedTypeMirror valueType = atypeFactory.getAnnotatedType(valueExp);
        assert valueType != null : "null type for expression: " + valueExp;
        commonAssignmentCheck(varType, valueType, valueExp, errorKey,
                isLocalVariableAssignement);
    }

    /**
     * Checks the validity of an assignment (or pseudo-assignment) from a value
     * to a variable and emits an error message (through the compiler's
     * messaging interface) if it is not valid.
     *
     * @param varType the annotated type of the variable
     * @param valueType the annotated type of the value
     * @param valueTree the location to use when reporting the error message
     * @param errorKey the error message to use if the check fails (must be a
     *        compiler message key, see {@link CompilerMessageKey})
     * @param isLocalVariableAssignement
     *            Are we dealing with an assignment and is the lhs a local
     *            variable?
     */
    protected void commonAssignmentCheck(AnnotatedTypeMirror varType,
            AnnotatedTypeMirror valueType, Tree valueTree, /*@CompilerMessageKey*/String errorKey,
            boolean isLocalVariableAssignement) {

        String valueTypeString = valueType.toString();
        String varTypeString = varType.toString();

        // If both types as strings are the same, try outputting
        // the type including also invisible qualifiers.
        // This usually means there is a mistake in type defaulting.
        // This code is therefore not covered by a test.
        if (valueTypeString.equals(varTypeString)) {
            valueTypeString = valueType.toString(true);
            varTypeString = varType.toString(true);
        }

        if (isLocalVariableAssignement && varType.getKind() == TypeKind.TYPEVAR
                && varType.getAnnotations().isEmpty()) {
            // If we have an unbound local variable that is a type variable,
            // then we allow the assignment.
            return;
        }

        if (options.containsKey("showchecks")) {
            long valuePos = positions.getStartPosition(root, valueTree);
            System.out.printf(
                    " %s (line %3d): %s %s%n     actual: %s %s%n   expected: %s %s%n",
                    "About to test whether actual is a subtype of expected",
                    (root.getLineMap() != null ? root.getLineMap().getLineNumber(valuePos) : -1),
                    valueTree.getKind(), valueTree,
                    valueType.getKind(), valueTypeString,
                    varType.getKind(), varTypeString);
        }

        boolean success = checker.getTypeHierarchy().isSubtype(valueType, varType);

        // TODO: integrate with subtype test.
        if (success) {
            for (Class<? extends Annotation> mono : checker.getSupportedMonotonicTypeQualifiers()) {
                if (valueType.hasAnnotation(mono)
                        && varType.hasAnnotation(mono)) {
                    checker.report(
                            Result.failure("monotonic.type.incompatible",
                                    mono.getCanonicalName(),
                                    mono.getCanonicalName(),
                                    valueType.toString()), valueTree);
                    return;
                }
            }
        }

        if (options.containsKey("showchecks")) {
            long valuePos = positions.getStartPosition(root, valueTree);
            System.out.printf(
                    " %s (line %3d): %s %s%n     actual: %s %s%n   expected: %s %s%n",
                    (success ? "success: actual is subtype of expected" : "FAILURE: actual is not subtype of expected"),
                    (root.getLineMap() != null ? root.getLineMap().getLineNumber(valuePos) : -1),
                    valueTree.getKind(), valueTree,
                    valueType.getKind(), valueTypeString,
                    varType.getKind(), varTypeString);
        }

        // Use an error key only if it's overridden by a checker.
        if (!success) {
            checker.report(Result.failure(errorKey,
                    valueTypeString, varTypeString), valueTree);
        }
    }

    protected void checkArrayInitialization(AnnotatedTypeMirror type,
            List<? extends ExpressionTree> initializers) {
        // TODO: set assignment context like for method arguments?
        // Also in AbstractFlow.
        for (ExpressionTree init : initializers)
            commonAssignmentCheck(type, init,
                    "array.initializer.type.incompatible", false);
    }

    /**
     * Checks that the annotations on the type arguments supplied to a type or a
     * method invocation are within the bounds of the type variables as
     * declared, and issues the "generic.argument.invalid" error if they are
     * not.
     *
     * @param toptree the tree for error reporting, only used for inferred type arguments
     * @param typevars the type variables from a class or method declaration
     * @param typeargs the type arguments from the type or method invocation
     * @param typeargTrees the type arguments as trees, used for error reporting
     */
    protected void checkTypeArguments(Tree toptree,
            List<? extends AnnotatedTypeVariable> typevars,
            List<? extends AnnotatedTypeMirror> typeargs,
            List<? extends Tree> typeargTrees) {

        // System.out.printf("BaseTypeVisitor.checkTypeArguments: %s, TVs: %s, TAs: %s, TATs: %s\n",
        //         toptree, typevars, typeargs, typeargTrees);

        // If there are no type variables, do nothing.
        if (typevars.isEmpty())
            return;

        assert typevars.size() == typeargs.size() :
            "BaseTypeVisitor.checkTypeArguments: mismatch between type arguments: " +
            typeargs + " and type variables" + typevars;

        Iterator<? extends AnnotatedTypeVariable> varIter = typevars.iterator();
        Iterator<? extends AnnotatedTypeMirror> argIter = typeargs.iterator();

        while (varIter.hasNext()) {

            AnnotatedTypeVariable typeVar = varIter.next();
            AnnotatedTypeMirror typearg = argIter.next();

            // TODO skip wildcards for now to prevent a crash
            if (typearg.getKind() == TypeKind.WILDCARD)
                continue;

            if (typeVar.getEffectiveUpperBound() != null) {
                if (typeargTrees == null || typeargTrees.isEmpty()) {
                    // The type arguments were inferred and we mark the whole method.
                    // The inference fails if we provide invalid arguments,
                    // therefore issue an error for the arguments.
                    // I hope this is less confusing for users.
                    commonAssignmentCheck(typeVar.getEffectiveUpperBound(),
                            typearg, toptree,
                            "type.argument.type.incompatible", false);
                } else {
                    commonAssignmentCheck(typeVar.getEffectiveUpperBound(), typearg,
                            typeargTrees.get(typeargs.indexOf(typearg)),
                            "type.argument.type.incompatible", false);
                }
            }

            // Should we compare lower bounds instead of the annotations on the
            // type variables?
            if (!typeVar.getAnnotations().isEmpty()) {
                if (!typearg.getEffectiveAnnotations().equals(typeVar.getEffectiveAnnotations())) {
                    if (typeargTrees == null || typeargTrees.isEmpty()) {
                        // The type arguments were inferred and we mark the whole method.
                        checker.report(Result.failure("type.argument.type.incompatible",
                                typearg, typeVar),
                                toptree);
                    } else {
                        checker.report(Result.failure("type.argument.type.incompatible",
                                typearg, typeVar),
                                typeargTrees.get(typeargs.indexOf(typearg)));
                    }
                }
            }

        }
    }

    /**
     * Tests whether the method can be invoked using the receiver of the 'node'
     * method invocation, and issues a "method.invocation.invalid" if the
     * invocation is invalid.
     *
     * This implementation tests whether the receiver in the method invocation
     * is a subtype of the method receiver type.
     *
     * @param method    the type of the invoked method
     * @param node      the method invocation node
     */
    protected void checkMethodInvocability(AnnotatedExecutableType method,
            MethodInvocationTree node) {
        AnnotatedTypeMirror methodReceiver = method.getReceiverType().getErased();
        AnnotatedTypeMirror treeReceiver = methodReceiver.getCopy(false);
        AnnotatedTypeMirror rcv = atypeFactory.getReceiverType(node);
        treeReceiver.addAnnotations(rcv.getEffectiveAnnotations());

        if (!checker.getTypeHierarchy().isSubtype(treeReceiver, methodReceiver)) {
            checker.report(Result.failure("method.invocation.invalid",
                TreeUtils.elementFromUse(node),
                treeReceiver.toString(), methodReceiver.toString()), node);
        }
    }

    protected boolean checkConstructorInvocation(AnnotatedDeclaredType dt,
            AnnotatedExecutableType constructor, Tree src) {
        AnnotatedDeclaredType receiver = constructor.getReceiverType();
        boolean b = checker.getTypeHierarchy().isSubtype(dt, receiver) ||
                checker.getTypeHierarchy().isSubtype(receiver, dt);

        if (!b) {
            checker.report(Result.failure("constructor.invocation.invalid",
                    constructor.toString(), dt, receiver), src);
        }
        return b;
    }

    /**
     * A helper method to check that each passed argument is a subtype of the
     * corresponding required argument, and issues "argument.invalid" error
     * for each passed argument that not a subtype of the required one.
     *
     * Note this method requires the lists to have the same length, as it
     * does not handle cases like var args.
     *
     * @param requiredArgs  the required types
     * @param passedArgs    the expressions passed to the corresponding types
     */
    protected void checkArguments(List<? extends AnnotatedTypeMirror> requiredArgs,
            List<? extends ExpressionTree> passedArgs) {
        assert requiredArgs.size() == passedArgs.size() : "mismatch between required args (" + requiredArgs +
                ") and passed args (" + passedArgs + ")";

        Pair<Tree, AnnotatedTypeMirror> preAssCtxt = visitorState.getAssignmentContext();
        try {
            for (int i = 0; i < requiredArgs.size(); ++i) {
                visitorState.setAssignmentContext(Pair.<Tree, AnnotatedTypeMirror>of((Tree) null, (AnnotatedTypeMirror) requiredArgs.get(i)));
                commonAssignmentCheck(requiredArgs.get(i), passedArgs.get(i),
                        "argument.type.incompatible", false);
                // Also descend into the argument within the correct assignment
                // context.
                scan(passedArgs.get(i), null);
            }
        } finally {
            visitorState.setAssignmentContext(preAssCtxt);
        }
    }

    /**
     * Checks that an overriding method's return type, parameter types, and
     * receiver type are correct with respect to the annotations on the
     * overridden method's return type, parameter types, and receiver type.
     *
     * <p>
     * Furthermore, any contracts on the method must satisfy behavioral
     * subtyping, that is, postconditions must be at least as strong as the
     * postcondition on the superclass, and preconditions must be at most as
     * strong as the condition on the superclass.
     *
     * <p>
     * This method returns the result of the check, but also emits error
     * messages as a side effect.
     *
     * @param overriderTree
     *            the AST node of the overriding method
     * @param enclosingType
     *            the declared type enclosing the overrider method
     * @param overridden
     *            the type of the overridden method
     * @param overriddenType
     *            the declared type enclosing the overridden method
     * @param p
     *            an optional parameter (as supplied to visitor methods)
     * @return true if the override check passed, false otherwise
     */
    protected boolean checkOverride(MethodTree overriderTree,
            AnnotatedDeclaredType enclosingType,
            AnnotatedExecutableType overridden,
            AnnotatedDeclaredType overriddenType,
            Void p) {

        if (checker.shouldSkipUses(overriddenType.getElement())) {
            return true;
        }

        // Get the type of the overriding method.
        AnnotatedExecutableType overrider =
            atypeFactory.getAnnotatedType(overriderTree);

        boolean result = true;

        if (overrider.getTypeVariables().isEmpty()
                && !overridden.getTypeVariables().isEmpty()) {
            overridden = overridden.getErased();
        }
        String overriderMeth = overrider.toString();
        String overriderTyp = enclosingType.getUnderlyingType().asElement().toString();
        String overriddenMeth = overridden.toString();
        String overriddenTyp = overriddenType.getUnderlyingType().asElement().toString();

        // Check the return value.
        if ((overrider.getReturnType().getKind() != TypeKind.VOID)) {
            boolean success = checker.getTypeHierarchy().isSubtype(overrider.getReturnType(),
                    overridden.getReturnType());
            if (options.containsKey("showchecks")) {
                long valuePos = positions.getStartPosition(root, overriderTree.getReturnType());
                System.out.printf(
                        " %s (line %3d):%n     overrider: %s %s (return type %s)%n   overridden: %s %s (return type %s)%n",
                        (success ? "success: overriding return type is subtype of overridden" : "FAILURE: overriding return type is not subtype of overridden"),
                        (root.getLineMap() != null ? root.getLineMap().getLineNumber(valuePos) : -1),
                        overriderMeth, overriderTyp, overrider.getReturnType().toString(),
                        overriddenMeth, overriddenTyp, overridden.getReturnType().toString());
            }
            if (!success) {
                checker.report(Result.failure("override.return.invalid",
                        overriderMeth, overriderTyp,
                        overriddenMeth, overriddenTyp,
                        overrider.getReturnType().toString(),
                        overridden.getReturnType().toString()),
                        overriderTree.getReturnType());
                // emit error message
                result = false;
            }
        }

        // Check parameter values. (FIXME varargs)
        List<AnnotatedTypeMirror> overriderParams =
            overrider.getParameterTypes();
        List<AnnotatedTypeMirror> overriddenParams =
            overridden.getParameterTypes();
        for (int i = 0; i < overriderParams.size(); ++i) {
            boolean success = checker.getTypeHierarchy().isSubtype(overriddenParams.get(i), overriderParams.get(i));
            if (options.containsKey("showchecks")) {
                long valuePos = positions.getStartPosition(root, overriderTree.getParameters().get(i));
                System.out.printf(
                        " %s (line %3d):%n     overrider: %s %s (parameter %d type %s)%n   overridden: %s %s (parameter %d type %s)%n",
                        (success ? "success: overridden parameter type is subtype of overriding" : "FAILURE: overridden parameter type is not subtype of overriding"),
                        (root.getLineMap() != null ? root.getLineMap().getLineNumber(valuePos) : -1),
                        overriderMeth, overriderTyp, i, overriderParams.get(i).toString(),
                        overriddenMeth, overriddenTyp, i, overriddenParams.get(i).toString());
            }
            if (!success) {
                checker.report(Result.failure("override.param.invalid",
                        overriderMeth, overriderTyp,
                        overriddenMeth, overriddenTyp,
                        overriderParams.get(i).toString(),
                        overriddenParams.get(i).toString()),
                               overriderTree.getParameters().get(i));
                // emit error message
                result = false;
            }
        }

        // Check the receiver type.
        // isSubtype() requires its arguments to be actual subtypes with
        // respect to JLS, but overrider receiver is not a subtype of the
        // overridden receiver.  Hence copying the annotations.
        // TODO: this will need to be improved for generic receivers.
        AnnotatedTypeMirror overriddenReceiver =
            overrider.getReceiverType().getErased().getCopy(false);
        overriddenReceiver.addAnnotations(overridden.getReceiverType().getAnnotations());
        if (!checker.getTypeHierarchy().isSubtype(overriddenReceiver,
                overrider.getReceiverType().getErased())) {
            checker.report(Result.failure("override.receiver.invalid",
                    overriderMeth, overriderTyp, overriddenMeth, overriddenTyp,
                    overrider.getReceiverType(),
                    overridden.getReceiverType()),
                    overriderTree);
            result = false;
        }

        // Check postconditions
        ContractsUtils contracts = ContractsUtils.getInstance(atypeFactory);
        Set<Pair<String, String>> superPost = contracts
                .getPostconditions(overridden.getElement());
        Set<Pair<String, String>> subPost = contracts
                .getPostconditions(overrider.getElement());
        Set<Pair<Receiver, AnnotationMirror>> superPost2 = resolveContracts(superPost, overridden);
        Set<Pair<Receiver, AnnotationMirror>> subPost2 = resolveContracts(subPost, overrider);
        checkContractsSubset(superPost2, subPost2, "contracts.postcondition.override.invalid");

        // Check preconditions
        Set<Pair<String, String>> superPre = contracts
                .getPreconditions(overridden.getElement());
        Set<Pair<String, String>> subPre = contracts.getPreconditions(overrider
                .getElement());
        Set<Pair<Receiver, AnnotationMirror>> superPre2 = resolveContracts(superPre, overridden);
        Set<Pair<Receiver, AnnotationMirror>> subPre2 = resolveContracts(subPre, overrider);
        checkContractsSubset(subPre2, superPre2, "contracts.precondition.override.invalid");

        // Check conditional postconditions
        Set<Pair<String, Pair<Boolean, String>>> superCPost = contracts
                .getConditionalPostconditions(overridden.getElement());
        Set<Pair<String, Pair<Boolean, String>>> subCPost = contracts
                .getConditionalPostconditions(overrider.getElement());
        // consider only 'true' postconditions
        Set<Pair<String, String>> superCPostTrue = filterConditionalPostconditions(
                superCPost, true);
        Set<Pair<String, String>> subCPostTrue = filterConditionalPostconditions(
                subCPost, true);
        Set<Pair<Receiver, AnnotationMirror>> superCPostTrue2 = resolveContracts(
                superCPostTrue, overridden);
        Set<Pair<Receiver, AnnotationMirror>> subCPostTrue2 = resolveContracts(
                subCPostTrue, overrider);
        checkContractsSubset(superCPostTrue2, subCPostTrue2,
                "contracts.conditional.postcondition.true.override.invalid");
        Set<Pair<String, String>> superCPostFalse = filterConditionalPostconditions(
                superCPost, true);
        Set<Pair<String, String>> subCPostFalse = filterConditionalPostconditions(
                subCPost, true);
        Set<Pair<Receiver, AnnotationMirror>> superCPostFalse2 = resolveContracts(
                superCPostFalse, overridden);
        Set<Pair<Receiver, AnnotationMirror>> subCPostFalse2 = resolveContracts(
                subCPostFalse, overrider);
        checkContractsSubset(superCPostFalse2, subCPostFalse2,
                "contracts.conditional.postcondition.false.override.invalid");

        return result;
    }

    /**
     * Filters the set of conditional postconditions to return only those with
     * {@code result=true}.
     */
    private <T, S> Set<Pair<T, S>> filterConditionalPostconditions(
            Set<Pair<T, Pair<Boolean, S>>> conditionalPostconditions, boolean b) {
        Set<Pair<T, S>> result = new HashSet<>();
        for (Pair<T, Pair<Boolean, S>> p : conditionalPostconditions) {
            if (p.second.first == b) {
                result.add(Pair.of(p.first, p.second.second));
            }
        }
<<<<<<< HEAD
=======
        return result;
    }

    /**
     * Checks that {@code mustSubset} is a subset of {@code set} in the
     * following sense: For every expression in {@code mustSubset} there must be the
     * same expression in {@code set}, with the same (or a stronger) annotation.
     */
    private void checkContractsSubset(Set<Pair<Receiver, AnnotationMirror>> mustSubset,
            Set<Pair<Receiver, AnnotationMirror>> set, /*@CompilerMessageKey*/ String messageKey) {
        for (Pair<Receiver, AnnotationMirror> a : mustSubset) {
            boolean found = false;

            for (Pair<Receiver, AnnotationMirror> b : set) {
                // are we looking at a contract of the same receiver?
                if (a.first.equals(b.first)) {
                    // check subtyping relationship of annotations
                    QualifierHierarchy qualifierHierarchy = checker
                            .getQualifierHierarchy();
                    if (qualifierHierarchy.isSubtype(a.second, b.second)) {
                        found = true;
                        break;
                    }
                }
            }

            if (!found) {
                MethodTree method = visitorState.getMethodTree();
                checker.report(Result.failure(messageKey, a.first, method
                        .getName().toString()), method);
            }
        }
    }

    /**
     * Takes a set of contracts identified by their expression and annotation
     * strings and resolves them to the correct {@link Receiver} and
     * {@link AnnotationMirror}.
     * @param method
     */
    private Set<Pair<Receiver, AnnotationMirror>> resolveContracts(
            Set<Pair<String, String>> contractSet, AnnotatedExecutableType method) {
        Set<Pair<Receiver, AnnotationMirror>> result = new HashSet<>();
        MethodTree methodTree = visitorState.getMethodTree();
        TreePath path = atypeFactory.getPath(methodTree);
        FlowExpressionContext flowExprContext = null;
        for (Pair<String, String> p : contractSet) {
            String expression = p.first;
            AnnotationMirror annotation = AnnotationUtils.fromName(
                    atypeFactory.getElementUtils(), p.second);

            // Only check if the postcondition concerns this checker
            if (!atypeFactory.getChecker().isSupportedAnnotation(annotation)) {
                continue;
            }
            if (flowExprContext == null) {
                flowExprContext = FlowExpressionParseUtil
                        .buildFlowExprContextForDeclaration(methodTree, method
                                .getReceiverType().getUnderlyingType(),
                                atypeFactory);
            }

            try {
                // TODO: currently, these expressions are parsed many times.
                // this could
                // be optimized to store the result the first time.
                // (same for other annotations)
                FlowExpressions.Receiver expr = FlowExpressionParseUtil.parse(
                        expression, flowExprContext, path);
                result.add(Pair.of(expr, annotation));
            } catch (FlowExpressionParseException e) {
                // errors are reported elsewhere + ignore this contract
            }
        }
>>>>>>> 52537911
        return result;
    }

    /**
<<<<<<< HEAD
     * Checks that {@code mustSubset} is a subset of {@code set} in the
     * following sense: For every expression in {@code mustSubset} there must be the
     * same expression in {@code set}, with the same (or a stronger) annotation.
     */
    private void checkContractsSubset(Set<Pair<Receiver, AnnotationMirror>> mustSubset,
            Set<Pair<Receiver, AnnotationMirror>> set, /*@CompilerMessageKey*/ String messageKey) {
        for (Pair<Receiver, AnnotationMirror> a : mustSubset) {
            boolean found = false;

            for (Pair<Receiver, AnnotationMirror> b : set) {
                // are we looking at a contract of the same receiver?
                if (a.first.equals(b.first)) {
                    // check subtyping relationship of annotations
                    QualifierHierarchy qualifierHierarchy = checker
                            .getQualifierHierarchy();
                    if (qualifierHierarchy.isSubtype(a.second, b.second)) {
                        found = true;
                        break;
                    }
                }
            }

            if (!found) {
                MethodTree method = visitorState.getMethodTree();
                checker.report(Result.failure(messageKey, a.first, method
                        .getName().toString()), method);
            }
        }
    }

    /**
     * Takes a set of contracts identified by their expression and annotation
     * strings and resolves them to the correct {@link Receiver} and
     * {@link AnnotationMirror}.
     * @param method
     */
    private Set<Pair<Receiver, AnnotationMirror>> resolveContracts(
            Set<Pair<String, String>> contractSet, AnnotatedExecutableType method) {
        Set<Pair<Receiver, AnnotationMirror>> result = new HashSet<>();
        MethodTree methodTree = visitorState.getMethodTree();
        TreePath path = atypeFactory.getPath(methodTree);
        FlowExpressionContext flowExprContext = null;
        for (Pair<String, String> p : contractSet) {
            String expression = p.first;
            AnnotationMirror annotation = AnnotationUtils.fromName(
                    atypeFactory.getElementUtils(), p.second);

            // Only check if the postcondition concerns this checker
            if (!atypeFactory.getChecker().isSupportedAnnotation(annotation)) {
                continue;
            }
            if (flowExprContext == null) {
                flowExprContext = FlowExpressionParseUtil
                        .buildFlowExprContextForDeclaration(methodTree, method
                                .getReceiverType().getUnderlyingType(),
                                atypeFactory);
            }

            try {
                // TODO: currently, these expressions are parsed many times.
                // this could
                // be optimized to store the result the first time.
                // (same for other annotations)
                FlowExpressions.Receiver expr = FlowExpressionParseUtil.parse(
                        expression, flowExprContext, path);
                result.add(Pair.of(expr, annotation));
            } catch (FlowExpressionParseException e) {
                // errors are reported elsewhere + ignore this contract
            }
        }
        return result;
    }

    /**
=======
>>>>>>> 52537911
     * Tests, for a re-assignment, whether the variable is assignable or not. If
     * not, it emits an assignability.invalid error.
     *
     * @param varType   the type of the variable being re-assigned
     * @param varTree   the tree used to access the variable in the assignment
     */
    protected void checkAssignability(AnnotatedTypeMirror varType, Tree varTree) {
        if (TreeUtils.isExpressionTree(varTree)) {
            AnnotatedTypeMirror rcvType = atypeFactory.getReceiverType((ExpressionTree) varTree);
            if(!isAssignable(varType, rcvType, varTree)) {
                checker.report(Result.failure("assignability.invalid",
                            InternalUtils.symbol(varTree),
                            rcvType),
                        varTree);
            }
        }
    }

    /**
     * Tests whether the variable accessed is an assignable variable or not,
     * given the current scope
     *
     * TODO: document which parameters are nullable; e.g. receiverType is null in
     * many cases, e.g. local variables.
     *
     * @param varType   the annotated variable type
     * @param variable  tree used to access the variable
     * @return  true iff variable is assignable in the current scope
     */
    protected boolean isAssignable(AnnotatedTypeMirror varType,
            AnnotatedTypeMirror receiverType, Tree variable) {
        return true;
    }

    protected MemberSelectTree enclosingMemberSelect() {
        TreePath path = this.getCurrentPath();
        assert path.getLeaf().getKind() == Tree.Kind.IDENTIFIER :
            "expected identifier, found: " + path.getLeaf();
        if (path.getParentPath().getLeaf().getKind() == Tree.Kind.MEMBER_SELECT)
            return (MemberSelectTree) path.getParentPath().getLeaf();
        else
            return null;
    }

    protected Tree enclosingStatement(Tree tree) {
        TreePath path = this.getCurrentPath();
        while (path != null && path.getLeaf() != tree)
            path = path.getParentPath();

        if (path != null)
            return path.getParentPath().getLeaf();
        else
            return null;
    }

    @Override
    public Void visitIdentifier(IdentifierTree node, Void p) {
        checkAccess(node, p);
        return super.visitIdentifier(node, p);
    }

    protected void checkAccess(IdentifierTree node, Void p) {
        MemberSelectTree memberSel = enclosingMemberSelect();
        ExpressionTree tree;
        Element elem;

        if (memberSel == null) {
            tree = node;
            elem = TreeUtils.elementFromUse(node);
        } else {
            tree = memberSel;
            elem = TreeUtils.elementFromUse(memberSel);
        }

        if (elem == null || !elem.getKind().isField())
            return;

        AnnotatedTypeMirror receiver = atypeFactory.getReceiverType(tree);

        if (!isAccessAllowed(elem, receiver, tree)) {
            checker.report(Result.failure("unallowed.access", elem, receiver), node);
        }
    }

    protected boolean isAccessAllowed(Element field, AnnotatedTypeMirror receiver, ExpressionTree accessTree) {
        AnnotationMirror unused = atypeFactory.getDeclAnnotation(field, Unused.class);
        if (unused == null)
            return true;

        Name when = AnnotationUtils.getElementValueClassName(unused, "when", false);
        if (receiver.getAnnotation(when) == null)
            return true;

        Tree tree = this.enclosingStatement(accessTree);

        // assigning unused to null is OK
        return (tree != null
                && tree.getKind() == Tree.Kind.ASSIGNMENT
                && ((AssignmentTree)tree).getVariable() == accessTree
                && ((AssignmentTree)tree).getExpression().getKind() == Tree.Kind.NULL_LITERAL);
    }

    /**
     * Tests that the qualifiers present on the useType are valid qualifiers,
     * given the qualifiers on the declaration of the type, declarationType.
     *
     * <p>
     *
     * The check is shallow, as it does not descend into generic or array
     * types (i.e. only performing the validity check on the raw type or
     * outermost array dimension).  {@link BaseTypeVisitor#validateTypeOf(Tree)}
     * would call this for each type argument or array dimension separately.
     *
     * <p>
     *
     * For instance, in the IGJ type system, a {@code @Mutable} is an invalid
     * qualifier for {@link String}, as {@link String} is declared as
     * {@code @Immutable String}.
     *
     * <p>
     *
     * In most cases, {@code useType} simply needs to be a subtype of
     * {@code declarationType}, but there are exceptions.  In IGJ, a variable may be
     * declared {@code @ReadOnly String}, even though {@link String} is
     * {@code @Immutable String};  {@link ReadOnly} is not a subtype of
     * {@link Immutable}.
     *
     * @param declarationType  the type of the class (TypeElement)
     * @param useType   the use of the class (instance type)
     * @return  if the useType is a valid use of elemType
     */
    public boolean isValidUse(AnnotatedDeclaredType declarationType,
            AnnotatedDeclaredType useType) {
        return checker.getTypeHierarchy().isSubtype(useType.getErased(), declarationType.getErased());
    }

    /**
     * Tests that the qualifiers present on the primitive type are valid.
     *
     * The default implementation always returns true.
     * Subclasses should override this method to limit what annotations are
     * allowed on primitive types.
     */
    public boolean isValidUse(AnnotatedPrimitiveType type) {
        return true;
    }

    /**
     * Tests that the qualifiers present on the array type are valid.
     * This method will be invoked for each array level independently, i.e. this
     * method only needs to check the top-level qualifiers of an array.
     *
     * The default implementation always returns true.
     * Subclasses should override this method to limit what annotations are
     * allowed on array types.
     */
    public boolean isValidUse(AnnotatedArrayType type) {
        return true;
    }

    /**
     * Tests whether the tree expressed by the passed type tree is a valid type,
     * and emits an error if that is not the case (e.g. '@Mutable String').
     *
     * @param tree  the AST type supplied by the user
     */
    public boolean validateTypeOf(Tree tree) {
        AnnotatedTypeMirror type;
        // It's quite annoying that there is no TypeTree
        switch (tree.getKind()) {
        case PRIMITIVE_TYPE:
        case PARAMETERIZED_TYPE:
        case TYPE_PARAMETER:
        case ARRAY_TYPE:
        case UNBOUNDED_WILDCARD:
        case EXTENDS_WILDCARD:
        case SUPER_WILDCARD:
        case ANNOTATED_TYPE:
            type = atypeFactory.getAnnotatedTypeFromTypeTree(tree);
            break;
        default:
            type = atypeFactory.getAnnotatedType(tree);
        }

        // basic consistency checks
        if (!AnnotatedTypes.isValidType(checker.getQualifierHierarchy(),
                type)) {
            checker.report(
                    Result.failure("type.invalid", type.getAnnotations(),
                            type.toString()), tree);
            return false;
        }

        // more checks (also specific to checker, potentially)
        typeValidator.isValid = true;
        typeValidator.visit(type, tree);
        return typeValidator.isValid;
    }

    // This is a test to ensure that all types are valid
    protected final TypeValidator typeValidator = createTypeValidator();

    protected TypeValidator createTypeValidator() {
        return new TypeValidator();
    }

    protected class TypeValidator extends AnnotatedTypeScanner<Void, Tree> {
        public boolean isValid = true;
        protected void reportValidityResult(final /*@CompilerMessageKey*/ String errorType, final AnnotatedTypeMirror type, final Tree p) {
            checker.report(Result.failure(errorType,
                    type.getAnnotations(), type.toString()), p);
            isValid = false;
        }

        protected void reportError(final AnnotatedTypeMirror type, final Tree p) {
            reportValidityResult("type.invalid", type, p);
        }

        @Override
        public Void visitDeclared(AnnotatedDeclaredType type, Tree tree) {
            if (checker.shouldSkipUses(type.getElement()))
                return super.visitDeclared(type, tree);

            {
                // Ensure that type use is a subtype of the element type
                // isValidUse determines the erasure of the types.
                AnnotatedDeclaredType elemType = (AnnotatedDeclaredType)
                        atypeFactory.getAnnotatedType(
                                type.getUnderlyingType().asElement());

                if (!isValidUse(elemType, type)) {
                    reportError(type, tree);
                }
            }

            // System.out.println("Type: " + type);
            // System.out.println("Tree: " + tree);
            // System.out.println("Tree kind: " + tree.getKind());

            /* Try to reconstruct the ParameterizedTypeTree from the given tree.
             * TODO: there has to be a nicer way to do this...
             */
            Pair<ParameterizedTypeTree, AnnotatedDeclaredType> p = extractParameterizedTypeTree(tree, type);
            ParameterizedTypeTree typeargtree = p.first;
            type = p.second;

            if (typeargtree != null) {
                // We have a ParameterizedTypeTree -> visit it.

                visitParameterizedType(type, typeargtree);

                /* Instead of calling super with the unchanged "tree", adapt the second
                 * argument to be the corresponding type argument tree.
                 * This ensures that the first and second parameter to this method always correspond.
                 * visitDeclared is the only method that had this problem.
                 */
                List<? extends AnnotatedTypeMirror> tatypes = type.getTypeArguments();

                if (tatypes == null)
                    return null;

                // May be zero for a "diamond" (inferred type args in constructor invocation).
                int numTypeArgs = typeargtree.getTypeArguments().size();
                if (numTypeArgs != 0) {
                    // TODO: this should be an equality, but in
                    // http://buffalo.cs.washington.edu:8080/job/jdk6-daikon-typecheck/2061/console
                    // it failed with:
                    // daikon/Debug.java; message: size mismatch for type arguments: @NonNull Object and Class<?>
                    // but I didn't manage to reduce it to a test case.
                    assert tatypes.size() <= numTypeArgs : "size mismatch for type arguments: " + type +
                            " and " + typeargtree;

                    for (int i=0; i < tatypes.size(); ++i) {
                        scan(tatypes.get(i), typeargtree.getTypeArguments().get(i));
                    }
                }

                return null;

                // Don't call the super version, because it creates a mismatch between
                // the first and second parameters.
                // return super.visitDeclared(type, tree);
            }

            return super.visitDeclared(type, tree);
        }

        private Pair<ParameterizedTypeTree, AnnotatedDeclaredType>
        extractParameterizedTypeTree(Tree tree, AnnotatedDeclaredType type) {
            ParameterizedTypeTree typeargtree = null;

            switch (tree.getKind()) {
            case VARIABLE:
                Tree lt = ((VariableTree) tree).getType();
                if (lt instanceof ParameterizedTypeTree) {
                    typeargtree = (ParameterizedTypeTree) lt;
                } else {
                    // System.out.println("Found a: " + lt);
                }
                break;
            case PARAMETERIZED_TYPE:
                typeargtree = (ParameterizedTypeTree) tree;
                break;
            case NEW_CLASS:
                NewClassTree nct = (NewClassTree) tree;
                ExpressionTree nctid = nct.getIdentifier();
                if (nctid.getKind() == Tree.Kind.PARAMETERIZED_TYPE) {
                    typeargtree = (ParameterizedTypeTree) nctid;
                    /*
                     * This is quite tricky... for anonymous class instantiations,
                     * the type at this point has no type arguments.
                     * By doing the following, we get the type arguments again.
                     */
                    type = (AnnotatedDeclaredType) atypeFactory.getAnnotatedType(typeargtree);
                }
                break;
            case ANNOTATED_TYPE:
                AnnotatedTypeTree tr = (AnnotatedTypeTree) tree;
                ExpressionTree undtr = tr.getUnderlyingType();
                if (undtr instanceof ParameterizedTypeTree) {
                    typeargtree = (ParameterizedTypeTree) undtr;
                } else if (undtr instanceof IdentifierTree) {
                    // @Something D -> Nothing to do
                } else {
                    // TODO: add more test cases to ensure that nested types are handled correctly,
                    // e.g. @Nullable() List<@Nullable Object>[][]
                    Pair<ParameterizedTypeTree, AnnotatedDeclaredType> p = extractParameterizedTypeTree(undtr, type);
                    typeargtree = p.first;
                    type = p.second;
                }
                break;
            case IDENTIFIER:
            case ARRAY_TYPE:
            case NEW_ARRAY:
            case MEMBER_SELECT:
            case UNBOUNDED_WILDCARD:
            case EXTENDS_WILDCARD:
            case SUPER_WILDCARD:
            case TYPE_PARAMETER:
                // Nothing to do.
                // System.out.println("Found a: " + (tree instanceof ParameterizedTypeTree));
                break;
            default:
                System.err.printf("TypeValidator.visitDeclared unhandled tree: %s of kind %s\n", tree, tree.getKind());
            }

            return Pair.of(typeargtree, type);
        }

        @Override
        public Void visitPrimitive(AnnotatedPrimitiveType type, Tree tree) {
            if (checker.shouldSkipUses(type.getElement()))
                return super.visitPrimitive(type, tree);

            if (!isValidUse(type)) {
                reportError(type, tree);
            }

            return super.visitPrimitive(type, tree);
        }

        @Override
        public Void visitArray(AnnotatedArrayType type, Tree tree) {
            if (checker.shouldSkipUses(type.getElement()))
                return super.visitArray(type, tree);

            if (!isValidUse(type)) {
                reportError(type, tree);
            }

            return super.visitArray(type, tree);
        }

        /**
         * Checks that the annotations on the type arguments supplied to a
         * type or a method invocation are within the bounds of the type
         * variables as declared, and issues the "generic.argument.invalid"
         * error if they are not.
         *
         * This method used to be visitParameterizedType, which incorrectly
         * handles the main annotation on generic types.
         */
        protected Void visitParameterizedType(AnnotatedDeclaredType type, ParameterizedTypeTree tree) {
            // System.out.printf("TypeValidator.visitParameterizedType: type: %s, tree: %s\n", type, tree);

            if (TreeUtils.isDiamondTree(tree))
                return null;

            final TypeElement element = (TypeElement) type.getUnderlyingType().asElement();
            if (checker.shouldSkipUses(element))
                return null;

            List<AnnotatedTypeVariable> typevars = atypeFactory.typeVariablesFromUse(type, element);

            checkTypeArguments(tree, typevars, type.getTypeArguments(), tree.getTypeArguments());

            return null;
        }

        @Override
        public Void visitTypeVariable(AnnotatedTypeVariable type, Tree tree) {
            if (visitedNodes.containsKey(type)) {
                return visitedNodes.get(type);
            }

            // Keep in sync with visitWildcard
            Set<AnnotationMirror> onVar = type.getAnnotations();
            if (!onVar.isEmpty()) {
                // System.out.printf("BaseTypeVisitor.TypeValidator.visitTypeVariable(type: %s, tree: %s)%n",
                //         type, tree);

                // TODO: the following check should not be necessary, once we are able to
                // recurse on type parameters in AnnotatedTypes.isValidType (see todo there).
                {
                    // Check whether multiple qualifiers from the same hierarchy appear.
                    Set<AnnotationMirror> seenTops = AnnotationUtils.createAnnotationSet();
                    for (AnnotationMirror aOnVar : onVar) {
                        AnnotationMirror top = checker.getQualifierHierarchy().getTopAnnotation(aOnVar);
                        if (seenTops.contains(top)) {
                            this.reportError(type, tree);
                        }
                        seenTops.add(top);
                    }
                }

                // TODO: because of the way AnnotatedTypeMirror fixes up the bounds,
                // i.e. an annotation on the type variable always replaces a corresponding
                // annotation in the bound, some of these checks are not actually meaningful.
                if (type.getUpperBoundField() != null) {
                    AnnotatedTypeMirror upper = type.getUpperBoundField();
                    for (AnnotationMirror aOnVar : onVar) {
                        if (upper.isAnnotatedInHierarchy(aOnVar) &&
                                !checker.getQualifierHierarchy().isSubtype(aOnVar, upper.getAnnotationInHierarchy(aOnVar))) {
                            this.reportError(type, tree);
                        }
                    }
                    upper.replaceAnnotations(onVar);
                }

                if (type.getLowerBoundField() != null) {
                    AnnotatedTypeMirror lower = type.getLowerBoundField();
                    for (AnnotationMirror aOnVar : onVar) {
                        if (lower.isAnnotatedInHierarchy(aOnVar) &&
                            !checker.getQualifierHierarchy().isSubtype(lower.getAnnotationInHierarchy(aOnVar), aOnVar)) {
                            this.reportError(type, tree);
                        }
                    }
                    lower.replaceAnnotations(onVar);
                }
            }

            return super.visitTypeVariable(type, tree);
        }

        @Override
        public Void visitWildcard(AnnotatedWildcardType type, Tree tree) {
            if (visitedNodes.containsKey(type)) {
                return visitedNodes.get(type);
            }

            // Keep in sync with visitTypeVariable
            Set<AnnotationMirror> onVar = type.getAnnotations();
            if (!onVar.isEmpty()) {
                // System.out.printf("BaseTypeVisitor.TypeValidator.visitWildcard(type: %s, tree: %s)",
                //         type, tree);

                // TODO: the following check should not be necessary, once we are able to
                // recurse on type parameters in AnnotatedTypes.isValidType (see todo there).
                {
                    // Check whether multiple qualifiers from the same hierarchy appear.
                    Set<AnnotationMirror> seenTops = AnnotationUtils.createAnnotationSet();
                    for (AnnotationMirror aOnVar : onVar) {
                        AnnotationMirror top = checker.getQualifierHierarchy().getTopAnnotation(aOnVar);
                        if (seenTops.contains(top)) {
                            this.reportError(type, tree);
                        }
                        seenTops.add(top);
                    }
                }

                if (type.getExtendsBoundField() != null) {
                    AnnotatedTypeMirror upper = type.getExtendsBoundField();
                    for (AnnotationMirror aOnVar : onVar) {
                        if (upper.isAnnotatedInHierarchy(aOnVar) &&
                                !checker.getQualifierHierarchy().isSubtype(aOnVar, upper.getAnnotationInHierarchy(aOnVar))) {
                            this.reportError(type, tree);
                        }
                    }
                    upper.replaceAnnotations(onVar);
                }

                if (type.getSuperBoundField() != null) {
                    AnnotatedTypeMirror lower = type.getSuperBoundField();
                    for (AnnotationMirror aOnVar : onVar) {
                        if (lower.isAnnotatedInHierarchy(aOnVar) &&
                            !checker.getQualifierHierarchy().isSubtype(lower.getAnnotationInHierarchy(aOnVar), aOnVar)) {
                            this.reportError(type, tree);
                        }
                    }
                    lower.replaceAnnotations(onVar);
                }

            }
            return super.visitWildcard(type, tree);
        }
    }

    // **********************************************************************
    // Random helper methods
    // **********************************************************************

    /**
     * Tests whether the expression should not be checked because of the tree
     * referring to unannotated classes, as specified in
     * the {@code checker.skipUses} property.
     *
     * It returns true if exprTree is a method invocation or a field access
     * to a class whose qualified name matches @{link checker.skipUses}
     * expression.
     *
     * @param exprTree  any expression tree
     * @return true if checker should not test exprTree
     */
    protected final boolean shouldSkipUses(ExpressionTree exprTree) {
        // System.out.printf("shouldSkipUses: %s: %s%n", exprTree.getClass(), exprTree);

        // This special case for ConditionalExpressionTree seems wrong, so
        // I commented it out.  It will skip expressions that should be
        // checked, just because they are lexically near expressions that
        // should be skipped.  Presumably it's because conditionals do some
        // type inference, but if so, this is the wrong way to fix the
        // problem. -MDE
        // if (exprTree instanceof ConditionalExpressionTree) {
        //     ConditionalExpressionTree condTree =
        //         (ConditionalExpressionTree)exprTree;
        //     return (shouldSkipUses(condTree.getTrueExpression()) ||
        //             shouldSkipUses(condTree.getFalseExpression()));
        // }

        Element elm = InternalUtils.symbol(exprTree);
        return checker.shouldSkipUses(elm);
    }

    // **********************************************************************
    // Overriding to avoid visit part of the tree
    // **********************************************************************

    /**
     * Override Compilation Unit so we won't visit package names or imports
     */
    @Override
    public Void visitCompilationUnit(CompilationUnitTree node, Void p) {
        Void r = scan(node.getPackageAnnotations(), p);
        // r = reduce(scan(node.getPackageName(), p), r);
        // r = reduce(scan(node.getImports(), p), r);
        r = reduce(scan(node.getTypeDecls(), p), r);
        return r;
    }

    // **********************************************************************
    // Check that the annotated JDK is being used.
    // **********************************************************************

    private static boolean checkedJDK = false;

    // Not all subclasses call this -- only those that have an annotated JDK.
    /** Warn if the annotated JDK is not being used. */
    protected void checkForAnnotatedJdk() {
        if (checkedJDK) {
            return;
        }
        checkedJDK = true;
        if (options.containsKey("nocheckjdk")) {
            return;
        }
        TypeElement objectTE = elements.getTypeElement("java.lang.Object");
        List<? extends Element> members = elements.getAllMembers(objectTE);

        for (Element member : members) {
            if (member.toString().equals("equals(java.lang.Object)")) {
                ExecutableElement m = (ExecutableElement) member;
                // The Nullness JDK serves as a proxy for all annotated
                // JDKs.  (In part because of problems with
                // IGJAnnotatedTypeFactory.postAsMemberOf that make it hard
                // to directly check for the IGJ annotated JDK.)

                // Note that we cannot use the AnnotatedTypeMirrors from the
                // Checker Framework, because those only return the annotations
                // that are used by the current checker.
                // That is, if this code is executed by something other than the
                // Nullness Checker, we would not find the annotations.
                // Therefore, we go to the Element and get all annotations on
                // the parameter.

                // TODO: doing types.typeAnnotationOf(m.getParameters().get(0).asType(), Nullable.class)
                // or types.typeAnnotationsOf(m.asType())
                // does not work any more. It should.

                boolean foundNN = false;
                for (com.sun.tools.javac.code.Attribute.TypeCompound tc :
                        ((com.sun.tools.javac.code.Symbol)m).getRawTypeAttributes()) {
                    if ( tc.position.type == com.sun.tools.javac.code.TargetType.METHOD_FORMAL_PARAMETER &&
                            tc.position.parameter_index == 0 &&
                            tc.type.toString().equals(checkers.nullness.quals.Nullable.class.getName()) ) {
                        foundNN = true;
                    }
                }

                if (!foundNN) {
                    checker.getProcessingEnvironment().getMessager().printMessage(Kind.WARNING,
                        "You do not seem to be using the distributed annotated JDK.  To fix the" +
                        System.getProperty("line.separator") +
                        "problem, supply this argument (first, fill in the \"...\") when you run javac:" +
                        System.getProperty("line.separator") +
                        "  -Xbootclasspath/p:.../checkers/jdk/jdk.jar");
                }
            }
        }
    }
}<|MERGE_RESOLUTION|>--- conflicted
+++ resolved
@@ -171,15 +171,6 @@
     /** An instance of the {@link ContractsUtils} helper class. */
     protected final ContractsUtils contractsUtils;
 
-<<<<<<< HEAD
-    /**
-     * The annotated-type factory (with a more specific type than
-     * super.atypeFactory).
-     */
-    protected final AbstractBasicAnnotatedTypeFactory<?, ?, ?, ?, ?> atypeFactory;
-
-=======
->>>>>>> 52537911
     /**
      * @param checker
      *            the typechecker associated with this visitor (for callbacks to
@@ -190,11 +181,6 @@
     public BaseTypeVisitor(Checker checker, CompilationUnitTree root) {
         super(checker, root);
 
-<<<<<<< HEAD
-        assert super.atypeFactory instanceof AbstractBasicAnnotatedTypeFactory;
-        atypeFactory = (AbstractBasicAnnotatedTypeFactory<?, ?, ?, ?, ?>) super.atypeFactory;
-=======
->>>>>>> 52537911
         contractsUtils = ContractsUtils.getInstance(atypeFactory);
         ProcessingEnvironment env = checker.getProcessingEnvironment();
         this.options = env.getOptions();
@@ -320,13 +306,9 @@
                         atypeFactory, node);
                 boolean checkPurityAlways = checker.getProcessingEnvironment()
                         .getOptions().containsKey("suggestPureMethods");
-<<<<<<< HEAD
                 boolean enablePurity = checker.getProcessingEnvironment()
                         .getOptions().containsKey("enablePurity");
                 if (enablePurity && (anyPurityAnnotation || checkPurityAlways)) {
-=======
-                if (anyPurityAnnotation || checkPurityAlways) {
->>>>>>> 52537911
                     // check "no" purity
                     List<dataflow.quals.Pure.Kind> kinds = PurityUtils
                             .getPurityKinds(atypeFactory, node);
@@ -604,24 +586,14 @@
     protected void checkFlowExprParameters(MethodTree method, String stringExpr) {
         // check that all parameters used in the expression are
         // final, so that they cannot be modified
-<<<<<<< HEAD
-        List<Integer> parameterIndices = FlowExpressionParseUtil
-                .parameterIndices(stringExpr);
-=======
         List<Integer> parameterIndices = FlowExpressionParseUtil.parameterIndices(stringExpr);
->>>>>>> 52537911
         for (Integer idx : parameterIndices) {
             VariableTree parameter = method.getParameters().get(idx - 1);
             Element element = TreeUtils.elementFromDeclaration(parameter);
             if (!ElementUtils.isFinal(element)) {
                 checker.report(
-<<<<<<< HEAD
-                        Result.failure("flowexpr.parameter.not.final", "#"
-                                + idx, stringExpr), method);
-=======
                         Result.failure("flowexpr.parameter.not.final",
                                 "#" + idx, stringExpr), method);
->>>>>>> 52537911
             }
         }
     }
@@ -1744,8 +1716,6 @@
                 result.add(Pair.of(p.first, p.second.second));
             }
         }
-<<<<<<< HEAD
-=======
         return result;
     }
 
@@ -1820,88 +1790,10 @@
                 // errors are reported elsewhere + ignore this contract
             }
         }
->>>>>>> 52537911
         return result;
     }
 
     /**
-<<<<<<< HEAD
-     * Checks that {@code mustSubset} is a subset of {@code set} in the
-     * following sense: For every expression in {@code mustSubset} there must be the
-     * same expression in {@code set}, with the same (or a stronger) annotation.
-     */
-    private void checkContractsSubset(Set<Pair<Receiver, AnnotationMirror>> mustSubset,
-            Set<Pair<Receiver, AnnotationMirror>> set, /*@CompilerMessageKey*/ String messageKey) {
-        for (Pair<Receiver, AnnotationMirror> a : mustSubset) {
-            boolean found = false;
-
-            for (Pair<Receiver, AnnotationMirror> b : set) {
-                // are we looking at a contract of the same receiver?
-                if (a.first.equals(b.first)) {
-                    // check subtyping relationship of annotations
-                    QualifierHierarchy qualifierHierarchy = checker
-                            .getQualifierHierarchy();
-                    if (qualifierHierarchy.isSubtype(a.second, b.second)) {
-                        found = true;
-                        break;
-                    }
-                }
-            }
-
-            if (!found) {
-                MethodTree method = visitorState.getMethodTree();
-                checker.report(Result.failure(messageKey, a.first, method
-                        .getName().toString()), method);
-            }
-        }
-    }
-
-    /**
-     * Takes a set of contracts identified by their expression and annotation
-     * strings and resolves them to the correct {@link Receiver} and
-     * {@link AnnotationMirror}.
-     * @param method
-     */
-    private Set<Pair<Receiver, AnnotationMirror>> resolveContracts(
-            Set<Pair<String, String>> contractSet, AnnotatedExecutableType method) {
-        Set<Pair<Receiver, AnnotationMirror>> result = new HashSet<>();
-        MethodTree methodTree = visitorState.getMethodTree();
-        TreePath path = atypeFactory.getPath(methodTree);
-        FlowExpressionContext flowExprContext = null;
-        for (Pair<String, String> p : contractSet) {
-            String expression = p.first;
-            AnnotationMirror annotation = AnnotationUtils.fromName(
-                    atypeFactory.getElementUtils(), p.second);
-
-            // Only check if the postcondition concerns this checker
-            if (!atypeFactory.getChecker().isSupportedAnnotation(annotation)) {
-                continue;
-            }
-            if (flowExprContext == null) {
-                flowExprContext = FlowExpressionParseUtil
-                        .buildFlowExprContextForDeclaration(methodTree, method
-                                .getReceiverType().getUnderlyingType(),
-                                atypeFactory);
-            }
-
-            try {
-                // TODO: currently, these expressions are parsed many times.
-                // this could
-                // be optimized to store the result the first time.
-                // (same for other annotations)
-                FlowExpressions.Receiver expr = FlowExpressionParseUtil.parse(
-                        expression, flowExprContext, path);
-                result.add(Pair.of(expr, annotation));
-            } catch (FlowExpressionParseException e) {
-                // errors are reported elsewhere + ignore this contract
-            }
-        }
-        return result;
-    }
-
-    /**
-=======
->>>>>>> 52537911
      * Tests, for a re-assignment, whether the variable is assignable or not. If
      * not, it emits an assignability.invalid error.
      *
