--- conflicted
+++ resolved
@@ -18,7 +18,6 @@
 import javax.lang.model.util.ElementFilter;
 
 import checkers.basetype.PurityChecker.PurityResult;
-import checkers.compilermsgs.quals.CompilerMessageKey;
 import checkers.flow.analysis.FlowExpressions;
 import checkers.flow.analysis.TransferResult;
 import checkers.flow.analysis.checkers.CFAbstractStore;
@@ -32,9 +31,6 @@
 import checkers.flow.util.FlowExpressionParseUtil;
 import checkers.flow.util.FlowExpressionParseUtil.FlowExpressionContext;
 import checkers.flow.util.FlowExpressionParseUtil.FlowExpressionParseException;
-import checkers.igj.quals.Immutable;
-import checkers.igj.quals.ReadOnly;
-import checkers.nonnull.NonNullFbcChecker;
 import checkers.quals.DefaultQualifier;
 import checkers.quals.Pure;
 import checkers.quals.Unused;
@@ -155,14 +151,7 @@
     /** For obtaining line numbers in -Ashowchecks debugging output. */
     private final SourcePositions positions;
 
-<<<<<<< HEAD
-    /** For storing visitor state**/
-=======
-    /** utilities class for annotated types **/
-    protected final AnnotatedTypes annoTypes;
-
-    /** For storing visitor state **/
->>>>>>> d0ebf0f0
+    /** For storing visitor state. **/
     protected final VisitorState visitorState;
 
     /** An instance of the {@link ContractUtils} helper class. */
@@ -186,11 +175,6 @@
         ProcessingEnvironment env = checker.getProcessingEnvironment();
         this.options = env.getOptions();
         this.positions = trees.getSourcePositions();
-<<<<<<< HEAD
-=======
-        this.annoTypes = new AnnotatedTypes(checker.getProcessingEnvironment(),
-                atypeFactory);
->>>>>>> d0ebf0f0
         this.visitorState = atypeFactory.getVisitorState();
     }
 
@@ -286,7 +270,7 @@
 
         try {
             Element elt = InternalUtils.symbol(node);
-            assert elt != null : "no symbol for method";
+            assert elt != null : "no symbol for method: " + node;
             if (InternalUtils.isAnonymousConstructor(node)) {
                 // We shouldn't dig deeper
                 return null;
@@ -340,15 +324,15 @@
 
             // constructor return types are null
             if (node.getReturnType() != null) {
-                typeValidator.visit(methodType.getReturnType(),
-                        node.getReturnType());
-            }
-
-            AnnotatedDeclaredType enclosingType = (AnnotatedDeclaredType) atypeFactory
-                    .getAnnotatedType(methodElement.getEnclosingElement());
+                typeValidator.visit(methodType.getReturnType(), node.getReturnType());
+            }
+
+            ExecutableElement methodElement = TreeUtils.elementFromDeclaration(node);
+            AnnotatedDeclaredType enclosingType =
+                    (AnnotatedDeclaredType)atypeFactory.getAnnotatedType(
+                            methodElement.getEnclosingElement());
 
             // Find which method this overrides!
-<<<<<<< HEAD
             Map<AnnotatedDeclaredType, ExecutableElement> overriddenMethods =
                     AnnotatedTypes.overriddenMethods(elements, atypeFactory, methodElement);
             for (Map.Entry<AnnotatedDeclaredType, ExecutableElement> pair: overriddenMethods.entrySet()) {
@@ -356,17 +340,6 @@
                 AnnotatedExecutableType overriddenMethod =
                         AnnotatedTypes.asMemberOf(types, atypeFactory, overriddenType, pair.getValue());
                 checkOverride(node, enclosingType, overriddenMethod, overriddenType, p);
-=======
-            Map<AnnotatedDeclaredType, ExecutableElement> overriddenMethods = annoTypes
-                    .overriddenMethods(methodElement);
-            for (Map.Entry<AnnotatedDeclaredType, ExecutableElement> pair : overriddenMethods
-                    .entrySet()) {
-                AnnotatedDeclaredType overriddenType = pair.getKey();
-                AnnotatedExecutableType overriddenMethod = annoTypes
-                        .asMemberOf(overriddenType, pair.getValue());
-                checkOverride(node, enclosingType, overriddenMethod,
-                        overriddenType, p);
->>>>>>> d0ebf0f0
             }
             return super.visitMethod(node, p);
         } finally {
@@ -569,11 +542,10 @@
 
         try {
             boolean valid = validateTypeOf(node);
-        // If there's no assignment in this variable declaration, skip it.
+            // If there's no assignment in this variable declaration, skip it.
             if (valid && node.getInitializer() != null) {
-            commonAssignmentCheck(node, node.getInitializer(),
-                    "assignment.type.incompatible");
-        }
+                commonAssignmentCheck(node, node.getInitializer(), "assignment.type.incompatible");
+            }
             return super.visitVariable(node, p);
         } finally {
             visitorState.setAssignmentContext(preAssCtxt);
@@ -584,16 +556,15 @@
      * Performs two checks: subtyping and assignability checks, using
      * {@link #commonAssignmentCheck(Tree, ExpressionTree, String)}.
      *
-     * If the subtype check fails, it issues a "assignment.type.incompatible"
-     * error.
+     * If the subtype check fails, it issues a "assignment.type.incompatible" error.
      */
     @Override
     public Void visitAssignment(AssignmentTree node, Void p) {
         AnnotatedTypeMirror preAssCtxt = visitorState.getAssignmentContext();
         visitorState.setAssignmentContext(atypeFactory.getAnnotatedType(node.getVariable()));
         try {
-        commonAssignmentCheck(node.getVariable(), node.getExpression(),
-                "assignment.type.incompatible");
+            commonAssignmentCheck(node.getVariable(), node.getExpression(),
+                    "assignment.type.incompatible");
             return super.visitAssignment(node, p);
         } finally {
             visitorState.setAssignmentContext(preAssCtxt);
@@ -601,8 +572,9 @@
     }
 
     /**
-     * Performs a subtype check, to test whether the node expression iterable
-     * type is a subtype of the variable type in the enhanced for loop.
+     * Performs a subtype check, to test whether the node expression
+     * iterable type is a subtype of the variable type in the enhanced for
+     * loop.
      *
      * If the subtype check fails, it issues a "enhancedfor.type.incompatible" error.
      */
@@ -615,8 +587,8 @@
             AnnotatedTypes.getIteratedType(checker.getProcessingEnvironment(), atypeFactory, iterableType);
         boolean valid = validateTypeOf(node.getVariable());
         if (valid) {
-        commonAssignmentCheck(var, iteratedType, node.getExpression(),
-                "enhancedfor.type.incompatible");
+            commonAssignmentCheck(var, iteratedType, node.getExpression(),
+                    "enhancedfor.type.incompatible");
         }
         return super.visitEnhancedForLoop(node, p);
     }
@@ -758,20 +730,16 @@
      */
     protected void typeCheckVectorCopyIntoArgument(MethodInvocationTree node,
             List<? extends AnnotatedTypeMirror> params) {
-        assert params.size() == 1;
-        assert node.getArguments().size() == 1;
+        assert params.size() == 1 : "invalid no. of parameters " + params + " found for method invocation " + node;
+        assert node.getArguments().size() == 1 : "invalid no. of arguments in method invocation " + node;
 
         AnnotatedTypeMirror passed = atypeFactory.getAnnotatedType(node.getArguments().get(0));
         AnnotatedArrayType passedAsArray = (AnnotatedArrayType)passed;
 
         AnnotatedTypeMirror receiver = atypeFactory.getReceiverType(node);
         AnnotatedDeclaredType receiverAsVector =
-<<<<<<< HEAD
             (AnnotatedDeclaredType) AnnotatedTypes.asSuper(checker.getProcessingEnvironment().getTypeUtils(), atypeFactory,
                     receiver, vectorType);
-=======
-            (AnnotatedDeclaredType) annoTypes.asSuper(receiver, vectorType);
->>>>>>> d0ebf0f0
         if (receiverAsVector == null || receiverAsVector.getTypeArguments().isEmpty())
             return;
 
@@ -836,20 +804,20 @@
 
         AnnotatedTypeMirror preAssCtxt = visitorState.getAssignmentContext();
         try {
-        MethodTree enclosingMethod =
-            TreeUtils.enclosingMethod(getCurrentPath());
-
-        AnnotatedExecutableType methodType = atypeFactory.getAnnotatedType(enclosingMethod);
-            AnnotatedTypeMirror ret = methodType.getReturnType();
+            MethodTree enclosingMethod =
+                    TreeUtils.enclosingMethod(getCurrentPath());
+
+            AnnotatedExecutableType methodType = atypeFactory.getAnnotatedType(enclosingMethod);
+            AnnotatedTypeMirror ret = methodType.getReturnType(); 
             visitorState.setAssignmentContext(ret);
 
             commonAssignmentCheck(ret, node.getExpression(),
-                "return.type.incompatible");
-
-        return super.visitReturn(node, p);
+                    "return.type.incompatible");
+
+            return super.visitReturn(node, p);
         } finally {
             visitorState.setAssignmentContext(preAssCtxt);
-    }
+        }
     }
 
     /** Ensure that the annotation arguments comply to their declarations.
@@ -920,8 +888,7 @@
             }
 
             try {
-                AnnotatedTypeMirror actual = atypeFactory.getAnnotatedType(at
-                        .getExpression());
+                AnnotatedTypeMirror actual = atypeFactory.getAnnotatedType(at.getExpression());
                 if (expected.getKind() != TypeKind.ARRAY) {
                     // Expected is not an array -> direct comparison.
                     commonAssignmentCheck(expected, actual, at.getExpression(),
@@ -929,15 +896,11 @@
                 } else {
                     if (actual.getKind() == TypeKind.ARRAY) {
                         // Both actual and expected are arrays.
-                        commonAssignmentCheck(expected, actual,
-                                at.getExpression(),
+                        commonAssignmentCheck(expected, actual, at.getExpression(),
                                 "annotation.type.incompatible");
                     } else {
-                        // The declaration is an array type, but just a single
-                        // element is given.
-                        commonAssignmentCheck(
-                                ((AnnotatedArrayType) expected)
-                                        .getComponentType(),
+                        // The declaration is an array type, but just a single element is given.
+                        commonAssignmentCheck(((AnnotatedArrayType) expected).getComponentType(),
                                 actual, at.getExpression(),
                                 "annotation.type.incompatible");
                     }
@@ -1076,7 +1039,7 @@
                     newCastType = ((AnnotatedTypeVariable)castType).getEffectiveUpperBound();
                 } else {
                     newCastType = castType;
-        }
+                }
                 AnnotatedTypeMirror newExprType;
                 if (exprType.getKind() == TypeKind.TYPEVAR) {
                     newExprType = ((AnnotatedTypeVariable)exprType).getEffectiveUpperBound();
@@ -1120,8 +1083,8 @@
     public Void visitTypeCast(TypeCastTree node, Void p) {
         boolean valid = validateTypeOf(node.getType());
         if (valid) {
-        checkTypecastSafety(node, p);
-        checkTypecastRedundancy(node, p);
+            checkTypecastSafety(node, p);
+            checkTypecastRedundancy(node, p);
         }
         return super.visitTypeCast(node, p);
     }
@@ -1161,7 +1124,7 @@
      */
     protected void commonAssignmentCheck(Tree varTree, ExpressionTree valueExp, /*@CompilerMessageKey*/ String errorKey) {
         AnnotatedTypeMirror var = atypeFactory.getAnnotatedType(varTree);
-        assert var != null;
+        assert var != null : "no variable found for tree: " + varTree;
         checkAssignability(var, varTree);
         commonAssignmentCheck(var, valueExp, errorKey);
     }
@@ -1185,11 +1148,11 @@
                 && ((NewArrayTree) valueExp).getType() == null) {
             AnnotatedTypeMirror compType = ((AnnotatedArrayType) varType).getComponentType();
             NewArrayTree arrayTree = (NewArrayTree) valueExp;
-            assert arrayTree.getInitializers() != null;
+            assert arrayTree.getInitializers() != null : "array initializers are not expected to be null in: " + valueExp;
             checkArrayInitialization(compType, arrayTree.getInitializers());
         }
         AnnotatedTypeMirror valueType = atypeFactory.getAnnotatedType(valueExp);
-        assert valueType != null;
+        assert valueType != null : "null type for expression: " + valueExp;
         commonAssignmentCheck(varType, valueType, valueExp, errorKey);
     }
 
@@ -1224,13 +1187,15 @@
             System.out.printf(
                     " %s (line %3d): %s %s%n     actual: %s %s%n   expected: %s %s%n",
                     "About to test whether actual is a subtype of expected",
-                    root.getLineMap().getLineNumber(valuePos),
+                    (root.getLineMap() != null ? root.getLineMap().getLineNumber(valuePos) : -1),
                     valueTree.getKind(), valueTree,
                     valueType.getKind(), valueTypeString,
                     varType.getKind(), varTypeString);
         }
 
         boolean success = checker.getTypeHierarchy().isSubtype(valueType, varType);
+
+        // TODO: integrate with subtype test.
         if (success) {
             for (Class<? extends Annotation> mono : checker.getSupportedMonotonicTypeQualifiers()) {
                 if (valueType.hasAnnotation(mono) && varType.hasAnnotation(mono)) {
@@ -1242,12 +1207,11 @@
         }
 
         if (options.containsKey("showchecks")) {
-
             long valuePos = positions.getStartPosition(root, valueTree);
             System.out.printf(
                     " %s (line %3d): %s %s%n     actual: %s %s%n   expected: %s %s%n",
                     (success ? "success: actual is subtype of expected" : "FAILURE: actual is not subtype of expected"),
-                    root.getLineMap().getLineNumber(valuePos),
+                    (root.getLineMap() != null ? root.getLineMap().getLineNumber(valuePos) : -1),
                     valueTree.getKind(), valueTree,
                     valueType.getKind(), valueTypeString,
                     varType.getKind(), varTypeString);
@@ -1354,10 +1318,8 @@
      * receiver type.
      * </ul>
      *
-     * @param method
-     *            the type of the invoked method
-     * @param node
-     *            the method invocation node
+     * @param method    the type of the invoked method
+     * @param node      the method invocation node
      * @return true iff the call of 'node' is a valid call
      */
     protected void checkMethodInvocability(AnnotatedExecutableType method,
@@ -1400,21 +1362,22 @@
      */
     protected void checkArguments(List<? extends AnnotatedTypeMirror> requiredArgs,
             List<? extends ExpressionTree> passedArgs) {
-        assert requiredArgs.size() == passedArgs.size();
+        assert requiredArgs.size() == passedArgs.size() : "mismatch between required args (" + requiredArgs +
+                ") and passed args (" + passedArgs + ")";
 
         AnnotatedTypeMirror preAssCtxt = visitorState.getAssignmentContext();
         try {
-        for (int i = 0; i < requiredArgs.size(); ++i) {
+            for (int i = 0; i < requiredArgs.size(); ++i) {
                 visitorState.setAssignmentContext(requiredArgs.get(i));
-            commonAssignmentCheck(requiredArgs.get(i),
-                    passedArgs.get(i),
-                    "argument.type.incompatible");
+                commonAssignmentCheck(requiredArgs.get(i),
+                        passedArgs.get(i),
+                        "argument.type.incompatible");
                 // Also descend into the argument within the correct assignment context.
                 scan(passedArgs.get(i), null);
-        }
+            }
         } finally {
             visitorState.setAssignmentContext(preAssCtxt);
-    }
+        }
     }
 
     /**
@@ -1478,7 +1441,7 @@
                 System.out.printf(
                         " %s (line %3d):%n     overrider: %s %s (return type %s)%n   overridden: %s %s (return type %s)%n",
                         (success ? "success: overriding return type is subtype of overridden" : "FAILURE: overriding return type is not subtype of overridden"),
-                        root.getLineMap().getLineNumber(valuePos),
+                        (root.getLineMap() != null ? root.getLineMap().getLineNumber(valuePos) : -1),
                         overriderMeth, overriderTyp, overrider.getReturnType().toString(),
                         overriddenMeth, overriddenTyp, overridden.getReturnType().toString());
             }
@@ -1506,7 +1469,7 @@
                 System.out.printf(
                         " %s (line %3d):%n     overrider: %s %s (parameter %d type %s)%n   overridden: %s %s (parameter %d type %s)%n",
                         (success ? "success: overridden parameter type is subtype of overriding" : "FAILURE: overridden parameter type is not subtype of overriding"),
-                        root.getLineMap().getLineNumber(valuePos),
+                        (root.getLineMap() != null ? root.getLineMap().getLineNumber(valuePos) : -1),
                         overriderMeth, overriderTyp, i, overriderParams.get(i).toString(),
                         overriddenMeth, overriddenTyp, i, overriddenParams.get(i).toString());
             }
@@ -1541,6 +1504,7 @@
         }
 
         // Check postconditions
+        // Is this a TODO?
 
 
         return result;
@@ -1560,9 +1524,9 @@
                 checker.report(Result.failure("assignability.invalid",
                             InternalUtils.symbol(varTree),
                             rcvType),
-                    varTree);
-        }
-    }
+                        varTree);
+            }
+        }
     }
 
     /**
@@ -1583,7 +1547,8 @@
 
     protected MemberSelectTree enclosingMemberSelect() {
         TreePath path = this.getCurrentPath();
-        assert path.getLeaf().getKind() == Tree.Kind.IDENTIFIER;
+        assert path.getLeaf().getKind() == Tree.Kind.IDENTIFIER :
+            "expected identifier, found: " + path.getLeaf();
         if (path.getParentPath().getLeaf().getKind() == Tree.Kind.MEMBER_SELECT)
             return (MemberSelectTree) path.getParentPath().getLeaf();
         else
@@ -1794,7 +1759,13 @@
                 // May be zero for a "diamond" (inferred type args in constructor invocation).
                 int numTypeArgs = typeargtree.getTypeArguments().size();
                 if (numTypeArgs != 0) {
-                    assert tatypes.size() == numTypeArgs;
+                    // TODO: this should be an equality, but in
+                    // http://buffalo.cs.washington.edu:8080/job/jdk6-daikon-typecheck/2061/console
+                    // it failed with:
+                    // daikon/Debug.java; message: size mismatch for type arguments: @NonNull Object and Class<?>
+                    // but I didn't manage to reduce it to a test case.
+                    assert tatypes.size() <= numTypeArgs : "size mismatch for type arguments: " + type +
+                            " and " + typeargtree;
 
                     for (int i=0; i < tatypes.size(); ++i) {
                         scan(tatypes.get(i), typeargtree.getTypeArguments().get(i));
@@ -1951,9 +1922,9 @@
                     for (AnnotationMirror aOnVar : onVar) {
                         if (upper.isAnnotatedInHierarchy(aOnVar) &&
                                 !checker.getQualifierHierarchy().isSubtype(aOnVar, upper.getAnnotationInHierarchy(aOnVar))) {
-                        this.reportError(type, tree);
+                            this.reportError(type, tree);
+                        }
                     }
-                }
                     upper.replaceAnnotations(onVar);
                 }
 
@@ -1962,11 +1933,11 @@
                     for (AnnotationMirror aOnVar : onVar) {
                         if (lower.isAnnotatedInHierarchy(aOnVar) &&
                             !checker.getQualifierHierarchy().isSubtype(lower.getAnnotationInHierarchy(aOnVar), aOnVar)) {
-                        this.reportError(type, tree);
+                            this.reportError(type, tree);
+                        }
                     }
-                }
                     lower.replaceAnnotations(onVar);
-            }
+                }
             }
 
             return super.visitTypeVariable(type, tree);
@@ -1986,10 +1957,10 @@
                     for (AnnotationMirror aOnVar : onVar) {
                         AnnotationMirror top = checker.getQualifierHierarchy().getTopAnnotation(aOnVar);
                         if (seenTops.contains(top)) {
-                        this.reportError(type, tree);
+                            this.reportError(type, tree);
+                        }
+                        seenTops.add(top);
                     }
-                        seenTops.add(top);
-                }
                 }
 
                 if (type.getExtendsBoundField()!=null) {
@@ -1997,11 +1968,11 @@
                     for (AnnotationMirror aOnVar : onVar) {
                         if (upper.isAnnotatedInHierarchy(aOnVar) &&
                                 !checker.getQualifierHierarchy().isSubtype(aOnVar, upper.getAnnotationInHierarchy(aOnVar))) {
-                        this.reportError(type, tree);
+                            this.reportError(type, tree);
+                        }
                     }
-                }
                     upper.replaceAnnotations(onVar);
-            }
+                }
 
                 if (type.getSuperBoundField()!=null) {
                     AnnotatedTypeMirror lower = type.getSuperBoundField();
@@ -2121,12 +2092,12 @@
                 }
 
                 if (!foundNN) {
-//                    checker.getProcessingEnvironment().getMessager().printMessage(Kind.WARNING,
-//                        "You do not seem to be using the distributed annotated JDK.  To fix the" +
-//                        System.getProperty("line.separator") +
-//                        "problem, supply this argument (first, fill in the \"...\") when you run javac:" +
-//                        System.getProperty("line.separator") +
-//                        "  -Xbootclasspath/p:.../checkers/jdk/jdk.jar");
+                    checker.getProcessingEnvironment().getMessager().printMessage(Kind.WARNING,
+                        "You do not seem to be using the distributed annotated JDK.  To fix the" +
+                        System.getProperty("line.separator") +
+                        "problem, supply this argument (first, fill in the \"...\") when you run javac:" +
+                        System.getProperty("line.separator") +
+                        "  -Xbootclasspath/p:.../checkers/jdk/jdk.jar");
                 }
             }
         }
