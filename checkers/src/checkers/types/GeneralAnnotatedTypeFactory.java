--- conflicted
+++ resolved
@@ -21,11 +21,7 @@
  */
 public class GeneralAnnotatedTypeFactory extends AnnotatedTypeFactory {
 
-<<<<<<< HEAD
-    public GeneralAnnotatedTypeFactory(SourceChecker checker, CompilationUnitTree root) {
-=======
     public GeneralAnnotatedTypeFactory(SourceChecker<? extends AnnotatedTypeFactory> checker, CompilationUnitTree root) {
->>>>>>> 52537911
         super(checker, new GeneralQualifierHierarchy(), null, root);
         postInit();
     }
@@ -80,11 +76,7 @@
 
     // Not needed - raises error.
     @Override
-<<<<<<< HEAD
-    public Set</*@Interned*/String> getTypeQualifiers() {
-=======
     public Set</*@Interned*/ String> getTypeQualifiers() {
->>>>>>> 52537911
         ErrorReporter.errorAbort("GeneralQualifierHierarchy.getTypeQualifiers() was called! It shouldn't be called.");
         return null;
     }
