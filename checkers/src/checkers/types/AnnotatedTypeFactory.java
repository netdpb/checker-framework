package checkers.types;

import java.io.File;
import java.io.FileInputStream;
import java.io.FileNotFoundException;
import java.io.InputStream;
import java.lang.annotation.Annotation;
import java.lang.annotation.Retention;
import java.lang.annotation.RetentionPolicy;
import java.util.*;

import javax.annotation.processing.ProcessingEnvironment;
import javax.lang.model.element.*;
import javax.lang.model.type.*;
import javax.lang.model.util.Elements;
import javax.lang.model.util.Types;

import checkers.basetype.BaseTypeChecker;
import checkers.javari.quals.Mutable;
import checkers.nullness.quals.Nullable;
import checkers.quals.StubFiles;
import checkers.quals.Unqualified;
import checkers.source.SourceChecker;
import checkers.source.SourceChecker.CheckerError;
import checkers.types.AnnotatedTypeMirror.*;
import checkers.types.AnnotatedTypeMirror.AnnotatedDeclaredType;
<<<<<<< HEAD
import checkers.types.TypeFromTree;
import checkers.types.visitors.AnnotatedTypeScanner;
import checkers.util.*;
import checkers.util.stub.StubParser;
import checkers.util.stub.StubUtil;

import com.sun.source.tree.*;
import com.sun.source.util.TreePath;
import com.sun.source.util.Trees;
import com.sun.tools.javac.code.Symbol;
import com.sun.tools.javac.code.Type;
import com.sun.tools.javac.tree.JCTree;
import com.sun.tools.javac.tree.TreeInfo;

/**
 * The methods of this class take an element or AST node, and return the
 * annotated type as an {@link AnnotatedTypeMirror}.  The methods are:
 *
 * <ul>
 * <li>{@link #getAnnotatedType(ClassTree)}</li>
 * <li>{@link #getAnnotatedType(MethodTree)}</li>
 * <li>{@link #getAnnotatedType(Tree)}</li>
 * <li>{@link #getAnnotatedTypeFromTypeTree(Tree)}</li>
 * <li>{@link #getAnnotatedType(TypeElement)}</li>
 * <li>{@link #getAnnotatedType(ExecutableElement)}</li>
 * <li>{@link #getAnnotatedType(Element)}</li>
 * </ul>
 *
 * This implementation only adds qualifiers explicitly specified by the
 * programmer.
 *
 * Type system checker writers may need to subclass this class, to add implicit
 * and default qualifiers according to the type system semantics. Subclasses
 * should especially override
 * {@link AnnotatedTypeFactory#annotateImplicit(Element, AnnotatedTypeMirror)}
 * and {@link #annotateImplicit(Tree, AnnotatedTypeMirror)}.
 *
 * @checker.framework.manual #writing-a-checker How to write a checker plug-in
 */
public class AnnotatedTypeFactory {

    /** The {@link Trees} instance to use for tree node path finding. */
    protected final Trees trees;

    /** optional! The AST of the source file being operated on */
    protected final /*@Nullable*/ CompilationUnitTree root;

    /** The processing environment to use for accessing compiler internals. */
    protected final ProcessingEnvironment env;

    /** The factory to use for creating annotations. */
    protected final AnnotationUtils annotations;

    /** Utility class for working with {@link Element}s. */
    protected final Elements elements;

    /** Utility class for working with {@link TypeMirror}s. */
    protected final Types types;

    /** Utility class for manipulating annotated types. */
    protected final AnnotatedTypes atypes;

    /** the state of the visitor **/
    final protected VisitorState visitorState;

    /** Represent the annotation relations **/
    protected final /*@Nullable*/ QualifierHierarchy qualHierarchy;

    /** Types read from stub files (but not those from the annotated JDK jar file). */
    // Initially null, then assigned in postInit().  Caching is enabled as
    // soon as this is non-null, so it should be first set to its final
    // value, not initialized to an empty map that is incrementally filled.
    private Map<Element, AnnotatedTypeMirror> indexTypes;

    /**
     * Declaration annotations read from stub files (but not those from the annotated JDK jar file).
     * Map keys cannot be Element, because a different Element appears
     * in the stub files than in the real files.  So, map keys are the
     * verbose element name, as returned by ElementUtils.getVerboseName.
     */
    // Not final, because it is assigned in postInit().
    private Map<String, Set<AnnotationMirror>> indexDeclAnnos;

    private final Class<? extends SourceChecker> checkerClass;

    /** @see #canHaveAnnotatedTypeParameters() */
    private final boolean annotatedTypeParams;

    /**
     * Map from class name (canonical name) of an annotation, to the
     * annotation in the Checker Framework that will be used in its place.
     */
    private final Map<String, AnnotationMirror> aliases = new HashMap<String, AnnotationMirror>();

    private static int uidCounter = 0;
    public final int uid;

    /**
     * Constructs a factory from the given {@link ProcessingEnvironment}
     * instance and syntax tree root. (These parameters are required so that
     * the factory may conduct the appropriate annotation-gathering analyses on
     * certain tree types.)
     *
     * Root can be {@code null} if the factory does not operate on trees.
     *
     * @param checker the {@link SourceChecker} to which this factory belongs
     * @param root the root of the syntax tree that this factory produces
     *            annotated types for
     * @throws IllegalArgumentException if either argument is {@code null}
     */
    public AnnotatedTypeFactory(SourceChecker checker, /*@Nullable*/ CompilationUnitTree root) {
        this(checker.getProcessingEnvironment(),
                (checker instanceof BaseTypeChecker) ? ((BaseTypeChecker)checker).getQualifierHierarchy() : null,
                root,
                checker == null ? null : checker.getClass());
    }

    /** A subclass must call postInit at the end of its constructor. */
    public AnnotatedTypeFactory(ProcessingEnvironment env,
                                /*@Nullable*/ QualifierHierarchy qualHierarchy,
                                /*@Nullable*/ CompilationUnitTree root,
                                Class<? extends SourceChecker> checkerClass) {
        uid = ++uidCounter;
        this.env = env;
        this.root = root;
        this.checkerClass = checkerClass;
        this.trees = Trees.instance(env);
        this.annotations = AnnotationUtils.getInstance(env);
        this.elements = env.getElementUtils();
        this.types = env.getTypeUtils();
        this.atypes = new AnnotatedTypes(env, this);
        this.visitorState = new VisitorState();
        this.qualHierarchy = qualHierarchy;
        this.supportedQuals = getSupportedQualifiers();
        this.indexTypes = null; // will be set by postInit()
        this.indexDeclAnnos = null; // will be set by postInit()
        // TODO: why is the option not used?
        this.annotatedTypeParams = true; // env.getOptions().containsKey("annotatedTypeParams");
    }

    /**
     * Actions that logically belong in the constructor, but need to run
     * after the subclass constructor has completed.  In particular,
     * buildIndexTypes may try to do type resolution with this
     * AnnotatedTypeFactory.
     */
    protected void postInit() {
        buildIndexTypes();
    }

    @Override
    public String toString() {
        return getClass().getSimpleName() + "#" + uid;
    }

    /**
     * For an annotated type parameter or wildcard (e.g.
     * {@code <@Nullable T>}, it returns
     * {@code true} if the annotation should target the type parameter itself,
     * otherwise the annotation should target the extends clause, i.e.
     * the declaration should be treated as {@code <T extends @Nullable Object>}
     */
    public boolean canHaveAnnotatedTypeParameters() {
        return this.annotatedTypeParams;
    }

    // **********************************************************************
    // Factories for annotated types that account for implicit qualifiers
    // **********************************************************************

    /** Should results be cached? Disable for better debugging. */
    private final static boolean SHOULD_CACHE = true;

    /** Size of LRU cache. */
    private final static int CACHE_SIZE = 300;

    /** Mapping from a Tree to its annotated type; implicits have been applied. */
    private final Map<Tree, AnnotatedTypeMirror> treeCache = createLRUCache(CACHE_SIZE);

    /** Mapping from a Tree to its annotated type; before implicits are applied,
     * just what the programmer wrote. */
    protected final Map<Tree, AnnotatedTypeMirror> fromTreeCache = createLRUCache(CACHE_SIZE);

    /** Mapping from an Element to its annotated type; before implicits are applied,
     * just what the programmer wrote. */
    private final Map<Element, AnnotatedTypeMirror> elementCache = createLRUCache(CACHE_SIZE);

    /** Mapping from an Element to the source Tree of the declaration. */
    private final Map<Element, Tree> elementToTreeCache  = createLRUCache(CACHE_SIZE);

    /**
     * Determines the annotated type of an element using
     * {@link #fromElement(Element)}.
     *
     * @param elt the element
     * @return the annotated type of {@code elt}
     * @throws IllegalArgumentException if {@code elt} is null
     *
     * @see #fromElement(Element)
     */
    public AnnotatedTypeMirror getAnnotatedType(Element elt) {
        if (elt == null)
            throw new IllegalArgumentException("null element");
        AnnotatedTypeMirror type = fromElement(elt);
        annotateInheritedFromClass(type);
        annotateImplicit(elt, type);
        // System.out.println("AnnotatedTypeFactory::getAnnotatedType(Element) result: " + type);
        return type;
    }

    /**
     * Determines the annotated type of an AST node.
     *
     * <p>
     *
     * The type is determined as follows:
     * <ul>
     *  <li>if {@code tree} is a class declaration, determine its type via
     *    {@link #fromClass}</li>
     *  <li>if {@code tree} is a method or variable declaration, determine its
     *    type via {@link #fromMember(Tree)}</li>
     *  <li>if {@code tree} is an {@link ExpressionTree}, determine its type
     *    via {@link #fromExpression(ExpressionTree)}</li>
     *  <li>otherwise, throw an {@link UnsupportedOperationException}</li>
     * </ul>
     *
     * @param tree the AST node
     * @return the annotated type of {@code tree}
     * @throws UnsupportedOperationException if an annotated type cannot be
     *         obtained from {@code tree}
     * @throws IllegalArgumentException if {@code tree} is null
     *
     * @see #fromClass(ClassTree)
     * @see #fromMember(Tree)
     * @see #fromExpression(ExpressionTree)
     */
    // I wish I could make this method protected
    public AnnotatedTypeMirror getAnnotatedType(Tree tree) {
        if (tree == null)
            throw new IllegalArgumentException("null tree");
        if (treeCache.containsKey(tree))
            return AnnotatedTypes.deepCopy(treeCache.get(tree));
        AnnotatedTypeMirror type;
        switch (tree.getKind()) {
            case CLASS:
            case ENUM:
            case INTERFACE:
            case ANNOTATION_TYPE:
                type = fromClass((ClassTree)tree);
                break;
            case METHOD:
            case VARIABLE:
                type = fromMember(tree);
                break;
            default:
                if (tree instanceof ExpressionTree) {
                    type = fromExpression((ExpressionTree)tree);
                } else {
                    throw new UnsupportedOperationException(
                        "query of annotated type for tree " + tree.getKind());
                }
        }

=======
import checkers.types.TypeFromTree;
import checkers.types.visitors.AnnotatedTypeScanner;
import checkers.util.*;
import checkers.util.stub.StubParser;
import checkers.util.stub.StubUtil;

import com.sun.source.tree.*;
import com.sun.source.util.TreePath;
import com.sun.source.util.Trees;
import com.sun.tools.javac.code.Symbol;
import com.sun.tools.javac.tree.JCTree;
import com.sun.tools.javac.tree.TreeInfo;

/**
 * The methods of this class take an element or AST node, and return the
 * annotated type as an {@link AnnotatedTypeMirror}.  The methods are:
 *
 * <ul>
 * <li>{@link #getAnnotatedType(ClassTree)}</li>
 * <li>{@link #getAnnotatedType(MethodTree)}</li>
 * <li>{@link #getAnnotatedType(Tree)}</li>
 * <li>{@link #getAnnotatedTypeFromTypeTree(Tree)}</li>
 * <li>{@link #getAnnotatedType(TypeElement)}</li>
 * <li>{@link #getAnnotatedType(ExecutableElement)}</li>
 * <li>{@link #getAnnotatedType(Element)}</li>
 * </ul>
 *
 * This implementation only adds qualifiers explicitly specified by the
 * programmer.
 *
 * Type system checker writers may need to subclass this class, to add implicit
 * and default qualifiers according to the type system semantics. Subclasses
 * should especially override
 * {@link AnnotatedTypeFactory#annotateImplicit(Element, AnnotatedTypeMirror)}
 * and {@link #annotateImplicit(Tree, AnnotatedTypeMirror)}.
 *
 * @checker.framework.manual #writing-a-checker How to write a checker plug-in
 */
public class AnnotatedTypeFactory {

    /** The {@link Trees} instance to use for tree node path finding. */
    protected final Trees trees;

    /** optional! The AST of the source file being operated on */
    protected final /*@Nullable*/ CompilationUnitTree root;

    /** The processing environment to use for accessing compiler internals. */
    protected final ProcessingEnvironment env;

    /** The factory to use for creating annotations. */
    protected final AnnotationUtils annotations;

    /** Utility class for working with {@link Element}s. */
    protected final Elements elements;

    /** Utility class for working with {@link TypeMirror}s. */
    protected final Types types;

    /** Utility class for manipulating annotated types. */
    protected final AnnotatedTypes atypes;

    /** the state of the visitor **/
    final protected VisitorState visitorState;

    /** Represent the annotation relations **/
    protected final /*@Nullable*/ QualifierHierarchy qualHierarchy;

    /** Types read from stub files (but not those from the annotated JDK jar file). */
    // Initially null, then assigned in postInit().  Caching is enabled as
    // soon as this is non-null, so it should be first set to its final
    // value, not initialized to an empty map that is incrementally filled.
    private Map<Element, AnnotatedTypeMirror> indexTypes;
    /**
     * Declaration annotations read from stub files (but not those from the annotated JDK jar file).
     * Map keys cannot be Element, because a different Element appears
     * in the stub files than in the real files.  So, map keys are: [TODO]
     */
    // Not final, because it is assigned in postInit().
    private Map<String, Set<AnnotationMirror>> indexDeclAnnos;

    private final Class<? extends SourceChecker> checkerClass;

    /** @see #canHaveAnnotatedTypeParameters() */
    private final boolean annotatedTypeParams;

    /**
     * Map from class name (canonical name) of an annotation, to the
     * annotation in the Checker Framework that will be used in its place.
     */
    private final Map<String, AnnotationMirror> aliases = new HashMap<String, AnnotationMirror>();

    private static int uidCounter = 0;
    public final int uid;

    /**
     * Constructs a factory from the given {@link ProcessingEnvironment}
     * instance and syntax tree root. (These parameters are required so that
     * the factory may conduct the appropriate annotation-gathering analyses on
     * certain tree types.)
     *
     * Root can be {@code null} if the factory does not operate on trees.
     *
     * @param checker the {@link SourceChecker} to which this factory belongs
     * @param root the root of the syntax tree that this factory produces
     *            annotated types for
     * @throws IllegalArgumentException if either argument is {@code null}
     */
    public AnnotatedTypeFactory(SourceChecker checker, /*@Nullable*/ CompilationUnitTree root) {
        this(checker.getProcessingEnvironment(),
                (checker instanceof BaseTypeChecker) ? ((BaseTypeChecker)checker).getQualifierHierarchy() : null,
                root,
                checker == null ? null : checker.getClass());
    }

    /** A subclass must call postInit at the end of its constructor. */
    public AnnotatedTypeFactory(ProcessingEnvironment env,
                                /*@Nullable*/ QualifierHierarchy qualHierarchy,
                                /*@Nullable*/ CompilationUnitTree root,
                                Class<? extends SourceChecker> checkerClass) {
        uid = ++uidCounter;
        this.env = env;
        this.root = root;
        this.checkerClass = checkerClass;
        this.trees = Trees.instance(env);
        this.annotations = AnnotationUtils.getInstance(env);
        this.elements = env.getElementUtils();
        this.types = env.getTypeUtils();
        this.atypes = new AnnotatedTypes(env, this);
        this.visitorState = new VisitorState();
        this.qualHierarchy = qualHierarchy;
        this.supportedQuals = getSupportedQualifiers();
        this.indexTypes = null; // will be set by postInit()
        this.indexDeclAnnos = null; // will be set by postInit()
        // TODO: why is the option not used?
        this.annotatedTypeParams = true; // env.getOptions().containsKey("annotatedTypeParams");
    }
    
    /**
     * Construct an annotation from a class.
     */
    public AnnotationMirror annotationFromClass(Class<? extends Annotation> clazz) {
        return annotations.fromClass(clazz);
    }
    
    /**
     * Construct an annotation from a name.
     */
    public AnnotationMirror annotationFromName(CharSequence name) {
        return annotations.fromName(name);
    }

    /**
     * Actions that logically belong in the constructor, but need to run
     * after the subclass constructor has completed.  In particular,
     * buildIndexTypes may try to do type resolution with this
     * AnnotatedTypeFactory.
     */
    protected void postInit() {
        buildIndexTypes();
    }

    @Override
    public String toString() {
        return getClass().getSimpleName() + "#" + uid;
    }

    /**
     * For an annotated type parameter or wildcard (e.g.
     * {@code <@Nullable T>}, it returns
     * {@code true} if the annotation should target the type parameter itself,
     * otherwise the annotation should target the extends clause, i.e.
     * the declaration should be treated as {@code <T extends @Nullable Object>}
     */
    public boolean canHaveAnnotatedTypeParameters() {
        return this.annotatedTypeParams;
    }

    // **********************************************************************
    // Factories for annotated types that account for implicit qualifiers
    // **********************************************************************

    /** Should cache? disable for better debugging */
    private final static boolean SHOULD_CACHE = true;

    /** Various Caches **/
    /** Size of LRU cache **/
    private final static int CACHE_SIZE = 50;
    private final Map<Tree, AnnotatedTypeMirror> treeCache = createLRUCache(CACHE_SIZE);
    private final Map<Element, AnnotatedTypeMirror> elementCache = createLRUCache(CACHE_SIZE);
    private final Map<Element, Tree> elementToTreeCache  = createLRUCache(CACHE_SIZE);

    /**
     * Determines the annotated type of an element using
     * {@link #fromElement(Element)}.
     *
     * @param elt the element
     * @return the annotated type of {@code elt}
     * @throws IllegalArgumentException if {@code elt} is null
     *
     * @see #fromElement(Element)
     */
    public AnnotatedTypeMirror getAnnotatedType(Element elt) {
        if (elt == null)
            throw new IllegalArgumentException("null element");
        AnnotatedTypeMirror type = fromElement(elt);
        annotateImplicit(elt, type);
        // System.out.println("AnnotatedTypeFactory::getAnnotatedType(Element) result: " + type);
        return type;
    }

    /**
     * Determines the annotated type of an AST node.
     *
     * <p>
     *
     * The type is determined as follows:
     * <ul>
     *  <li>if {@code tree} is a class declaration, determine its type via
     *    {@link #fromClass}</li>
     *  <li>if {@code tree} is a method or variable declaration, determine its
     *    type via {@link #fromMember(Tree)}</li>
     *  <li>if {@code tree} is an {@link ExpressionTree}, determine its type
     *    via {@link #fromExpression(ExpressionTree)}</li>
     *  <li>otherwise, throw an {@link UnsupportedOperationException}</li>
     * </ul>
     *
     * @param tree the AST node
     * @return the annotated type of {@code tree}
     * @throws UnsupportedOperationException if an annotated type cannot be
     *         obtained from {@code tree}
     * @throws IllegalArgumentException if {@code tree} is null
     *
     * @see #fromClass(ClassTree)
     * @see #fromMember(Tree)
     * @see #fromExpression(ExpressionTree)
     */
    // I wish I could make this method protected
    public AnnotatedTypeMirror getAnnotatedType(Tree tree) {
        if (tree == null)
            throw new IllegalArgumentException("null tree");
        if (treeCache.containsKey(tree))
            return AnnotatedTypes.deepCopy(treeCache.get(tree));
        AnnotatedTypeMirror type;
        switch (tree.getKind()) {
            case CLASS:
            case ENUM:
            case INTERFACE:
            case ANNOTATION_TYPE:
                type = fromClass((ClassTree)tree); break;
            case METHOD:
            case VARIABLE:
                type = fromMember(tree); break;
            default:
                if (tree instanceof ExpressionTree) {
                    type = fromExpression((ExpressionTree)tree);
                } else {
                    throw new UnsupportedOperationException(
                        "query of annotated type for tree " + tree.getKind());
                }
        }

>>>>>>> 45ec8a63
        if (TreeUtils.isExpressionTree(tree)) {
            tree = TreeUtils.skipParens((ExpressionTree)tree);
        }

        annotateImplicit(tree, type);

        switch (tree.getKind()) {
        case CLASS:
        case ENUM:
        case INTERFACE:
        case ANNOTATION_TYPE:
        case METHOD:
        // case VARIABLE:
            if (SHOULD_CACHE)
                treeCache.put(tree, AnnotatedTypes.deepCopy(type));
        }
        // System.out.println("AnnotatedTypeFactory::getAnnotatedType(Tree) result: " + type);
        return type;
    }

    /**
     * Determines the annotated type from a type in tree form.
     *
     * @param tree the type tree
     * @return the annotated type of the type in the AST
     */
    public AnnotatedTypeMirror getAnnotatedTypeFromTypeTree(Tree tree) {
        if (tree == null)
            throw new IllegalArgumentException("null tree");
        AnnotatedTypeMirror type = fromTypeTree(tree);
        annotateImplicit(tree, type);
        return type;
    }

    // **********************************************************************
    // Factories for annotated types that do not account for implicit qualifiers.
    // They only include qualifiers explicitly inserted by the user.
    // **********************************************************************

    /**
     * Determines the annotated type of an element.
     *
     * @param elt the element
     * @return the annotated type of the element
     */
    public AnnotatedTypeMirror fromElement(Element elt) {
        if (elementCache.containsKey(elt)) {
            return AnnotatedTypes.deepCopy(elementCache.get(elt));
        }
        if (elt.getKind() == ElementKind.PACKAGE)
            return toAnnotatedType(elt.asType());
        AnnotatedTypeMirror type;
        Tree decl = declarationFromElement(elt);

        if (decl == null && indexTypes != null && indexTypes.containsKey(elt)) {
            type = indexTypes.get(elt);
        } else if (decl == null && (indexTypes == null || !indexTypes.containsKey(elt))) {
            type = toAnnotatedType(elt.asType());
            type.setElement(elt);
            TypeFromElement.annotate(type, elt);

            if (elt instanceof ExecutableElement
                    || elt instanceof VariableElement) {
                annotateInheritedFromClass(type);
            }
        } else if (decl instanceof ClassTree) {
            type = fromClass((ClassTree)decl);
        } else if (decl instanceof VariableTree) {
            type = fromMember(decl);
        } else if (decl instanceof MethodTree) {
            type = fromMember(decl);
        } else if (decl.getKind() == Tree.Kind.TYPE_PARAMETER) {
            type = fromTypeTree(decl);
        } else {
            throw new CheckerError("AnnotatedTypeFactory.fromElement: cannot be here! decl: " + decl.getKind() +
                    " elt: " + elt, null);
        }

        // Caching is disabled if indexTypes == null, because calls to this
        // method before the stub files are fully read can return incorrect
        // results.
        if (SHOULD_CACHE && indexTypes != null)
            elementCache.put(elt, AnnotatedTypes.deepCopy(type));
        return type;
    }

    /**
     * Determines the annotated type of a class from its declaration.
     *
     * @param tree the class declaration
     * @return the annotated type of the class being declared
     */
    public AnnotatedDeclaredType fromClass(ClassTree tree) {
        AnnotatedDeclaredType result = (AnnotatedDeclaredType)
            fromTreeWithVisitor(TypeFromTree.TypeFromClassINSTANCE, tree);
        return result;
    }

    protected Map<Tree, AnnotatedTypeMirror> fromTreeCache = createLRUCache(CACHE_SIZE);

    /**
     * Determines the annotated type of a variable or method declaration.
     *
     * @param tree the variable or method declaration
     * @return the annotated type of the variable or method being declared
     * @throws IllegalArgumentException if {@code tree} is not a method or
     * variable declaration
     */
    public AnnotatedTypeMirror fromMember(Tree tree) {
        if (!(tree instanceof MethodTree || tree instanceof VariableTree))
            throw new IllegalArgumentException("not a method or variable declaration");
        if (fromTreeCache.containsKey(tree)) {
            return AnnotatedTypes.deepCopy(fromTreeCache.get(tree));
        }
        AnnotatedTypeMirror result = fromTreeWithVisitor(
                TypeFromTree.TypeFromMemberINSTANCE, tree);
        annotateInheritedFromClass(result);
        if (SHOULD_CACHE)
            fromTreeCache.put(tree, AnnotatedTypes.deepCopy(result));
        return result;
    }

    /**
     * Determines the annotated type of an expression.
     *
     * @param tree an expression
     * @return the annotated type of the expression
     */
    public AnnotatedTypeMirror fromExpression(ExpressionTree tree) {
        if (fromTreeCache.containsKey(tree))
            return AnnotatedTypes.deepCopy(fromTreeCache.get(tree));
        AnnotatedTypeMirror result = fromTreeWithVisitor(
                TypeFromTree.TypeFromExpressionINSTANCE, tree);
        annotateInheritedFromClass(result);
        if (SHOULD_CACHE)
            fromTreeCache.put(tree, AnnotatedTypes.deepCopy(result));
        return result;
    }

    /**
     * Determines the annotated type from a type in tree form.  This method
     * does not add implicit annotations.
     *
     * @param tree the type tree
     * @return the annotated type of the type in the AST
     */
    public AnnotatedTypeMirror fromTypeTree(Tree tree) {
        if (fromTreeCache.containsKey(tree))
            return AnnotatedTypes.deepCopy(fromTreeCache.get(tree));

        AnnotatedTypeMirror result = fromTreeWithVisitor(
                TypeFromTree.TypeFromTypeTreeINSTANCE, tree);

        // treat Raw as generic!
        // TODO: This doesn't handle recursive type parameter
        // e.g. class Pair<Y extends List<Y>> { ... }
        if (result.getKind() == TypeKind.DECLARED) {
            AnnotatedDeclaredType dt = (AnnotatedDeclaredType)result;
            if (dt.getTypeArguments().isEmpty()
                    && !((TypeElement)dt.getUnderlyingType().asElement()).getTypeParameters().isEmpty()) {
                List<AnnotatedTypeMirror> typeArgs = new ArrayList<AnnotatedTypeMirror>();
                AnnotatedDeclaredType declaration = fromElement((TypeElement)dt.getUnderlyingType().asElement());
                for (AnnotatedTypeMirror typeParam : declaration.getTypeArguments()) {
                    AnnotatedTypeVariable typeParamVar = (AnnotatedTypeVariable)typeParam;
                    AnnotatedTypeMirror upperBound = typeParamVar.getEffectiveUpperBound();
                    while (upperBound.getKind() == TypeKind.TYPEVAR)
                        upperBound = ((AnnotatedTypeVariable)upperBound).getEffectiveUpperBound();

                    WildcardType wc = env.getTypeUtils().getWildcardType(upperBound.getUnderlyingType(), null);
                    AnnotatedWildcardType wctype = (AnnotatedWildcardType) AnnotatedTypeMirror.createType(wc, env, this);
                    wctype.setElement(typeParam.getElement());
                    wctype.setExtendsBound(upperBound);
                    wctype.addAnnotations(typeParam.getAnnotations());
                    // This hack allows top-level wildcards to be supertypes of non-wildcards
                    // wctype.setMethodTypeArgHack();

                    typeArgs.add(wctype);
                }
                dt.setTypeArguments(typeArgs);
            }
        }
        annotateInheritedFromClass(result);
        if (SHOULD_CACHE)
            fromTreeCache.put(tree, AnnotatedTypes.deepCopy(result));
        return result;
    }

    /**
     * A convenience method that takes any visitor for converting trees to
     * annotated types, and applies the visitor to the tree, add implicit
     * annotations, etc.
     *
     * @param converter the tree-to-type-converting visitor
     * @param tree the tree to convert
     * @param type the converted annotated type
     */
    private AnnotatedTypeMirror fromTreeWithVisitor(TypeFromTree converter, Tree tree) {
        if (tree == null)
            throw new CheckerError("AnnotatedTypeFactory.fromTreeWithVisitor: null tree");
        if (converter == null)
            throw new CheckerError("AnnotatedTypeFactory.fromTreeWithVisitor: null visitor");
        AnnotatedTypeMirror result = converter.visit(tree, this);
        checkRep(result);
        return result;
    }

    // **********************************************************************
    // Customization methods meant to be overridden by subclasses to include
    // implicit annotations
    // **********************************************************************

    /**
     * Adds implicit annotations to a type obtained from a {@link Tree}. By
     * default, this method does nothing. Subclasses should use this method to
     * implement implicit annotations specific to their type systems.
     *
     * @param tree an AST node
     * @param type the type obtained from {@code tree}
     */
    protected void annotateImplicit(Tree tree, /*@Mutable*/ AnnotatedTypeMirror type) {
        // Pass.
    }

    /* Temporary hack to allow access to annotateImplicit.
     */
    public void annotateImplicitHack(Tree tree, /*@Mutable*/ AnnotatedTypeMirror type) {
        annotateImplicit(tree, type);
    }

    /**
     * Adds implicit annotations to a type obtained from a {@link Element}. By
     * default, this method does nothing. Subclasses should use this method to
     * implement implicit annotations specific to their type systems.
     *
     * @param elt an element
     * @param type the type obtained from {@code elt}
     */
    protected void annotateImplicit(Element elt, /*@Mutable*/ AnnotatedTypeMirror type) {
        // Pass.
    }

    /**
     * A callback method for the AnnotatedTypeFactory subtypes to customize
     * directSuperTypes().  Overriding methods should merely change the
     * annotations on the supertypes, without adding or removing new types.
     *
     * The default provided implementation adds {@code type} annotations to
     * {@code supertypes}.  This allows the {@code type} and its supertypes
     * to have the qualifiers, e.g. the supertypes of an {@code Immutable}
     * type are also {@code Immutable}.
     *
     * @param type  the type whose supertypes are desired
     * @param supertypes
     *      the supertypes as specified by the base AnnotatedTypeFactory
     *
     */
    protected void postDirectSuperTypes(AnnotatedTypeMirror type,
            List<? extends AnnotatedTypeMirror> supertypes) {
        // Use the effective annotations here to get the correct annotations
        // for type variables and wildcards.
        Set<AnnotationMirror> annotations = type.getEffectiveAnnotations();
        for (AnnotatedTypeMirror supertype : supertypes) {
            if (!annotations.equals(supertype.getEffectiveAnnotations())) {
                supertype.clearAnnotations();
                // TODO: is this correct for type variables and wildcards?
                supertype.addAnnotations(annotations);
            }
        }
    }

    /**
     * A callback method for the AnnotatedTypeFactory subtypes to customize
     * AnnotatedTypes.asMemberOf().  Overriding methods should merely change
     * the annotations on the subtypes, without changing the types.
     *
     * @param type  the annotated type of the element
     * @param owner the annotated type of the receiver of the accessing tree
     * @param element   the element of the field or method
     */
    protected void postAsMemberOf(AnnotatedTypeMirror type,
            AnnotatedTypeMirror owner, Element element) {
        annotateImplicit(element, type);
    }


    /**
     * Adapt the upper bounds of the type variables of a class relative
     * to the type instantiation.
     * In some type systems, the upper bounds depend on the instantiation
     * of the class. For example, in the Generic Universe Type system,
     * consider a class declaration
     * <pre>   class C&lt;X extends @Peer Object&gt; </pre>
     * then the instantiation
     * <pre>   @Rep C&lt;@Rep Object&gt; </pre>
     * is legal. The upper bounds of class C have to be adapted
     * by the main modifier.
     *
     * <p>
     * TODO: ensure that this method is consistently used instead
     * of directly querying the type variables.
     *
     * @param type The use of the type
     * @param element The corresponding element
     * @return The adapted type variables
     */
    public List<AnnotatedTypeVariable> typeVariablesFromUse(
            AnnotatedDeclaredType type, TypeElement element) {

        AnnotatedDeclaredType generic = getAnnotatedType(element);
        List<AnnotatedTypeMirror> targs = type.getTypeArguments();
        List<AnnotatedTypeMirror> tvars = generic.getTypeArguments();
        Map<AnnotatedTypeVariable, AnnotatedTypeMirror> mapping =
                new HashMap<AnnotatedTypeVariable, AnnotatedTypeMirror>();

        List<AnnotatedTypeVariable> res = new LinkedList<AnnotatedTypeVariable>();

        assert targs.size() == tvars.size() : "Mismatch in type argument size between " + type + " and " + generic;
        for(int i=0; i<targs.size(); ++i) {
            mapping.put((AnnotatedTypeVariable)tvars.get(i), targs.get(i));
        }

        for (AnnotatedTypeMirror atm : tvars) {
            AnnotatedTypeVariable atv = (AnnotatedTypeVariable)atm;
            atv.setUpperBound(atv.getUpperBound().substitute(mapping));
            atv.setLowerBound(atv.getLowerBound().substitute(mapping));
            res.add(atv);
        }
        return res;
    }

    /**
     * Adds annotations to the type based on the annotations from its class
     * type if and only if no annotations are already present on the type.
     *
     * @param type the type for which class annotations will be inherited if
     * there are no annotations already present
     */
    protected void annotateInheritedFromClass(/*@Mutable*/ AnnotatedTypeMirror type) {
        InheritedFromClassAnnotator.INSTANCE.visit(type, this);
    }

    /**
     * A singleton utility class for pulling annotations down from a class
     * type.
     *
     * @see #annotateInheritedFromClass
     */
    protected static class InheritedFromClassAnnotator
            extends AnnotatedTypeScanner<Void, AnnotatedTypeFactory> {

        /** The singleton instance. */
        public static final InheritedFromClassAnnotator INSTANCE
            = new InheritedFromClassAnnotator();

        private InheritedFromClassAnnotator() {}

        @Override
        public Void visitExecutable(AnnotatedExecutableType type, AnnotatedTypeFactory p) {

            // When visiting an executable type, skip the receiver so we
            // never inherit class annotations there.

            scan(type.getReturnType(), p);
            scanAndReduce(type.getParameterTypes(), p, null);
            scanAndReduce(type.getThrownTypes(), p, null);
            scanAndReduce(type.getTypeVariables(), p, null);
            return null;
        }

        @Override
        public Void visitDeclared(AnnotatedDeclaredType type, AnnotatedTypeFactory p) {
            Element classElt = type.getUnderlyingType().asElement();

            // Only add annotations from the class declaration if there
            // are no annotations already on the type.

            if (classElt != null && !type.isAnnotated()) {
                AnnotatedTypeMirror classType = p.fromElement(classElt);
                assert classType != null;
                for (AnnotationMirror anno : classType.getAnnotations()) {
                    if (AnnotationUtils.hasInheritedMeta(anno)) {
                        type.addAnnotation(anno);
                    }
                }
            }

            return super.visitDeclared(type, p);
        }

        private final Map<TypeParameterElement, AnnotatedTypeVariable> visited =
                new HashMap<TypeParameterElement, AnnotatedTypeVariable>();

        @Override
        public Void visitTypeVariable(AnnotatedTypeVariable type, AnnotatedTypeFactory p) {
            TypeParameterElement tpelt = (TypeParameterElement) type.getUnderlyingType().asElement();
            if (!visited.containsKey(tpelt)) {
                visited.put(tpelt, type);
                if (!type.isAnnotated() &&
                        !type.getUpperBound().isAnnotated() &&
                        tpelt.getEnclosingElement().getKind()!=ElementKind.TYPE_PARAMETER) {
                   TypeFromElement.annotate(type, tpelt);
                }
                super.visitTypeVariable(type, p);
                visited.remove(tpelt);
            }
            return null;
        }
    }

    // **********************************************************************
    // Utilities method for getting specific types from trees or elements
    // **********************************************************************

    /**
     * Return the implicit receiver type of an expression tree.
     *
     * The result is null for expressions that don't have a receiver,
     * e.g. for a local variable or method parameter access.
     *
     * TODO: receiver annotations on outer this.
     * TODO: Better document the difference between getImplicitReceiverType and getSelfType?
     *
     * @param tree The expression that might have an implicit receiver.
     * @return The type of the receiver.
     */
    /* TODO: this method assumes that the tree is within the current
     * Compilation Unit. This assumption fails in testcase Bug109_A/B, where
     * a chain of dependencies leads into a different compilation unit.
     * I didn't find a way how to handle this better and conservatively
     * return null. See TODO comment below.
     *
     */
    protected AnnotatedDeclaredType getImplicitReceiverType(ExpressionTree tree) {
        assert (tree.getKind() == Tree.Kind.IDENTIFIER
                || tree.getKind() == Tree.Kind.MEMBER_SELECT
                || tree.getKind() == Tree.Kind.METHOD_INVOCATION
                || tree.getKind() == Tree.Kind.NEW_CLASS);

        Element element = InternalUtils.symbol(tree);
        assert element != null;
        // Return null if the element kind has no receiver.
        if (!ElementUtils.hasReceiver(element)) {
            return null;
        }

        ExpressionTree receiver = TreeUtils.getReceiverTree(tree);
        if (receiver==null) {
            if (isMostEnclosingThisDeref(tree)) {
                // TODO: problem with ambiguity with implicit receivers.
                // We need a way to find the correct class. We cannot use the
                // element, as generics might have to be substituted in a subclass.
                // See GenericsEnclosing test case.
                // TODO: is this fixed?
            return getSelfType(tree);
            } else {
                TypeElement typeElt = ElementUtils.enclosingClass(element);
                if (typeElt == null) {
                    throw new AssertionError("enclosingClass()==null for element: " + element);
                }
                // TODO: method receiver annotations on outer this
                return getEnclosingType(typeElt, tree);
            }
        }

        Element rcvelem = InternalUtils.symbol(receiver);
        assert rcvelem != null;

        if (!ElementUtils.hasReceiver(rcvelem)) {
            return null;
        }
        
        if ("this".contentEquals(receiver.toString())) {
            // TODO: also "super"?
            return this.getSelfType(tree);
        }

        TypeElement typeElt = ElementUtils.enclosingClass(rcvelem);
        if (typeElt == null) {
            throw new AssertionError("enclosingClass()==null for element: " + rcvelem);
        }

        AnnotatedDeclaredType type = getAnnotatedType(typeElt);

        // TODO: go through _all_ enclosing methods to see whether any of them has a
        // receiver annotation of the correct type.
        // TODO: Can we reuse getSelfType for outer this accesses?

        AnnotatedDeclaredType methodReceiver = getCurrentMethodReceiver(tree);
        if (methodReceiver != null &&
                !(methodReceiver.getAnnotations().size()==1 && methodReceiver.getAnnotation(Unqualified.class)!=null)) {
            // TODO: this only takes the main annotations. What about other annotations?
            type.clearAnnotations();
            type.addAnnotations(methodReceiver.getAnnotations());
    }

        return type;
    }

    /**
     * Determine whether the tree dereferences the most enclosing "this" object.
     * That is, we have an expression like "f.g" and want to know whether it is
     * an access "this.f.g" or whether e.g. f is a field of an outer class or
     * e.g. f is a local variable.
     *
     * @param tree The tree to check.
     * @return True, iff the tree is an explicit or implicit reference to the
     *         most enclosing "this".
     */
    public final boolean isMostEnclosingThisDeref(ExpressionTree tree) {
        if (!isAnyEnclosingThisDeref(tree)) {
            return false;
        }

        Element element = TreeUtils.elementFromUse(tree);
        TypeElement typeElt = ElementUtils.enclosingClass(element);

        ClassTree enclosingClass = getCurrentClassTree(tree);
        if (enclosingClass != null && isSubtype(TreeUtils.elementFromDeclaration(enclosingClass), typeElt)) {
            return true;
        }

        // ran out of options
        return false;
    }

    /**
     * Determine whether the given expression is either "this" or an outer
     * "C.this".
     *
     * TODO: Should this also handle "super"?
     *
     * @param tree
     * @return
     */
    private final boolean isExplicitThisDereference(ExpressionTree tree) {
        if (tree.getKind() == Tree.Kind.IDENTIFIER
                && ((IdentifierTree)tree).getName().contentEquals("this")) {
            // Explicit this reference "this"
            return true;
        }

        if (tree.getKind() != Tree.Kind.MEMBER_SELECT) {
            return false;
    }

        MemberSelectTree memSelTree = (MemberSelectTree) tree;
        if (memSelTree.getIdentifier().contentEquals("this")) {
            // Outer this reference "C.this"
            return true;
        }
        return false;
    }

    /**
     * Does this expression have (the innermost or an outer) "this" as receiver?
     * Note that the receiver can be either explicit or implicit.
     *
     * @param tree The tree to test.
     * @return True, iff the expression uses (the innermost or an outer) "this" as receiver.
     */
    public final boolean isAnyEnclosingThisDeref(ExpressionTree tree) {
        if (!TreeUtils.isUseOfElement(tree)) {
            return false;
        }
        ExpressionTree recv = TreeUtils.getReceiverTree(tree);

        if (recv==null) {
            Element element = TreeUtils.elementFromUse(tree);

            if (!ElementUtils.hasReceiver(element)) {
                return false;
            }

            tree = TreeUtils.skipParens(tree);

            if (tree.getKind() == Tree.Kind.IDENTIFIER) {
                Name n = ((IdentifierTree)tree).getName();
                if ("this".contentEquals(n) ||
                        "super".contentEquals(n)) {
                    // An explicit reference to "this"/"super" has no receiver.
                    return false;
                }
            }
            // Must be some access through this.
            return true;
        } else if (!TreeUtils.isUseOfElement(recv)) {
            // The receiver is e.g. a String literal.
            return false;
            // TODO: I think this:
            //  (i==9 ? this : this).toString();
            // is not a use of an element, as the receiver is an
            // expression. How should this be handled?
        }

        Element element = TreeUtils.elementFromUse(recv);

        if (!ElementUtils.hasReceiver(element)) {
            return false;
        }

        return isExplicitThisDereference(recv);
    }

    /**
     * Returns the type of {@code this} in the current location, which can
     * be used if {@code this} has a special semantics (e.g. {@code this}
     * is non-null).
     *
     * The parameter is an arbitrary tree and does not have to mention "this",
     * neither explicitly nor implicitly.
     * This method should be overridden for type-system specific behavior.
     *
     * TODO: in 1.3, handle all receiver type annotations.
     * TODO: handle enclosing classes correctly.
     */
    public AnnotatedDeclaredType getSelfType(Tree tree) {
        AnnotatedDeclaredType type = getCurrentClassType(tree);
        AnnotatedDeclaredType methodReceiver = getCurrentMethodReceiver(tree);
        if (methodReceiver != null &&
                !(methodReceiver.getAnnotations().size()==1 && methodReceiver.getAnnotation(Unqualified.class)!=null)) {
            type.clearAnnotations();
            type.addAnnotations(methodReceiver.getAnnotations());
        }
        return type;
    }

    /**
     * Determine the type of the most enclosing class of the given tree that
     * is a subtype of the given element. Receiver type annotations of an
     * enclosing method are considered.
     */
    public AnnotatedDeclaredType getEnclosingType(TypeElement element, Tree tree) {

        Element enclosingElt = getMostInnerClassOrMethod(tree);

        while (enclosingElt != null) {
            if (enclosingElt instanceof ExecutableElement) {
                ExecutableElement method = (ExecutableElement)enclosingElt;
                if (method.asType() != null // XXX: hack due to a compiler bug
                        && isSubtype((TypeElement)method.getEnclosingElement(), element)) {
                    if (ElementUtils.isStatic(method)) {
                        // TODO: why not the type of the class?
                        return null;
                    } else {
                        return getAnnotatedType(method).getReceiverType();
                    }
                }
            } else if (enclosingElt instanceof TypeElement) {
                if (isSubtype((TypeElement)enclosingElt, element)) {
                    return getAnnotatedType(element);
            }
            }
            enclosingElt = enclosingElt.getEnclosingElement();
        }
        return null;
    }

    private boolean isSubtype(TypeElement a1, TypeElement a2) {
        return (a1.equals(a2)
                || types.isSubtype(types.erasure(a1.asType()),
                        types.erasure(a2.asType())));
    }

    /**
     * Returns the receiver type of the expression tree, or null if it does not exist.
     *
     * The only trees that could potentially have a receiver are:
     * <ul>
     *  <li> Array Access
     *  <li> Identifiers (whose receivers are usually self type)
     *  <li> Method Invocation Trees
     *  <li> Member Select Trees
     * </ul>
     *
     * @param expression The expression for which to determine the receiver type
     * @return  the type of the receiver of this expression
     */
    public final AnnotatedTypeMirror getReceiverType(ExpressionTree expression) {
        ExpressionTree receiver = TreeUtils.getReceiverTree(expression);

        if (this.isAnyEnclosingThisDeref(expression)) {
            return getImplicitReceiverType(expression);
        }

        if (receiver!=null) {
        return getAnnotatedType(receiver);
        } else {
            // E.g. local variables
            return null;
    }
    }

    /**
     * Determines the type of the invoked method based on the passed method
     * invocation tree.
     *
     * The returned method type has all type variables resolved, whether based
     * on receiver type, passed type parameters if any, and method invocation
     * parameter.
     *
     * Subclasses may override this method to customize inference of types
     * or qualifiers based on method invocation parameters.
     *
     * As an implementation detail, this method depends on
     * {@link AnnotatedTypes#asMemberOf(AnnotatedTypeMirror, Element)}, and
     * customization based on receiver type should be in accordance to its
     * specification.
     *
     * The return type is a pair of the type of the invoked method and
     * the (inferred) type arguments.
     * Note that neither the explicitly passed nor the inferred type arguments
     * are guaranteed to be subtypes of the corresponding upper bounds.
     * See method
     * {@link checkers.basetype.BaseTypeVisitor#checkTypeArguments(Tree, List, List, List)}
     * for the checks of type argument well-formedness.
     *
     * @param tree the method invocation tree
     * @return the method type being invoked with tree and the (inferred) type arguments
     */
    public Pair<AnnotatedExecutableType, List<AnnotatedTypeMirror>> methodFromUse(MethodInvocationTree tree) {
        ExecutableElement methodElt = TreeUtils.elementFromUse(tree);
        AnnotatedTypeMirror receiverType = getReceiverType(tree);
        AnnotatedExecutableType methodType = atypes.asMemberOf(receiverType, methodElt);
        List<AnnotatedTypeMirror> typeargs = new LinkedList<AnnotatedTypeMirror>();

        Map<AnnotatedTypeVariable, AnnotatedTypeMirror> typeVarMapping =
            atypes.findTypeArguments(tree);

        if (!typeVarMapping.isEmpty()) {
            for ( AnnotatedTypeVariable tv : methodType.getTypeVariables()) {
            	if (typeVarMapping.get(tv)==null) {
					System.err.println("Detected a mismatch between the declared method" +
							" type variables and the inferred method type arguments. Something is going wrong!");
					System.err.println("Method type variables: " + methodType.getTypeVariables());
					System.err.println("Inferred method type arguments: " + typeVarMapping);
					throw new AssertionError("Mismatch between declared method type variables and the inferred method type arguments!");
            	}
                typeargs.add(typeVarMapping.get(tv));
            }
            methodType = methodType.substitute(typeVarMapping);
        }

        return Pair.of(methodType, typeargs);
    }

    /**
     * Determines the {@link AnnotatedExecutableType} of a constructor
     * invocation. Note that this is different than calling
     * {@link #getAnnotatedType(Tree)} or
     * {@link #fromExpression(ExpressionTree)} on the constructor invocation;
     * those determine the type of the <i>result</i> of invoking the
     * constructor, which is probably an {@link AnnotatedDeclaredType}.
     *
     * @param tree the constructor invocation tree
     * @return the annotated type of the invoked constructor (as an executable
     *         type) and the (inferred) type arguments
     */
    public Pair<AnnotatedExecutableType, List<AnnotatedTypeMirror>> constructorFromUse(NewClassTree tree) {
        ExecutableElement ctor = InternalUtils.constructor(tree);
        AnnotatedTypeMirror type = fromNewClass(tree);
        annotateImplicit(tree.getIdentifier(), type);
        AnnotatedExecutableType con = atypes.asMemberOf(type, ctor);
        if (tree.getArguments().size() == con.getParameterTypes().size() + 1
            && isSyntheticArgument(tree.getArguments().get(0))) {
            // happens for anonymous constructors of inner classes
            List<AnnotatedTypeMirror> actualParams = new ArrayList<AnnotatedTypeMirror>();
            actualParams.add(getAnnotatedType(tree.getArguments().get(0)));
            actualParams.addAll(con.getParameterTypes());
            con.setParameterTypes(actualParams);
        }

        List<AnnotatedTypeMirror> typeargs = new LinkedList<AnnotatedTypeMirror>();

        Map<AnnotatedTypeVariable, AnnotatedTypeMirror> typeVarMapping =
            atypes.findTypeArguments(tree);

        if (!typeVarMapping.isEmpty()) {
            for ( AnnotatedTypeVariable tv : con.getTypeVariables()) {
                typeargs.add(typeVarMapping.get(tv));
            }
            con = con.substitute(typeVarMapping);
        }

        return Pair.of(con, typeargs);
    }

    private boolean isSyntheticArgument(Tree tree) {
        return tree.toString().contains("<*nullchk*>");
    }

    public AnnotatedDeclaredType fromNewClass(NewClassTree tree) {
        if (!TreeUtils.isDiamondTree(tree))
            return (AnnotatedDeclaredType)fromTypeTree(tree.getIdentifier());

        AnnotatedDeclaredType type = (AnnotatedDeclaredType)toAnnotatedType(((JCTree)tree).type);
        if (tree.getIdentifier().getKind() == Tree.Kind.ANNOTATED_TYPE)
            type.addAnnotations(InternalUtils.annotationsFromTree((AnnotatedTypeTree)tree));
        return type;
    }

    /**
     * returns the annotated boxed type of the given primitive type.
     * The returned type would only have the annotations on the given type.
     *
     * Subclasses may override this method safely to override this behavior.
     *
     * @param type  the primitive type
     * @return the boxed declared type of the passed primitive type
     */
    public AnnotatedDeclaredType getBoxedType(AnnotatedPrimitiveType type) {
        TypeElement typeElt = types.boxedClass(type.getUnderlyingType());
        AnnotatedDeclaredType dt = fromElement(typeElt);
        dt.addAnnotations(type.getAnnotations());
        return dt;
    }

    /**
     * returns the annotated primitive type of the given declared type
     * if it is a boxed declared type.  Otherwise, it throws
     * <i>IllegalArgumentException</i> exception.
     *
     * The returned type would have the annotations on the given type and
     * nothing else.
     *
     * @param type  the declared type
     * @return the unboxed primitive type
     * @throws IllegalArgumentException if the type given has no unbox conversion
     */
    public AnnotatedPrimitiveType getUnboxedType(AnnotatedDeclaredType type)
    throws IllegalArgumentException {
        PrimitiveType primitiveType =
            types.unboxedType(type.getUnderlyingType());
        AnnotatedPrimitiveType pt = (AnnotatedPrimitiveType)
            AnnotatedTypeMirror.createType(primitiveType, env, this);
        pt.addAnnotations(type.getAnnotations());
        return pt;
    }

    /**
     * Returns the VisitorState instance used by the factory to infer types
     */
    public VisitorState getVisitorState() {
        return this.visitorState;
    }

    // **********************************************************************
    // random methods wrapping #getAnnotatedType(Tree) and #fromElement(Tree)
    // with appropriate casts to reduce casts on the client side
    // **********************************************************************

    /**
     * @see #getAnnotatedType(Tree)
     */
    public final AnnotatedDeclaredType getAnnotatedType(ClassTree tree) {
        return (AnnotatedDeclaredType)getAnnotatedType((Tree)tree);
    }

    /**
     * @see #getAnnotatedType(Tree)
     */
    public final AnnotatedDeclaredType getAnnotatedType(NewClassTree tree) {
        return (AnnotatedDeclaredType)getAnnotatedType((Tree)tree);
    }

    /**
     * @see #getAnnotatedType(Tree)
     */
    public final AnnotatedArrayType getAnnotatedType(NewArrayTree tree) {
        return (AnnotatedArrayType)getAnnotatedType((Tree)tree);
    }

    /**
     * @see #getAnnotatedType(Tree)
     */
    public final AnnotatedExecutableType getAnnotatedType(MethodTree tree) {
        return (AnnotatedExecutableType)getAnnotatedType((Tree)tree);
    }


    /**
     * @see #getAnnotatedType(Element)
     */
    public final AnnotatedDeclaredType getAnnotatedType(TypeElement elt) {
        return (AnnotatedDeclaredType)getAnnotatedType((Element)elt);
    }

    /**
     * @see #getAnnotatedType(Element)
     */
    public final AnnotatedExecutableType getAnnotatedType(ExecutableElement elt) {
        return (AnnotatedExecutableType)getAnnotatedType((Element)elt);
    }

    /**
     * @see #getAnnotatedType(Element)
     */
    public final AnnotatedDeclaredType fromElement(TypeElement elt) {
        return (AnnotatedDeclaredType)fromElement((Element)elt);
    }

    /**
     * @see #getAnnotatedType(Element)
     */
    public final AnnotatedExecutableType fromElement(ExecutableElement elt) {
        return (AnnotatedExecutableType)fromElement((Element)elt);
    }

    // **********************************************************************
    // Helper methods for this classes
    // **********************************************************************

    /** Memoization for isRecognizedAnnotation(). set by the constructor */
    private final Set<Name> supportedQuals;


    /**
     * Creates the set of the names of the recognized type qualifiers in the
     * current checker.
     *
     * @return a set of the name of the recognized qualifier.
     */
    private Set<Name> getSupportedQualifiers() {
        if (qualHierarchy != null)
            return qualHierarchy.getTypeQualifiers();
        return Collections.emptySet();
    }

    /**
     * Determines whether the given annotation is a part of the type system
     * under which this type factory operates.
     *
     * @param a any annotation
     * @return true if that annotation is part of the type system under which
     *         this type factory operates, false otherwise
     */
    public boolean isSupportedQualifier(AnnotationMirror a) {
        if (a!=null && supportedQuals.isEmpty()) {
            // Only include with retention
            // TODO: what is the logic behind this?? Why does Retention matter?
            TypeElement elt = (TypeElement)a.getAnnotationType().asElement();
            Retention retention = elt.getAnnotation(Retention.class);
            return (retention == null) || retention.value() != RetentionPolicy.SOURCE;
        }
        Name name = AnnotationUtils.annotationName(a);
        return supportedQuals.contains(name);
    }

    /** Add the annotation clazz as an alias for the annotation type. */
    protected void addAliasedAnnotation(Class<?> clazz, AnnotationMirror type) {
        aliases.put(clazz.getCanonicalName(), type);
    }

    /**
     * Returns the canonical annotation for the passed annotation if it is
     * an alias of a canonical one in the framework.  If it is not an alias,
     * the method returns null.
     *
     * Returns an aliased type of the current one
     */
    protected AnnotationMirror aliasedAnnotation(AnnotationMirror a) {
        if (a==null) return null;
        TypeElement elem = (TypeElement)a.getAnnotationType().asElement();
        String qualName = elem.getQualifiedName().toString();
        return aliases.get(qualName);
    }

    /**
     * A convenience method that converts a {@link TypeMirror} to an {@link
     * AnnotatedTypeMirror} using {@link AnnotatedTypeMirror#createType}.
     *
     * @param t the {@link TypeMirror}
     * @return an {@link AnnotatedTypeMirror} that has {@code t} as its
     * underlying type
     */
    public final AnnotatedTypeMirror toAnnotatedType(TypeMirror t) {
        return AnnotatedTypeMirror.createType(t, env, this);
    }

    /**
     * Determines an empty annotated type of the given tree. In other words,
     * finds the {@link TypeMirror} for the tree and converts that into an
     * {@link AnnotatedTypeMirror}, but does not add any annotations to the
     * result.
     *
     * @param node
     * @return the type of {@code node}, without any annotations
     */
    /*package-scope*/ AnnotatedTypeMirror type(Tree node) {

        // Attempt to obtain the type via JCTree.
        if (((JCTree)node).type != null) {
            AnnotatedTypeMirror result = toAnnotatedType(((JCTree)node).type);
            return result;
        }

        // Attempt to obtain the type via TreePath (slower).
        TreePath path = this.getPath(node);
        assert path != null : "no path or type in tree";

        TypeMirror t = trees.getTypeMirror(path);
        assert validType(t) : node + " --> " + t;

        return toAnnotatedType(t);
    }

    /**
     * Returns the type qualifiers that are least upper bound for c1 and c2
     * qualifiers.
     *
     * In most cases, this is simply the intersection of the collections.
     * However, if a type system specifies more than one type qualifier,
     * this needs to return the least restrictive type qualifiers.
     *
     * Examples:
     * For NonNull, unify('Nullable', 'NonNull') ==> Nullable
     * For IGJ, unify('Immutable', 'Mutable') ==> ReadOnly
     *
     * Delegates the call to
     * {@link QualifierHierarchy#leastUpperBound(Collection, Collection)}.
     *
     * @param c1    type qualifiers for the first type
     * @param c2    type qualifiers for the second type
     * @return  the least restrictive qualifiers for both types
     */
    protected Collection<AnnotationMirror> unify(Collection<AnnotationMirror> c1,
            Collection<AnnotationMirror> c2) {
        if (qualHierarchy == null) {
            // return the intersection
            Set<AnnotationMirror> intersection = AnnotationUtils.createAnnotationSet();
            intersection.addAll(c1);
            intersection.retainAll(c2);
            return intersection;
        }
        return qualHierarchy.leastUpperBound(c1, c2);
    }

    public QualifierHierarchy getQualifierHierarchy() {
        return this.qualHierarchy;
    }

    /**
     * Gets the declaration tree for the element, if the source is available.
     *
     * @param elt   an element
     * @return the tree declaration of the element if found
     */
    protected final Tree declarationFromElement(Element elt) {
        // if root is null, we cannot find any declaration
        if (root == null)
            return null;
        if (elementToTreeCache.containsKey(elt)) {
            return elementToTreeCache.get(elt);
        }
        // TODO: handle type parameter declarations?
        Tree fromElt;
        // Prevent calling declarationFor on elements we know we don't have
        // the tree for

        switch (elt.getKind()) {
        case CLASS:
        case ENUM:
        case INTERFACE:
        case ANNOTATION_TYPE:
        case FIELD:
        case ENUM_CONSTANT:
        case METHOD:
        case CONSTRUCTOR:
            fromElt = trees.getTree(elt);
            break;
        default:
            fromElt = TreeInfo.declarationFor((Symbol)elt, (JCTree)root);
            break;
        }
        if (SHOULD_CACHE)
            elementToTreeCache.put(elt, fromElt);
        return fromElt;
    }

    /**
     * Returns the current class type being visited by the visitor.  The method
     * uses the parameter only if the most enclosing class cannot be found
     * directly.
     *
     * @return type of the most enclosing class being visited
     */
    // This method is used to wrap access to visitorState
    protected final ClassTree getCurrentClassTree(Tree tree) {
        if (visitorState.getClassTree() != null) {
            return visitorState.getClassTree();
        }
        return TreeUtils.enclosingClass(getPath(tree));
    }

    protected final AnnotatedDeclaredType getCurrentClassType(Tree tree) {
        return getAnnotatedType(getCurrentClassTree(tree));
    }

    /**
     * Returns the receiver type of the current method being visited, and
     * returns null if the visited tree is not within a method.
     *
     * The method uses the parameter only if the most enclosing method cannot
     * be found directly.
     *
     * @return receiver type of the most enclosing method being visited.
     */
    protected final AnnotatedDeclaredType getCurrentMethodReceiver(Tree tree) {
        if (visitorState.getClassType() != null) {
            return visitorState.getMethodReceiver();
        }

        MethodTree enclosingMethod = TreeUtils.enclosingMethod(getPath(tree));
        if (enclosingMethod == null)
            return null;
        AnnotatedExecutableType method = getAnnotatedType(enclosingMethod);
        return method.getReceiverType();
    }

    protected final boolean isWithinConstructor(Tree tree) {
        if (visitorState.getClassType() != null)
            return visitorState.getMethodTree() != null
                && TreeUtils.isConstructor(visitorState.getMethodTree());

        MethodTree enclosingMethod = TreeUtils.enclosingMethod(getPath(tree));
        return enclosingMethod != null && TreeUtils.isConstructor(enclosingMethod);
    }

    private final Element getMostInnerClassOrMethod(Tree tree) {
        if (visitorState.getMethodTree() != null)
            return TreeUtils.elementFromDeclaration(visitorState.getMethodTree());
        if (visitorState.getClassTree() != null)
            return TreeUtils.elementFromDeclaration(visitorState.getClassTree());

        TreePath path = getPath(tree);
        if (path == null) {
            throw new AssertionError(String.format("getPath(tree)=>null%n  TreePath.getPath(root, tree)=>%s\n  for tree (%s) = %s%n  root=%s",
                                                   TreePath.getPath(root, tree), tree.getClass(), tree, root));
        }
        for (Tree pathTree : path) {
            if (pathTree instanceof MethodTree)
                return TreeUtils.elementFromDeclaration((MethodTree)pathTree);
            else if (pathTree instanceof ClassTree)
                return TreeUtils.elementFromDeclaration((ClassTree)pathTree);
        }

        throw new AssertionError("Cannot be here!");
    }

    /**
     * Gets the path for the given {@link Tree} under the current root by
     * checking from the visitor's current path, and only using
     * {@link Trees#getPath(CompilationUnitTree, Tree)} (which is much slower)
     * only if {@code node} is not found on the current path.
     *
     * Note that the given Tree has to be within the current compilation unit,
     * otherwise null will be returned.
     *
     * @param node the {@link Tree} to get the path for
     * @return the path for {@code node} under the current root
     */
    public final TreePath getPath(Tree node) {
        assert root != null : "root needs to be set when used on trees";

        if (node == null) return null;
        TreePath currentPath = visitorState.getPath();
        if (currentPath == null)
            return TreePath.getPath(root, node);

        // This method uses multiple heuristics to avoid calling
        // TreePath.getPath()

        // If the current path you are visiting is for this node we are done
        if (currentPath.getLeaf() == node) {
            return currentPath;
        }

        // When running on Daikon, we noticed that a lot of calls happened
        // within a small subtree containing the node we are currently visiting

        // When testing on Daikon, two steps resulted in the best performance
        if (currentPath.getParentPath() != null)
            currentPath = currentPath.getParentPath();
        if (currentPath.getLeaf() == node) {
            return currentPath;
        }
        if (currentPath.getParentPath() != null)
            currentPath = currentPath.getParentPath();
        if (currentPath.getLeaf() == node) {
            return currentPath;
        }

        final TreePath pathWithinSubtree = TreePath.getPath(currentPath, node);
        if (pathWithinSubtree != null) {
            return pathWithinSubtree;
        }

        // climb the current path till we see that
        // Works when getPath called on the enclosing method, enclosing
        // class
        TreePath current = currentPath;
        while (current != null) {
            if (current.getLeaf() == node)
                return current;
            current = current.getParentPath();
        }

        // OK, we give up. Do a full scan.
        return TreePath.getPath(root, node);
    }

    /**
     * Ensures that a type has been constructed properly.
     *
     * @param type the type to check
     */
    private void checkRep(AnnotatedTypeMirror type) {
        new AnnotatedTypeScanner<Void, Void>() {
            @Override
            public Void visitDeclared(AnnotatedDeclaredType type, Void p) {
                //assert type.getElement() != null;
                return super.visitDeclared(type, p);
            }

            @Override
            public Void visitExecutable(AnnotatedExecutableType type, Void p) {
                assert type.getElement() != null;
                return super.visitExecutable(type, p);
            }

        }.visit(type);
    }

    /**
     * Assert that the type is a type of valid type mirror, i.e. not an ERROR
     * or OTHER type.
     *
     * @param type an annotated type
     * @return true if the type is a valid annotated type, false otherwise
     */
    static final boolean validAnnotatedType(AnnotatedTypeMirror type) {
        if (type == null) return false;
        if (type.getUnderlyingType() == null)
            return true; // e.g., for receiver types
        return validType(type.getUnderlyingType());
    }

    /**
     * Used for asserting that a type is valid for converting to an annotated
     * type.
     *
     * @param type
     * @return true if {@code type} can be converted to an annotated type, false
     *         otherwise
     */
    private static final boolean validType(TypeMirror type) {
        if (type == null) return false;
        switch (type.getKind()) {
            case ERROR:
            case OTHER:
            case PACKAGE:
                return false;
        }
        return true;
    }

    /**
     * A Utility method for creating LRU cache
     * @param size  size of the cache
     * @return  a new cache with the provided size
     */
    protected static <K, V> Map<K, V> createLRUCache(final int size) {
        return new LinkedHashMap<K, V>() {

            private static final long serialVersionUID = 5261489276168775084L;
            @Override
            protected boolean removeEldestEntry(Map.Entry<K, V> entry) {
                return size() > size;
            }
        };
    }

    /** Sets indexTypes and indexDeclAnnos by side effect, just before returning. */
    private void buildIndexTypes() {
        if (this.indexTypes != null || this.indexDeclAnnos != null) {
            throw new Error("buildIndexTypes called more than once");
        }
        Map<Element, AnnotatedTypeMirror> indexTypes
            = new HashMap<Element, AnnotatedTypeMirror>();
        Map<String, Set<AnnotationMirror>> indexDeclAnnos
            = new HashMap<String, Set<AnnotationMirror>>();

        InputStream in = null;
        if (checkerClass != null)
            in = checkerClass.getResourceAsStream("jdk.astub");
        if (in != null) {
            StubParser stubParser = new StubParser("jdk.astub", in, this, env);
            stubParser.parse(indexTypes, indexDeclAnnos);
        }
        
        // stub file for type-system independent annotations
        InputStream input = BaseTypeChecker.class.getResourceAsStream("flow.astub");
        if (input != null) {
            StubParser stubParser = new StubParser("flow.astub", input, this, env);
            stubParser.parse(indexTypes, indexDeclAnnos);
        }

        String allstubFiles = "";
        String stubFiles;

        stubFiles = env.getOptions().get("stubs");
        if (stubFiles != null)
            allstubFiles += File.pathSeparator + stubFiles;

            stubFiles = System.getProperty("stubs");
        if (stubFiles != null)
            allstubFiles += File.pathSeparator + stubFiles;

            stubFiles = System.getenv("stubs");
        if (stubFiles != null)
            allstubFiles += File.pathSeparator + stubFiles;

        {
            StubFiles sfanno = checkerClass.getAnnotation(StubFiles.class);
            if (sfanno!=null) {
                String[] sfarr = sfanno.value();
                stubFiles = "";
                for (String sf : sfarr) {
                    stubFiles += File.pathSeparator + sf;
                }
                allstubFiles += stubFiles;
            }
        }

        if (allstubFiles.isEmpty()) {
            this.indexTypes = indexTypes;
            this.indexDeclAnnos = indexDeclAnnos;
            return;
        }

        String[] stubArray = allstubFiles.split(File.pathSeparator);
        for (String stubPath : stubArray) {
            if (stubPath==null || stubPath.isEmpty()) continue;
            try {
                // Handle case when running in jtreg
                String base = System.getProperty("test.src");
                if (base != null)
                    stubPath = base + "/" + stubPath;
                List<File> stubs = StubUtil.allStubFiles(stubPath);
                if (stubs.size()==0) {
                    System.err.println("Did not find stub file or files within directory: " + stubPath);
                }

                for (File f : stubs) {
                    InputStream stubStream = new FileInputStream(f);
                    StubParser stubParser = new StubParser(f.getAbsolutePath(), stubStream, this, env);
                    stubParser.parse(indexTypes, indexDeclAnnos);
                }
            } catch (FileNotFoundException e) {
                System.err.println("Couldn't find stub file named: " + stubPath);
            }
        }

        this.indexTypes = indexTypes;
        this.indexDeclAnnos = indexDeclAnnos;
        return;
    }

    /**
     * Returns the actual annotation mirror used to annotate this type,
     * whose name equals the passed annotationName if one exists, null otherwise.
     *
     * @param anno annotation class
     * @return the annotation mirror for anno
     */
    public AnnotationMirror getDeclAnnotation(Element elt, Class<? extends Annotation> anno) {
        String aname = anno.getCanonicalName();

        // First look in the stub files.
        String eltName = ElementUtils.getVerboseName(elt);
        Set<AnnotationMirror> stubAnnos = indexDeclAnnos.get(eltName);
        if (stubAnnos != null) {
            for (AnnotationMirror am : stubAnnos) {
                if (sameAnnotation(am, aname)) {
                    return am;
                }
            }
        }

        // Then look at the real annotations.
        for (AnnotationMirror am : elt.getAnnotationMirrors()) {
            if (sameAnnotation(am, aname)) {
                return am;
            }
        }

        // Not found in either location
        return null;
    }

    // Checks the annotation name, but not its arguments
    private boolean sameAnnotation(AnnotationMirror am, String aname) {
        Name amname = AnnotationUtils.annotationName(am);
        return amname.toString().equals(aname);
    }

    // Checks the annotation name, but not its arguments
    private boolean sameAnnotation(AnnotationMirror am, Class<? extends Annotation> anno) {
        return sameAnnotation(am, anno.getCanonicalName());
    }

}
<|MERGE_RESOLUTION|>--- conflicted
+++ resolved
@@ -24,7 +24,6 @@
 import checkers.source.SourceChecker.CheckerError;
 import checkers.types.AnnotatedTypeMirror.*;
 import checkers.types.AnnotatedTypeMirror.AnnotatedDeclaredType;
-<<<<<<< HEAD
 import checkers.types.TypeFromTree;
 import checkers.types.visitors.AnnotatedTypeScanner;
 import checkers.util.*;
@@ -164,6 +163,20 @@
         // TODO: why is the option not used?
         this.annotatedTypeParams = true; // env.getOptions().containsKey("annotatedTypeParams");
     }
+    
+    /**
+     * Construct an annotation from a class.
+     */
+    public AnnotationMirror annotationFromClass(Class<? extends Annotation> clazz) {
+        return annotations.fromClass(clazz);
+    }
+    
+    /**
+     * Construct an annotation from a name.
+     */
+    public AnnotationMirror annotationFromName(CharSequence name) {
+        return annotations.fromName(name);
+    }
 
     /**
      * Actions that logically belong in the constructor, but need to run
@@ -288,269 +301,6 @@
                 }
         }
 
-=======
-import checkers.types.TypeFromTree;
-import checkers.types.visitors.AnnotatedTypeScanner;
-import checkers.util.*;
-import checkers.util.stub.StubParser;
-import checkers.util.stub.StubUtil;
-
-import com.sun.source.tree.*;
-import com.sun.source.util.TreePath;
-import com.sun.source.util.Trees;
-import com.sun.tools.javac.code.Symbol;
-import com.sun.tools.javac.tree.JCTree;
-import com.sun.tools.javac.tree.TreeInfo;
-
-/**
- * The methods of this class take an element or AST node, and return the
- * annotated type as an {@link AnnotatedTypeMirror}.  The methods are:
- *
- * <ul>
- * <li>{@link #getAnnotatedType(ClassTree)}</li>
- * <li>{@link #getAnnotatedType(MethodTree)}</li>
- * <li>{@link #getAnnotatedType(Tree)}</li>
- * <li>{@link #getAnnotatedTypeFromTypeTree(Tree)}</li>
- * <li>{@link #getAnnotatedType(TypeElement)}</li>
- * <li>{@link #getAnnotatedType(ExecutableElement)}</li>
- * <li>{@link #getAnnotatedType(Element)}</li>
- * </ul>
- *
- * This implementation only adds qualifiers explicitly specified by the
- * programmer.
- *
- * Type system checker writers may need to subclass this class, to add implicit
- * and default qualifiers according to the type system semantics. Subclasses
- * should especially override
- * {@link AnnotatedTypeFactory#annotateImplicit(Element, AnnotatedTypeMirror)}
- * and {@link #annotateImplicit(Tree, AnnotatedTypeMirror)}.
- *
- * @checker.framework.manual #writing-a-checker How to write a checker plug-in
- */
-public class AnnotatedTypeFactory {
-
-    /** The {@link Trees} instance to use for tree node path finding. */
-    protected final Trees trees;
-
-    /** optional! The AST of the source file being operated on */
-    protected final /*@Nullable*/ CompilationUnitTree root;
-
-    /** The processing environment to use for accessing compiler internals. */
-    protected final ProcessingEnvironment env;
-
-    /** The factory to use for creating annotations. */
-    protected final AnnotationUtils annotations;
-
-    /** Utility class for working with {@link Element}s. */
-    protected final Elements elements;
-
-    /** Utility class for working with {@link TypeMirror}s. */
-    protected final Types types;
-
-    /** Utility class for manipulating annotated types. */
-    protected final AnnotatedTypes atypes;
-
-    /** the state of the visitor **/
-    final protected VisitorState visitorState;
-
-    /** Represent the annotation relations **/
-    protected final /*@Nullable*/ QualifierHierarchy qualHierarchy;
-
-    /** Types read from stub files (but not those from the annotated JDK jar file). */
-    // Initially null, then assigned in postInit().  Caching is enabled as
-    // soon as this is non-null, so it should be first set to its final
-    // value, not initialized to an empty map that is incrementally filled.
-    private Map<Element, AnnotatedTypeMirror> indexTypes;
-    /**
-     * Declaration annotations read from stub files (but not those from the annotated JDK jar file).
-     * Map keys cannot be Element, because a different Element appears
-     * in the stub files than in the real files.  So, map keys are: [TODO]
-     */
-    // Not final, because it is assigned in postInit().
-    private Map<String, Set<AnnotationMirror>> indexDeclAnnos;
-
-    private final Class<? extends SourceChecker> checkerClass;
-
-    /** @see #canHaveAnnotatedTypeParameters() */
-    private final boolean annotatedTypeParams;
-
-    /**
-     * Map from class name (canonical name) of an annotation, to the
-     * annotation in the Checker Framework that will be used in its place.
-     */
-    private final Map<String, AnnotationMirror> aliases = new HashMap<String, AnnotationMirror>();
-
-    private static int uidCounter = 0;
-    public final int uid;
-
-    /**
-     * Constructs a factory from the given {@link ProcessingEnvironment}
-     * instance and syntax tree root. (These parameters are required so that
-     * the factory may conduct the appropriate annotation-gathering analyses on
-     * certain tree types.)
-     *
-     * Root can be {@code null} if the factory does not operate on trees.
-     *
-     * @param checker the {@link SourceChecker} to which this factory belongs
-     * @param root the root of the syntax tree that this factory produces
-     *            annotated types for
-     * @throws IllegalArgumentException if either argument is {@code null}
-     */
-    public AnnotatedTypeFactory(SourceChecker checker, /*@Nullable*/ CompilationUnitTree root) {
-        this(checker.getProcessingEnvironment(),
-                (checker instanceof BaseTypeChecker) ? ((BaseTypeChecker)checker).getQualifierHierarchy() : null,
-                root,
-                checker == null ? null : checker.getClass());
-    }
-
-    /** A subclass must call postInit at the end of its constructor. */
-    public AnnotatedTypeFactory(ProcessingEnvironment env,
-                                /*@Nullable*/ QualifierHierarchy qualHierarchy,
-                                /*@Nullable*/ CompilationUnitTree root,
-                                Class<? extends SourceChecker> checkerClass) {
-        uid = ++uidCounter;
-        this.env = env;
-        this.root = root;
-        this.checkerClass = checkerClass;
-        this.trees = Trees.instance(env);
-        this.annotations = AnnotationUtils.getInstance(env);
-        this.elements = env.getElementUtils();
-        this.types = env.getTypeUtils();
-        this.atypes = new AnnotatedTypes(env, this);
-        this.visitorState = new VisitorState();
-        this.qualHierarchy = qualHierarchy;
-        this.supportedQuals = getSupportedQualifiers();
-        this.indexTypes = null; // will be set by postInit()
-        this.indexDeclAnnos = null; // will be set by postInit()
-        // TODO: why is the option not used?
-        this.annotatedTypeParams = true; // env.getOptions().containsKey("annotatedTypeParams");
-    }
-    
-    /**
-     * Construct an annotation from a class.
-     */
-    public AnnotationMirror annotationFromClass(Class<? extends Annotation> clazz) {
-        return annotations.fromClass(clazz);
-    }
-    
-    /**
-     * Construct an annotation from a name.
-     */
-    public AnnotationMirror annotationFromName(CharSequence name) {
-        return annotations.fromName(name);
-    }
-
-    /**
-     * Actions that logically belong in the constructor, but need to run
-     * after the subclass constructor has completed.  In particular,
-     * buildIndexTypes may try to do type resolution with this
-     * AnnotatedTypeFactory.
-     */
-    protected void postInit() {
-        buildIndexTypes();
-    }
-
-    @Override
-    public String toString() {
-        return getClass().getSimpleName() + "#" + uid;
-    }
-
-    /**
-     * For an annotated type parameter or wildcard (e.g.
-     * {@code <@Nullable T>}, it returns
-     * {@code true} if the annotation should target the type parameter itself,
-     * otherwise the annotation should target the extends clause, i.e.
-     * the declaration should be treated as {@code <T extends @Nullable Object>}
-     */
-    public boolean canHaveAnnotatedTypeParameters() {
-        return this.annotatedTypeParams;
-    }
-
-    // **********************************************************************
-    // Factories for annotated types that account for implicit qualifiers
-    // **********************************************************************
-
-    /** Should cache? disable for better debugging */
-    private final static boolean SHOULD_CACHE = true;
-
-    /** Various Caches **/
-    /** Size of LRU cache **/
-    private final static int CACHE_SIZE = 50;
-    private final Map<Tree, AnnotatedTypeMirror> treeCache = createLRUCache(CACHE_SIZE);
-    private final Map<Element, AnnotatedTypeMirror> elementCache = createLRUCache(CACHE_SIZE);
-    private final Map<Element, Tree> elementToTreeCache  = createLRUCache(CACHE_SIZE);
-
-    /**
-     * Determines the annotated type of an element using
-     * {@link #fromElement(Element)}.
-     *
-     * @param elt the element
-     * @return the annotated type of {@code elt}
-     * @throws IllegalArgumentException if {@code elt} is null
-     *
-     * @see #fromElement(Element)
-     */
-    public AnnotatedTypeMirror getAnnotatedType(Element elt) {
-        if (elt == null)
-            throw new IllegalArgumentException("null element");
-        AnnotatedTypeMirror type = fromElement(elt);
-        annotateImplicit(elt, type);
-        // System.out.println("AnnotatedTypeFactory::getAnnotatedType(Element) result: " + type);
-        return type;
-    }
-
-    /**
-     * Determines the annotated type of an AST node.
-     *
-     * <p>
-     *
-     * The type is determined as follows:
-     * <ul>
-     *  <li>if {@code tree} is a class declaration, determine its type via
-     *    {@link #fromClass}</li>
-     *  <li>if {@code tree} is a method or variable declaration, determine its
-     *    type via {@link #fromMember(Tree)}</li>
-     *  <li>if {@code tree} is an {@link ExpressionTree}, determine its type
-     *    via {@link #fromExpression(ExpressionTree)}</li>
-     *  <li>otherwise, throw an {@link UnsupportedOperationException}</li>
-     * </ul>
-     *
-     * @param tree the AST node
-     * @return the annotated type of {@code tree}
-     * @throws UnsupportedOperationException if an annotated type cannot be
-     *         obtained from {@code tree}
-     * @throws IllegalArgumentException if {@code tree} is null
-     *
-     * @see #fromClass(ClassTree)
-     * @see #fromMember(Tree)
-     * @see #fromExpression(ExpressionTree)
-     */
-    // I wish I could make this method protected
-    public AnnotatedTypeMirror getAnnotatedType(Tree tree) {
-        if (tree == null)
-            throw new IllegalArgumentException("null tree");
-        if (treeCache.containsKey(tree))
-            return AnnotatedTypes.deepCopy(treeCache.get(tree));
-        AnnotatedTypeMirror type;
-        switch (tree.getKind()) {
-            case CLASS:
-            case ENUM:
-            case INTERFACE:
-            case ANNOTATION_TYPE:
-                type = fromClass((ClassTree)tree); break;
-            case METHOD:
-            case VARIABLE:
-                type = fromMember(tree); break;
-            default:
-                if (tree instanceof ExpressionTree) {
-                    type = fromExpression((ExpressionTree)tree);
-                } else {
-                    throw new UnsupportedOperationException(
-                        "query of annotated type for tree " + tree.getKind());
-                }
-        }
-
->>>>>>> 45ec8a63
         if (TreeUtils.isExpressionTree(tree)) {
             tree = TreeUtils.skipParens((ExpressionTree)tree);
         }
@@ -648,8 +398,6 @@
             fromTreeWithVisitor(TypeFromTree.TypeFromClassINSTANCE, tree);
         return result;
     }
-
-    protected Map<Tree, AnnotatedTypeMirror> fromTreeCache = createLRUCache(CACHE_SIZE);
 
     /**
      * Determines the annotated type of a variable or method declaration.
@@ -951,7 +699,7 @@
                 if (!type.isAnnotated() &&
                         !type.getUpperBound().isAnnotated() &&
                         tpelt.getEnclosingElement().getKind()!=ElementKind.TYPE_PARAMETER) {
-                   TypeFromElement.annotate(type, tpelt);
+                        TypeFromElement.annotate(type, tpelt);
                 }
                 super.visitTypeVariable(type, p);
                 visited.remove(tpelt);
@@ -1004,11 +752,18 @@
                 // element, as generics might have to be substituted in a subclass.
                 // See GenericsEnclosing test case.
                 // TODO: is this fixed?
-            return getSelfType(tree);
+                return getSelfType(tree);
             } else {
+                TreePath path = getPath(tree);
+                if (path == null) {
+                    // The path is null if the field is in a compilation unit we haven't
+                    // processed yet. TODO: is there a better way?
+                    // This only arises in the Nullness Checker when substituting rawness.
+                    return null;
+                }
                 TypeElement typeElt = ElementUtils.enclosingClass(element);
                 if (typeElt == null) {
-                    throw new AssertionError("enclosingClass()==null for element: " + element);
+                    throw new CheckerError("AnnotatedTypeFactory.getImplicitReceiver: enclosingClass()==null for element: " + element);
                 }
                 // TODO: method receiver annotations on outer this
                 return getEnclosingType(typeElt, tree);
@@ -1021,7 +776,7 @@
         if (!ElementUtils.hasReceiver(rcvelem)) {
             return null;
         }
-        
+
         if ("this".contentEquals(receiver.toString())) {
             // TODO: also "super"?
             return this.getSelfType(tree);
@@ -1029,7 +784,7 @@
 
         TypeElement typeElt = ElementUtils.enclosingClass(rcvelem);
         if (typeElt == null) {
-            throw new AssertionError("enclosingClass()==null for element: " + rcvelem);
+            throw new CheckerError("AnnotatedTypeFactory.getImplicitReceiver: enclosingClass()==null for element: " + rcvelem);
         }
 
         AnnotatedDeclaredType type = getAnnotatedType(typeElt);
@@ -1044,7 +799,7 @@
             // TODO: this only takes the main annotations. What about other annotations?
             type.clearAnnotations();
             type.addAnnotations(methodReceiver.getAnnotations());
-    }
+        }
 
         return type;
     }
@@ -1094,7 +849,7 @@
 
         if (tree.getKind() != Tree.Kind.MEMBER_SELECT) {
             return false;
-    }
+        }
 
         MemberSelectTree memSelTree = (MemberSelectTree) tree;
         if (memSelTree.getIdentifier().contentEquals("this")) {
@@ -1183,7 +938,6 @@
      * enclosing method are considered.
      */
     public AnnotatedDeclaredType getEnclosingType(TypeElement element, Tree tree) {
-
         Element enclosingElt = getMostInnerClassOrMethod(tree);
 
         while (enclosingElt != null) {
@@ -1200,8 +954,8 @@
                 }
             } else if (enclosingElt instanceof TypeElement) {
                 if (isSubtype((TypeElement)enclosingElt, element)) {
-                    return getAnnotatedType(element);
-            }
+                    return (AnnotatedDeclaredType) getAnnotatedType(enclosingElt);
+                }
             }
             enclosingElt = enclosingElt.getEnclosingElement();
         }
@@ -1236,11 +990,11 @@
         }
 
         if (receiver!=null) {
-        return getAnnotatedType(receiver);
+            return getAnnotatedType(receiver);
         } else {
             // E.g. local variables
             return null;
-    }
+        }
     }
 
     /**
@@ -1281,13 +1035,13 @@
 
         if (!typeVarMapping.isEmpty()) {
             for ( AnnotatedTypeVariable tv : methodType.getTypeVariables()) {
-            	if (typeVarMapping.get(tv)==null) {
-					System.err.println("Detected a mismatch between the declared method" +
-							" type variables and the inferred method type arguments. Something is going wrong!");
-					System.err.println("Method type variables: " + methodType.getTypeVariables());
-					System.err.println("Inferred method type arguments: " + typeVarMapping);
-					throw new AssertionError("Mismatch between declared method type variables and the inferred method type arguments!");
-            	}
+                if (typeVarMapping.get(tv)==null) {
+                    System.err.println("Detected a mismatch between the declared method" +
+                            " type variables and the inferred method type arguments. Something is going wrong!");
+                    System.err.println("Method type variables: " + methodType.getTypeVariables());
+                    System.err.println("Inferred method type arguments: " + typeVarMapping);
+                    throw new CheckerError("AnnotatedTypeFactory.methodFromUse: mismatch between declared method type variables and the inferred method type arguments!");
+                }
                 typeargs.add(typeVarMapping.get(tv));
             }
             methodType = methodType.substitute(typeVarMapping);
@@ -1686,7 +1440,7 @@
 
         TreePath path = getPath(tree);
         if (path == null) {
-            throw new AssertionError(String.format("getPath(tree)=>null%n  TreePath.getPath(root, tree)=>%s\n  for tree (%s) = %s%n  root=%s",
+            throw new CheckerError(String.format("getPath(tree)=>null%n  TreePath.getPath(root, tree)=>%s\n  for tree (%s) = %s%n  root=%s",
                                                    TreePath.getPath(root, tree), tree.getClass(), tree, root));
         }
         for (Tree pathTree : path) {
@@ -1835,26 +1589,22 @@
     /** Sets indexTypes and indexDeclAnnos by side effect, just before returning. */
     private void buildIndexTypes() {
         if (this.indexTypes != null || this.indexDeclAnnos != null) {
-            throw new Error("buildIndexTypes called more than once");
-        }
+            throw new CheckerError("AnnotatedTypeFactory.buildIndexTypes called more than once");
+        }
+
         Map<Element, AnnotatedTypeMirror> indexTypes
             = new HashMap<Element, AnnotatedTypeMirror>();
         Map<String, Set<AnnotationMirror>> indexDeclAnnos
             = new HashMap<String, Set<AnnotationMirror>>();
 
-        InputStream in = null;
-        if (checkerClass != null)
-            in = checkerClass.getResourceAsStream("jdk.astub");
-        if (in != null) {
-            StubParser stubParser = new StubParser("jdk.astub", in, this, env);
-            stubParser.parse(indexTypes, indexDeclAnnos);
-        }
-        
-        // stub file for type-system independent annotations
-        InputStream input = BaseTypeChecker.class.getResourceAsStream("flow.astub");
-        if (input != null) {
-            StubParser stubParser = new StubParser("flow.astub", input, this, env);
-            stubParser.parse(indexTypes, indexDeclAnnos);
+        if (!env.getOptions().containsKey("ignorejdkastub")) {
+            InputStream in = null;
+            if (checkerClass != null)
+                in = checkerClass.getResourceAsStream("jdk.astub");
+            if (in != null) {
+                StubParser stubParser = new StubParser("jdk.astub", in, this, env);
+                stubParser.parse(indexTypes, indexDeclAnnos);
+            }
         }
 
         String allstubFiles = "";
@@ -1864,11 +1614,11 @@
         if (stubFiles != null)
             allstubFiles += File.pathSeparator + stubFiles;
 
-            stubFiles = System.getProperty("stubs");
+        stubFiles = System.getProperty("stubs");
         if (stubFiles != null)
             allstubFiles += File.pathSeparator + stubFiles;
 
-            stubFiles = System.getenv("stubs");
+        stubFiles = System.getenv("stubs");
         if (stubFiles != null)
             allstubFiles += File.pathSeparator + stubFiles;
 
@@ -1900,6 +1650,16 @@
                     stubPath = base + "/" + stubPath;
                 List<File> stubs = StubUtil.allStubFiles(stubPath);
                 if (stubs.size()==0) {
+                    InputStream in = null;
+                    if (checkerClass != null)
+                        in = checkerClass.getResourceAsStream(stubPath);
+                    if (in != null) {
+                        StubParser stubParser = new StubParser(stubPath, in, this, env);
+                        stubParser.parse(indexTypes, indexDeclAnnos);
+                        // We could handle the stubPath -> continue.
+                        continue;
+                    }
+                    // We couldn't handle the stubPath -> error message.
                     System.err.println("Did not find stub file or files within directory: " + stubPath);
                 }
 
@@ -1931,6 +1691,7 @@
         // First look in the stub files.
         String eltName = ElementUtils.getVerboseName(elt);
         Set<AnnotationMirror> stubAnnos = indexDeclAnnos.get(eltName);
+
         if (stubAnnos != null) {
             for (AnnotationMirror am : stubAnnos) {
                 if (sameAnnotation(am, aname)) {
@@ -1961,4 +1722,4 @@
         return sameAnnotation(am, anno.getCanonicalName());
     }
 
-}
+}