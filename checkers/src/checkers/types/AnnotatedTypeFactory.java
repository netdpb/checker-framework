package checkers.types;

import java.io.File;
import java.io.IOException;
import java.io.InputStream;
import java.lang.annotation.Annotation;
import java.util.*;

import javax.annotation.processing.ProcessingEnvironment;
import javax.lang.model.element.*;
import javax.lang.model.type.*;
import javax.lang.model.util.Elements;
import javax.lang.model.util.Types;

import checkers.basetype.BaseTypeChecker;
/*>>>
import checkers.javari.quals.Mutable;
import checkers.nullness.quals.Nullable;
*/
import checkers.quals.StubFiles;
import checkers.quals.Unqualified;
import checkers.source.SourceChecker;
import checkers.types.AnnotatedTypeMirror.*;
import checkers.types.TypeFromTree;
import checkers.types.visitors.AnnotatedTypeScanner;
import checkers.util.AnnotatedTypes;
import checkers.util.AnnotationUtils;
import checkers.util.ElementUtils;
import checkers.util.InternalUtils;
import checkers.util.Pair;
import checkers.util.TreeUtils;
import checkers.util.stub.StubParser;
import checkers.util.stub.StubResource;
import checkers.util.stub.StubUtil;
import checkers.util.trees.DetachedVarSymbol;

import com.sun.source.tree.*;
import com.sun.source.util.TreePath;
import com.sun.source.util.Trees;
import com.sun.tools.javac.code.Symbol;
import com.sun.tools.javac.tree.JCTree;
import com.sun.tools.javac.tree.TreeInfo;

/**
 * The methods of this class take an element or AST node, and return the
 * annotated type as an {@link AnnotatedTypeMirror}.  The methods are:
 *
 * <ul>
 * <li>{@link #getAnnotatedType(ClassTree)}</li>
 * <li>{@link #getAnnotatedType(MethodTree)}</li>
 * <li>{@link #getAnnotatedType(Tree)}</li>
 * <li>{@link #getAnnotatedTypeFromTypeTree(Tree)}</li>
 * <li>{@link #getAnnotatedType(TypeElement)}</li>
 * <li>{@link #getAnnotatedType(ExecutableElement)}</li>
 * <li>{@link #getAnnotatedType(Element)}</li>
 * </ul>
 *
 * This implementation only adds qualifiers explicitly specified by the
 * programmer.
 *
 * Type system checker writers may need to subclass this class, to add implicit
 * and default qualifiers according to the type system semantics. Subclasses
 * should especially override
 * {@link AnnotatedTypeFactory#annotateImplicit(Element, AnnotatedTypeMirror)}
 * and {@link #annotateImplicit(Tree, AnnotatedTypeMirror)}.
 *
 * @checker.framework.manual #writing-a-checker How to write a checker plug-in
 */
public class AnnotatedTypeFactory {

    /** The {@link Trees} instance to use for tree node path finding. */
    protected final Trees trees;

    /** Optional! The AST of the source file being operated on. */
    // TODO: when should root be null? What are the use cases?
    // None of the existing test checkers have a null root.
    protected final /*@Nullable*/ CompilationUnitTree root;

    /** The processing environment to use for accessing compiler internals. */
    protected final ProcessingEnvironment processingEnv;

    /** Utility class for working with {@link Element}s. */
    protected final Elements elements;

    /** Utility class for working with {@link TypeMirror}s. */
    protected final Types types;

    /** The state of the visitor. **/
    final protected VisitorState visitorState;

    /** Represent the annotation relations. **/
    protected final QualifierHierarchy qualHierarchy;

    /** Types read from stub files (but not those from the annotated JDK jar file). */
    // Initially null, then assigned in postInit().  Caching is enabled as
    // soon as this is non-null, so it should be first set to its final
    // value, not initialized to an empty map that is incrementally filled.
    private Map<Element, AnnotatedTypeMirror> indexTypes;

    /**
     * Declaration annotations read from stub files (but not those from the annotated JDK jar file).
     * Map keys cannot be Element, because a different Element appears
     * in the stub files than in the real files.  So, map keys are the
     * verbose element name, as returned by ElementUtils.getVerboseName.
     */
    // Not final, because it is assigned in postInit().
    private Map<String, Set<AnnotationMirror>> indexDeclAnnos;

    /**
     * The Class that is used to look up annotation stub files.
     * Stub files are located with the corresponding checker. This field has to be set
     * to any of the classes in the directory of the checker.
     * For example, for the Fenum Checker, to find the jdk.astub, provide the FenumChecker.class
     * or any other class in that package.
     * The field can be null; in that case, no annotation stub file will be loaded.
     */
    private final /*@Nullable*/ Class<?> resourceClass;

    /** @see #canHaveAnnotatedTypeParameters() */
    private final boolean annotatedTypeParams;

    /**
     * Map from class name (canonical name) of an annotation, to the
     * annotation in the Checker Framework that will be used in its place.
     */
    private final Map<String, AnnotationMirror> aliases = new HashMap<String, AnnotationMirror>();

    /**
     * A map from the class name (canonical name) of an annotation to the set of
     * class names (canonical names) for annotations with the same meaning
     * (i.e., aliases), as well as the annotation mirror that should be used.
     */
    private final Map<String, Pair<AnnotationMirror, Set<String>>> declAliases = new HashMap<>();

	/** Unique ID counter; for debugging purposes. */
    private static int uidCounter = 0;

    /** Unique ID of the current object; for debugging purposes. */
    public final int uid;

    /**
     * Constructs a factory from the given {@link ProcessingEnvironment}
     * instance and syntax tree root. (These parameters are required so that
     * the factory may conduct the appropriate annotation-gathering analyses on
     * certain tree types.)
     *
     * Root can be {@code null} if the factory does not operate on trees.
     *
     * A subclass must call postInit at the end of its constructor.
     *
     * @param checker the {@link SourceChecker} to which this factory belongs
     * @param root the root of the syntax tree that this factory produces
     *            annotated types for
     * @throws IllegalArgumentException if either argument is {@code null}
     */
    public AnnotatedTypeFactory(SourceChecker checker,
            QualifierHierarchy qualHierarchy,
            /*@Nullable*/ CompilationUnitTree root) {
        uid = ++uidCounter;
        this.processingEnv = checker.getProcessingEnvironment();
        this.root = root;
        this.resourceClass = checker.getClass();
        this.trees = Trees.instance(processingEnv);
        this.elements = processingEnv.getElementUtils();
        this.types = processingEnv.getTypeUtils();
        this.visitorState = new VisitorState();
        this.qualHierarchy = qualHierarchy;
        if (qualHierarchy == null) {
            SourceChecker.errorAbort("AnnotatedTypeFactory with null qualifier hierarchy not supported.");
        }
        this.indexTypes = null; // will be set by postInit()
        this.indexDeclAnnos = null; // will be set by postInit()
        // TODO: why is the option not used?
        this.annotatedTypeParams = true; // env.getOptions().containsKey("annotatedTypeParams");
    }

    /**
     * Construct an annotation from a class.
     */
    public AnnotationMirror annotationFromClass(
            Class<? extends Annotation> clazz) {
        return annotations.fromClass(clazz);
    }

    /**
     * Construct an annotation from a name.
     */
    public AnnotationMirror annotationFromName(CharSequence name) {
        return annotations.fromName(name);
    }

    public ProcessingEnvironment getEnv() {
        return env;
    }

    /**
     * Actions that logically belong in the constructor, but need to run
     * after the subclass constructor has completed.  In particular,
     * buildIndexTypes may try to do type resolution with this
     * AnnotatedTypeFactory.
     */
    protected void postInit() {
        buildIndexTypes();
    }

    @Override
    public String toString() {
        return getClass().getSimpleName() + "#" + uid;
    }

    /**
     * For an annotated type parameter or wildcard (e.g.
     * {@code <@Nullable T>}, it returns
     * {@code true} if the annotation should target the type parameter itself,
     * otherwise the annotation should target the extends clause, i.e.
     * the declaration should be treated as {@code <T extends @Nullable Object>}
     */
    public boolean canHaveAnnotatedTypeParameters() {
        return this.annotatedTypeParams;
    }

    // **********************************************************************
    // Factories for annotated types that account for implicit qualifiers
    // **********************************************************************

    /** Should results be cached? Disable for better debugging. */
    protected static boolean SHOULD_CACHE = true;
    protected boolean shouldCache = SHOULD_CACHE;

    /** Size of LRU cache. */
    private final static int CACHE_SIZE = 300;

    /** Mapping from a Tree to its annotated type; implicits have been applied. */
    private final Map<Tree, AnnotatedTypeMirror> treeCache = createLRUCache(CACHE_SIZE);

    /** Mapping from a Tree to its annotated type; before implicits are applied,
     * just what the programmer wrote. */
    protected final Map<Tree, AnnotatedTypeMirror> fromTreeCache = createLRUCache(CACHE_SIZE);

    /** Mapping from an Element to its annotated type; before implicits are applied,
     * just what the programmer wrote. */
    private final Map<Element, AnnotatedTypeMirror> elementCache = createLRUCache(CACHE_SIZE);

    /** Mapping from an Element to the source Tree of the declaration. */
    private final Map<Element, Tree> elementToTreeCache  = createLRUCache(CACHE_SIZE);

    /**
     * Determines the annotated type of an element using
     * {@link #fromElement(Element)}.
     *
     * @param elt the element
     * @return the annotated type of {@code elt}
     * @throws IllegalArgumentException if {@code elt} is null
     *
     * @see #fromElement(Element)
     */
    public AnnotatedTypeMirror getAnnotatedType(Element elt) {
        if (elt == null) {
            SourceChecker.errorAbort("AnnotatedTypeFactory.getAnnotatedType: null element");
            return null; // dead code
        }
        AnnotatedTypeMirror type = fromElement(elt);
        annotateInheritedFromClass(type);
        annotateImplicit(elt, type);
        // System.out.println("AnnotatedTypeFactory::getAnnotatedType(Element) result: " + type);
        return type;
    }

    /**
     * Determines the annotated type of an AST node.
     *
     * <p>
     *
     * The type is determined as follows:
     * <ul>
     *  <li>if {@code tree} is a class declaration, determine its type via
     *    {@link #fromClass}</li>
     *  <li>if {@code tree} is a method or variable declaration, determine its
     *    type via {@link #fromMember(Tree)}</li>
     *  <li>if {@code tree} is an {@link ExpressionTree}, determine its type
     *    via {@link #fromExpression(ExpressionTree)}</li>
     *  <li>otherwise, throw an {@link UnsupportedOperationException}</li>
     * </ul>
     *
     * @param tree the AST node
     * @return the annotated type of {@code tree}
     *
     * @see #fromClass(ClassTree)
     * @see #fromMember(Tree)
     * @see #fromExpression(ExpressionTree)
     */
    // I wish I could make this method protected
    public AnnotatedTypeMirror getAnnotatedType(Tree tree) {
        if (tree == null) {
            SourceChecker.errorAbort("AnnotatedTypeFactory.getAnnotatedType: null tree");
            return null; // dead code
        }
        if (treeCache.containsKey(tree))
            return AnnotatedTypes.deepCopy(treeCache.get(tree));

        AnnotatedTypeMirror type;
        switch (tree.getKind()) {
            case CLASS:
            case ENUM:
            case INTERFACE:
            case ANNOTATION_TYPE:
                type = fromClass((ClassTree)tree);
                break;
            case METHOD:
            case VARIABLE:
                type = fromMember(tree);
                break;
            default:
                if (TreeUtils.isExpressionTree(tree)) {
                    type = fromExpression((ExpressionTree)tree);
                } else {
                    SourceChecker.errorAbort(
                        "AnnotatedTypeFactory.getAnnotatedType: query of annotated type for tree " + tree.getKind());
                    type = null; // dead code
                }
        }

        if (TreeUtils.isExpressionTree(tree)) {
            tree = TreeUtils.skipParens((ExpressionTree)tree);
        }

        annotateImplicit(tree, type);

        switch (tree.getKind()) {
        case CLASS:
        case ENUM:
        case INTERFACE:
        case ANNOTATION_TYPE:
        case METHOD:
        // case VARIABLE:
            if (shouldCache)
                treeCache.put(tree, AnnotatedTypes.deepCopy(type));
        }
        // System.out.println("AnnotatedTypeFactory::getAnnotatedType(Tree) result: " + type);
        return type;
    }

    /**
     * Get the defaulted type of a variable, without considering
     * flow inference from the initializer expression.
     * This is needed to determine the type of the assignment context,
     * which should have the "default" meaning, without flow inference.
     * TODO: describe and generalize
     */
    public AnnotatedTypeMirror getDefaultedAnnotatedType(Tree tree) {
        return null;
    }

    /**
     * Determines the annotated type from a type in tree form.
     *
     * @param tree the type tree
     * @return the annotated type of the type in the AST
     */
    public AnnotatedTypeMirror getAnnotatedTypeFromTypeTree(Tree tree) {
        if (tree == null) {
            SourceChecker.errorAbort("AnnotatedTypeFactory.getAnnotatedTypeFromTypeTree: null tree");
            return null; // dead code
        }
        AnnotatedTypeMirror type = fromTypeTree(tree);
        annotateImplicit(tree, type);
        return type;
    }


    // **********************************************************************
    // Factories for annotated types that do not account for implicit qualifiers.
    // They only include qualifiers explicitly inserted by the user.
    // **********************************************************************

    /**
     * Determines the annotated type of an element.
     *
     * @param elt the element
     * @return the annotated type of the element
     */
    public AnnotatedTypeMirror fromElement(Element elt) {
        if (elementCache.containsKey(elt)) {
            return AnnotatedTypes.deepCopy(elementCache.get(elt));
        }
        if (elt.getKind() == ElementKind.PACKAGE)
            return toAnnotatedType(elt.asType());
        AnnotatedTypeMirror type;
        Tree decl = declarationFromElement(elt);

        if (decl == null && indexTypes != null && indexTypes.containsKey(elt)) {
            type = indexTypes.get(elt);
        } else if (decl == null && (indexTypes == null || !indexTypes.containsKey(elt))) {
            type = toAnnotatedType(elt.asType());
            type.setElement(elt);
            TypeFromElement.annotate(type, elt);

            if (elt instanceof ExecutableElement
                    || elt instanceof VariableElement) {
                annotateInheritedFromClass(type);
            }
        } else if (decl instanceof ClassTree) {
            type = fromClass((ClassTree)decl);
        } else if (decl instanceof VariableTree) {
            type = fromMember(decl);
        } else if (decl instanceof MethodTree) {
            type = fromMember(decl);
        } else if (decl.getKind() == Tree.Kind.TYPE_PARAMETER) {
            type = fromTypeTree(decl);
        } else {
            SourceChecker.errorAbort("AnnotatedTypeFactory.fromElement: cannot be here! decl: " + decl.getKind() +
                    " elt: " + elt, null);
            type = null; // dead code
        }

        // Caching is disabled if indexTypes == null, because calls to this
        // method before the stub files are fully read can return incorrect
        // results.
        if (shouldCache && indexTypes != null)
            elementCache.put(elt, AnnotatedTypes.deepCopy(type));
        return type;
    }

    /**
     * Determines the annotated type of a class from its declaration.
     *
     * @param tree the class declaration
     * @return the annotated type of the class being declared
     */
    public AnnotatedDeclaredType fromClass(ClassTree tree) {
        AnnotatedDeclaredType result = (AnnotatedDeclaredType)
            fromTreeWithVisitor(TypeFromTree.TypeFromClassINSTANCE, tree);
        return result;
    }

    /**
     * Determines the annotated type of a variable or method declaration.
     *
     * @param tree the variable or method declaration
     * @return the annotated type of the variable or method being declared
     * @throws IllegalArgumentException if {@code tree} is not a method or
     * variable declaration
     */
    public AnnotatedTypeMirror fromMember(Tree tree) {
        if (!(tree instanceof MethodTree || tree instanceof VariableTree)) {
            SourceChecker.errorAbort("AnnotatedTypeFactory.fromMember: not a method or variable declaration: " + tree);
            return null; // dead code
        }
        if (fromTreeCache.containsKey(tree)) {
            return AnnotatedTypes.deepCopy(fromTreeCache.get(tree));
        }
        AnnotatedTypeMirror result = fromTreeWithVisitor(
                TypeFromTree.TypeFromMemberINSTANCE, tree);
        annotateInheritedFromClass(result);
        if (shouldCache)
            fromTreeCache.put(tree, AnnotatedTypes.deepCopy(result));
        return result;
    }

    /**
     * Determines the annotated type of an expression.
     *
     * @param tree an expression
     * @return the annotated type of the expression
     */
    public AnnotatedTypeMirror fromExpression(ExpressionTree tree) {
        if (fromTreeCache.containsKey(tree))
            return AnnotatedTypes.deepCopy(fromTreeCache.get(tree));
        AnnotatedTypeMirror result = fromTreeWithVisitor(
                TypeFromTree.TypeFromExpressionINSTANCE, tree);
        annotateInheritedFromClass(result);
        if (shouldCache)
            fromTreeCache.put(tree, AnnotatedTypes.deepCopy(result));
        return result;
    }

    /**
     * Determines the annotated type from a type in tree form.  This method
     * does not add implicit annotations.
     *
     * @param tree the type tree
     * @return the annotated type of the type in the AST
     */
    public AnnotatedTypeMirror fromTypeTree(Tree tree) {
        if (fromTreeCache.containsKey(tree))
            return AnnotatedTypes.deepCopy(fromTreeCache.get(tree));

        AnnotatedTypeMirror result = fromTreeWithVisitor(
                TypeFromTree.TypeFromTypeTreeINSTANCE, tree);

        // treat Raw as generic!
        // TODO: This doesn't handle recursive type parameter
        // e.g. class Pair<Y extends List<Y>> { ... }
        if (result.getKind() == TypeKind.DECLARED) {
            AnnotatedDeclaredType dt = (AnnotatedDeclaredType)result;
            if (dt.getTypeArguments().isEmpty()
                    && !((TypeElement)dt.getUnderlyingType().asElement()).getTypeParameters().isEmpty()) {
                List<AnnotatedTypeMirror> typeArgs = new ArrayList<AnnotatedTypeMirror>();
                AnnotatedDeclaredType declaration = fromElement((TypeElement)dt.getUnderlyingType().asElement());
                for (AnnotatedTypeMirror typeParam : declaration.getTypeArguments()) {
                    AnnotatedTypeVariable typeParamVar = (AnnotatedTypeVariable)typeParam;
                    AnnotatedTypeMirror upperBound = typeParamVar.getEffectiveUpperBound();
                    while (upperBound.getKind() == TypeKind.TYPEVAR)
                        upperBound = ((AnnotatedTypeVariable)upperBound).getEffectiveUpperBound();

                    WildcardType wc = processingEnv.getTypeUtils().getWildcardType(upperBound.getUnderlyingType(), null);
                    AnnotatedWildcardType wctype = (AnnotatedWildcardType) AnnotatedTypeMirror.createType(wc, this);
                    wctype.setElement(typeParam.getElement());
                    wctype.setExtendsBound(upperBound);
                    wctype.addAnnotations(typeParam.getAnnotations());
                    // This hack allows top-level wildcards to be supertypes of non-wildcards
                    // wctype.setMethodTypeArgHack();

                    typeArgs.add(wctype);
                }
                dt.setTypeArguments(typeArgs);
            }
        }
        annotateInheritedFromClass(result);
        if (shouldCache)
            fromTreeCache.put(tree, AnnotatedTypes.deepCopy(result));
        return result;
    }

    /**
     * A convenience method that takes any visitor for converting trees to
     * annotated types, and applies the visitor to the tree, add implicit
     * annotations, etc.
     *
     * @param converter the tree-to-type-converting visitor
     * @param tree the tree to convert
     * @param type the converted annotated type
     */
    private AnnotatedTypeMirror fromTreeWithVisitor(TypeFromTree converter, Tree tree) {
        if (tree == null)
            SourceChecker.errorAbort("AnnotatedTypeFactory.fromTreeWithVisitor: null tree");
        if (converter == null)
            SourceChecker.errorAbort("AnnotatedTypeFactory.fromTreeWithVisitor: null visitor");
        AnnotatedTypeMirror result = converter.visit(tree, this);
        checkRep(result);
        return result;
    }

    // **********************************************************************
    // Customization methods meant to be overridden by subclasses to include
    // implicit annotations
    // **********************************************************************

    /**
     * Adds implicit annotations to a type obtained from a {@link Tree}. By
     * default, this method does nothing. Subclasses should use this method to
     * implement implicit annotations specific to their type systems.
     *
     * @param tree an AST node
     * @param type the type obtained from {@code tree}
     */
    public void annotateImplicit(Tree tree, /*@Mutable*/ AnnotatedTypeMirror type) {
        // Pass.
    }

    /**
     * Adds implicit annotations to a type obtained from a {@link Element}. By
     * default, this method does nothing. Subclasses should use this method to
     * implement implicit annotations specific to their type systems.
     *
     * @param elt an element
     * @param type the type obtained from {@code elt}
     */
    public void annotateImplicit(Element elt, /*@Mutable*/ AnnotatedTypeMirror type) {
        // Pass.
    }

    /**
     * A callback method for the AnnotatedTypeFactory subtypes to customize
     * directSuperTypes().  Overriding methods should merely change the
     * annotations on the supertypes, without adding or removing new types.
     *
     * The default provided implementation adds {@code type} annotations to
     * {@code supertypes}.  This allows the {@code type} and its supertypes
     * to have the qualifiers, e.g. the supertypes of an {@code Immutable}
     * type are also {@code Immutable}.
     *
     * @param type  the type whose supertypes are desired
     * @param supertypes
     *      the supertypes as specified by the base AnnotatedTypeFactory
     *
     */
    protected void postDirectSuperTypes(AnnotatedTypeMirror type,
            List<? extends AnnotatedTypeMirror> supertypes) {
        // Use the effective annotations here to get the correct annotations
        // for type variables and wildcards.
        Set<AnnotationMirror> annotations = type.getEffectiveAnnotations();
        for (AnnotatedTypeMirror supertype : supertypes) {
            if (!annotations.equals(supertype.getEffectiveAnnotations())) {
                supertype.clearAnnotations();
                // TODO: is this correct for type variables and wildcards?
                supertype.addAnnotations(annotations);
            }
        }
    }

    /**
     * A callback method for the AnnotatedTypeFactory subtypes to customize
     * AnnotatedTypes.asMemberOf().  Overriding methods should merely change
     * the annotations on the subtypes, without changing the types.
     *
     * @param type  the annotated type of the element
     * @param owner the annotated type of the receiver of the accessing tree
     * @param element   the element of the field or method
     */
    public void postAsMemberOf(AnnotatedTypeMirror type,
            AnnotatedTypeMirror owner, Element element) {
        annotateImplicit(element, type);
    }


    /**
     * Adapt the upper bounds of the type variables of a class relative
     * to the type instantiation.
     * In some type systems, the upper bounds depend on the instantiation
     * of the class. For example, in the Generic Universe Type system,
     * consider a class declaration
     * <pre>   class C&lt;X extends @Peer Object&gt; </pre>
     * then the instantiation
     * <pre>   @Rep C&lt;@Rep Object&gt; </pre>
     * is legal. The upper bounds of class C have to be adapted
     * by the main modifier.
     *
     * <p>
     * TODO: ensure that this method is consistently used instead
     * of directly querying the type variables.
     *
     * @param type The use of the type
     * @param element The corresponding element
     * @return The adapted type variables
     */
    public List<AnnotatedTypeVariable> typeVariablesFromUse(
            AnnotatedDeclaredType type, TypeElement element) {

        AnnotatedDeclaredType generic = getAnnotatedType(element);
        List<AnnotatedTypeMirror> targs = type.getTypeArguments();
        List<AnnotatedTypeMirror> tvars = generic.getTypeArguments();
        Map<AnnotatedTypeVariable, AnnotatedTypeMirror> mapping =
                new HashMap<AnnotatedTypeVariable, AnnotatedTypeMirror>();

        List<AnnotatedTypeVariable> res = new LinkedList<AnnotatedTypeVariable>();

        assert targs.size() == tvars.size() : "Mismatch in type argument size between " + type + " and " + generic;
        for(int i=0; i<targs.size(); ++i) {
            mapping.put((AnnotatedTypeVariable)tvars.get(i), targs.get(i));
        }

        for (AnnotatedTypeMirror atm : tvars) {
            AnnotatedTypeVariable atv = (AnnotatedTypeVariable)atm;
            atv.setUpperBound(atv.getUpperBound().substitute(mapping));
            atv.setLowerBound(atv.getLowerBound().substitute(mapping));
            res.add(atv);
        }
        return res;
    }

    /**
     * Adds annotations to the type based on the annotations from its class
     * type if and only if no annotations are already present on the type.
     *
     * @param type the type for which class annotations will be inherited if
     * there are no annotations already present
     */
    protected void annotateInheritedFromClass(/*@Mutable*/ AnnotatedTypeMirror type) {
        InheritedFromClassAnnotator.INSTANCE.visit(type, this);
    }

    /**
     * A singleton utility class for pulling annotations down from a class
     * type.
     *
     * @see #annotateInheritedFromClass
     */
    protected static class InheritedFromClassAnnotator
            extends AnnotatedTypeScanner<Void, AnnotatedTypeFactory> {

        /** The singleton instance. */
        public static final InheritedFromClassAnnotator INSTANCE
            = new InheritedFromClassAnnotator();

        private InheritedFromClassAnnotator() {}

        @Override
        public Void visitExecutable(AnnotatedExecutableType type, AnnotatedTypeFactory p) {

            // When visiting an executable type, skip the receiver so we
            // never inherit class annotations there.

            scan(type.getReturnType(), p);
            scanAndReduce(type.getParameterTypes(), p, null);
            scanAndReduce(type.getThrownTypes(), p, null);
            scanAndReduce(type.getTypeVariables(), p, null);
            return null;
        }

        @Override
        public Void visitDeclared(AnnotatedDeclaredType type, AnnotatedTypeFactory p) {
            Element classElt = type.getUnderlyingType().asElement();

            // Only add annotations from the class declaration if there
            // are no annotations already on the type.

            if (classElt != null && !type.isAnnotated()) {
                AnnotatedTypeMirror classType = p.fromElement(classElt);
                assert classType != null : "Unexpected null type for class element: " + classElt;
                for (AnnotationMirror anno : classType.getAnnotations()) {
                    if (AnnotationUtils.hasInheritedMeta(anno)) {
                        type.addAnnotation(anno);
                    }
                }
            }

            return super.visitDeclared(type, p);
        }

        private final Map<TypeParameterElement, AnnotatedTypeVariable> visited =
                new HashMap<TypeParameterElement, AnnotatedTypeVariable>();

        @Override
        public Void visitTypeVariable(AnnotatedTypeVariable type, AnnotatedTypeFactory p) {
            TypeParameterElement tpelt = (TypeParameterElement) type.getUnderlyingType().asElement();
            if (!visited.containsKey(tpelt)) {
                visited.put(tpelt, type);
                if (!type.isAnnotated() &&
                        !type.getUpperBound().isAnnotated() &&
                        tpelt.getEnclosingElement().getKind()!=ElementKind.TYPE_PARAMETER) {
                        TypeFromElement.annotate(type, tpelt);
                }
                super.visitTypeVariable(type, p);
                visited.remove(tpelt);
            }
            return null;
        }
    }

    // **********************************************************************
    // Utilities method for getting specific types from trees or elements
    // **********************************************************************

    /**
     * Return the implicit receiver type of an expression tree.
     *
     * The result is null for expressions that don't have a receiver,
     * e.g. for a local variable or method parameter access.
     *
     * TODO: receiver annotations on outer this.
     * TODO: Better document the difference between getImplicitReceiverType and getSelfType?
     *
     * @param tree The expression that might have an implicit receiver.
     * @return The type of the receiver.
     */
    /* TODO: this method assumes that the tree is within the current
     * Compilation Unit. This assumption fails in testcase Bug109_A/B, where
     * a chain of dependencies leads into a different compilation unit.
     * I didn't find a way how to handle this better and conservatively
     * return null. See TODO comment below.
     *
     */
    protected AnnotatedDeclaredType getImplicitReceiverType(ExpressionTree tree) {
        assert (tree.getKind() == Tree.Kind.IDENTIFIER
                || tree.getKind() == Tree.Kind.MEMBER_SELECT
                || tree.getKind() == Tree.Kind.METHOD_INVOCATION
                || tree.getKind() == Tree.Kind.NEW_CLASS) : "Unexpected tree kind: " + tree.getKind();

        Element element = InternalUtils.symbol(tree);
        assert element != null : "Unexpected null element for tree: " + tree;
        // Return null if the element kind has no receiver.
        if (!ElementUtils.hasReceiver(element)) {
            return null;
        }

        ExpressionTree receiver = TreeUtils.getReceiverTree(tree);
        if (receiver==null) {
            if (isMostEnclosingThisDeref(tree)) {
                // TODO: problem with ambiguity with implicit receivers.
                // We need a way to find the correct class. We cannot use the
                // element, as generics might have to be substituted in a subclass.
                // See GenericsEnclosing test case.
                // TODO: is this fixed?
                return getSelfType(tree);
            } else {
                TreePath path = getPath(tree);
                if (path == null) {
                    // The path is null if the field is in a compilation unit we haven't
                    // processed yet. TODO: is there a better way?
                    // This only arises in the Nullness Checker when substituting rawness.
                    return null;
                }
                TypeElement typeElt = ElementUtils.enclosingClass(element);
                if (typeElt == null) {
                    SourceChecker.errorAbort("AnnotatedTypeFactory.getImplicitReceiver: enclosingClass()==null for element: " + element);
                }
                // TODO: method receiver annotations on outer this
                return getEnclosingType(typeElt, tree);
            }
        }

        Element rcvelem = InternalUtils.symbol(receiver);
        assert rcvelem != null : "Unexpected null element for receiver: " + receiver;

        if (!ElementUtils.hasReceiver(rcvelem)) {
            return null;
        }

        if ("this".contentEquals(receiver.toString())) {
            // TODO: also "super"?
            return this.getSelfType(tree);
        }

        TypeElement typeElt = ElementUtils.enclosingClass(rcvelem);
        if (typeElt == null) {
            SourceChecker.errorAbort("AnnotatedTypeFactory.getImplicitReceiver: enclosingClass()==null for element: " + rcvelem);
        }

        AnnotatedDeclaredType type = getAnnotatedType(typeElt);

        // TODO: go through _all_ enclosing methods to see whether any of them has a
        // receiver annotation of the correct type.
        // TODO: Can we reuse getSelfType for outer this accesses?

        AnnotatedDeclaredType methodReceiver = getCurrentMethodReceiver(tree);
        if (methodReceiver != null &&
                !(methodReceiver.getAnnotations().size() == 1 &&
                  methodReceiver.getAnnotation(Unqualified.class) != null)) {
            // TODO: this only takes the main annotations. What about other annotations?
            type.clearAnnotations();
            type.addAnnotations(methodReceiver.getAnnotations());
        }

        return type;
    }

    /**
     * Determine whether the tree dereferences the most enclosing "this" object.
     * That is, we have an expression like "f.g" and want to know whether it is
     * an access "this.f.g" or whether e.g. f is a field of an outer class or
     * e.g. f is a local variable.
     *
     * @param tree The tree to check.
     * @return True, iff the tree is an explicit or implicit reference to the
     *         most enclosing "this".
     */
    public final boolean isMostEnclosingThisDeref(ExpressionTree tree) {
        if (!isAnyEnclosingThisDeref(tree)) {
            return false;
        }

        Element element = TreeUtils.elementFromUse(tree);
        TypeElement typeElt = ElementUtils.enclosingClass(element);

        ClassTree enclosingClass = getCurrentClassTree(tree);
        if (enclosingClass != null && isSubtype(TreeUtils.elementFromDeclaration(enclosingClass), typeElt)) {
            return true;
        }

        // ran out of options
        return false;
    }

    /**
     * Determine whether the given expression is either "this" or an outer
     * "C.this".
     *
     * TODO: Should this also handle "super"?
     *
     * @param tree
     * @return
     */
    private final boolean isExplicitThisDereference(ExpressionTree tree) {
        if (tree.getKind() == Tree.Kind.IDENTIFIER
                && ((IdentifierTree)tree).getName().contentEquals("this")) {
            // Explicit this reference "this"
            return true;
        }

        if (tree.getKind() != Tree.Kind.MEMBER_SELECT) {
            return false;
        }

        MemberSelectTree memSelTree = (MemberSelectTree) tree;
        if (memSelTree.getIdentifier().contentEquals("this")) {
            // Outer this reference "C.this"
            return true;
        }
        return false;
    }

    /**
     * Does this expression have (the innermost or an outer) "this" as receiver?
     * Note that the receiver can be either explicit or implicit.
     *
     * @param tree The tree to test.
     * @return True, iff the expression uses (the innermost or an outer) "this" as receiver.
     */
    public final boolean isAnyEnclosingThisDeref(ExpressionTree tree) {
        if (!TreeUtils.isUseOfElement(tree)) {
            return false;
        }
        ExpressionTree recv = TreeUtils.getReceiverTree(tree);

        if (recv == null) {
            Element element = TreeUtils.elementFromUse(tree);

            if (!ElementUtils.hasReceiver(element)) {
                return false;
            }

            tree = TreeUtils.skipParens(tree);

            if (tree.getKind() == Tree.Kind.IDENTIFIER) {
                Name n = ((IdentifierTree)tree).getName();
                if ("this".contentEquals(n) ||
                        "super".contentEquals(n)) {
                    // An explicit reference to "this"/"super" has no receiver.
                    return false;
                }
            }
            // Must be some access through this.
            return true;
        } else if (!TreeUtils.isUseOfElement(recv)) {
            // The receiver is e.g. a String literal.
            return false;
            // TODO: I think this:
            //  (i==9 ? this : this).toString();
            // is not a use of an element, as the receiver is an
            // expression. How should this be handled?
        }

        Element element = TreeUtils.elementFromUse(recv);

        if (!ElementUtils.hasReceiver(element)) {
            return false;
        }

        return isExplicitThisDereference(recv);
    }

    /**
     * Returns the type of {@code this} in the current location, which can
     * be used if {@code this} has a special semantics (e.g. {@code this}
     * is non-null).
     *
     * The parameter is an arbitrary tree and does not have to mention "this",
     * neither explicitly nor implicitly.
     * This method should be overridden for type-system specific behavior.
     *
     * TODO: in 1.3, handle all receiver type annotations.
     * TODO: handle enclosing classes correctly.
     */
    public AnnotatedDeclaredType getSelfType(Tree tree) {
        AnnotatedDeclaredType type = getCurrentClassType(tree);
        AnnotatedDeclaredType methodReceiver = getCurrentMethodReceiver(tree);
        if (methodReceiver != null &&
                !(methodReceiver.getAnnotations().size() == 1 &&
                  methodReceiver.hasAnnotation(Unqualified.class))) {
            type.clearAnnotations();
            type.addAnnotations(methodReceiver.getAnnotations());
        }
        return type;
    }

    /**
     * Determine the type of the most enclosing class of the given tree that
     * is a subtype of the given element. Receiver type annotations of an
     * enclosing method are considered.
     */
    public AnnotatedDeclaredType getEnclosingType(TypeElement element, Tree tree) {
        Element enclosingElt = getMostInnerClassOrMethod(tree);

        while (enclosingElt != null) {
            if (enclosingElt instanceof ExecutableElement) {
                ExecutableElement method = (ExecutableElement)enclosingElt;
                if (method.asType() != null // XXX: hack due to a compiler bug
                        && isSubtype((TypeElement)method.getEnclosingElement(), element)) {
                    if (ElementUtils.isStatic(method)) {
                        // TODO: why not the type of the class?
                        return null;
                    } else {
                        return getAnnotatedType(method).getReceiverType();
                    }
                }
            } else if (enclosingElt instanceof TypeElement) {
                if (isSubtype((TypeElement)enclosingElt, element)) {
                    return (AnnotatedDeclaredType) getAnnotatedType(enclosingElt);
                }
            }
            enclosingElt = enclosingElt.getEnclosingElement();
        }
        return null;
    }

    private boolean isSubtype(TypeElement a1, TypeElement a2) {
        return (a1.equals(a2)
                || types.isSubtype(types.erasure(a1.asType()),
                        types.erasure(a2.asType())));
    }

    /**
     * Returns the receiver type of the expression tree, or null if it does not exist.
     *
     * The only trees that could potentially have a receiver are:
     * <ul>
     *  <li> Array Access
     *  <li> Identifiers (whose receivers are usually self type)
     *  <li> Method Invocation Trees
     *  <li> Member Select Trees
     * </ul>
     *
     * @param expression The expression for which to determine the receiver type
     * @return  the type of the receiver of this expression
     */
    public final AnnotatedTypeMirror getReceiverType(ExpressionTree expression) {
        ExpressionTree receiver = TreeUtils.getReceiverTree(expression);

        if (this.isAnyEnclosingThisDeref(expression)) {
            return getImplicitReceiverType(expression);
        }

        if (receiver != null) {
            return getAnnotatedType(receiver);
        } else {
            // E.g. local variables
            return null;
        }
    }

    /**
     * Determines the type of the invoked method based on the passed method
     * invocation tree.
     *
     * The returned method type has all type variables resolved, whether based
     * on receiver type, passed type parameters if any, and method invocation
     * parameter.
     *
     * Subclasses may override this method to customize inference of types
     * or qualifiers based on method invocation parameters.
     *
     * As an implementation detail, this method depends on
     * {@link AnnotatedTypes#asMemberOf(AnnotatedTypeMirror, Element)}, and
     * customization based on receiver type should be in accordance to its
     * specification.
     *
     * The return type is a pair of the type of the invoked method and
     * the (inferred) type arguments.
     * Note that neither the explicitly passed nor the inferred type arguments
     * are guaranteed to be subtypes of the corresponding upper bounds.
     * See method
     * {@link checkers.basetype.BaseTypeVisitor#checkTypeArguments(Tree, List, List, List)}
     * for the checks of type argument well-formedness.
     *
     * @param tree the method invocation tree
     * @return the method type being invoked with tree and the (inferred) type arguments
     */
    public Pair<AnnotatedExecutableType, List<AnnotatedTypeMirror>> methodFromUse(MethodInvocationTree tree) {
        ExecutableElement methodElt = TreeUtils.elementFromUse(tree);
        AnnotatedTypeMirror receiverType = getReceiverType(tree);
        AnnotatedExecutableType methodType = AnnotatedTypes.asMemberOf(types, this, receiverType, methodElt);
        List<AnnotatedTypeMirror> typeargs = new LinkedList<AnnotatedTypeMirror>();

        Map<AnnotatedTypeVariable, AnnotatedTypeMirror> typeVarMapping =
            AnnotatedTypes.findTypeArguments(processingEnv, this, tree);

        if (!typeVarMapping.isEmpty()) {
            for ( AnnotatedTypeVariable tv : methodType.getTypeVariables()) {
                if (typeVarMapping.get(tv) == null) {
                    System.err.println("Detected a mismatch between the declared method" +
                            " type variables and the inferred method type arguments. Something is going wrong!");
                    System.err.println("Method type variables: " + methodType.getTypeVariables());
                    System.err.println("Inferred method type arguments: " + typeVarMapping);
                    SourceChecker.errorAbort("AnnotatedTypeFactory.methodFromUse: mismatch between declared method type variables and the inferred method type arguments!");
                }
                typeargs.add(typeVarMapping.get(tv));
            }
            methodType = methodType.substitute(typeVarMapping);
        }

        return Pair.of(methodType, typeargs);
    }

    /**
     * Determines the {@link AnnotatedExecutableType} of a constructor
     * invocation. Note that this is different than calling
     * {@link #getAnnotatedType(Tree)} or
     * {@link #fromExpression(ExpressionTree)} on the constructor invocation;
     * those determine the type of the <i>result</i> of invoking the
     * constructor, which is probably an {@link AnnotatedDeclaredType}.
     * TODO: Should the result of getAnnotatedType be the return type
     *   from the AnnotatedExecutableType computed here?
     *
     * @param tree the constructor invocation tree
     * @return the annotated type of the invoked constructor (as an executable
     *         type) and the (inferred) type arguments
     */
    public Pair<AnnotatedExecutableType, List<AnnotatedTypeMirror>> constructorFromUse(NewClassTree tree) {
        ExecutableElement ctor = InternalUtils.constructor(tree);
        AnnotatedTypeMirror type = fromNewClass(tree);
        annotateImplicit(tree.getIdentifier(), type);
        AnnotatedExecutableType con = AnnotatedTypes.asMemberOf(types, this, type, ctor);
        if (tree.getArguments().size() == con.getParameterTypes().size() + 1
            && isSyntheticArgument(tree.getArguments().get(0))) {
            // happens for anonymous constructors of inner classes
            List<AnnotatedTypeMirror> actualParams = new ArrayList<AnnotatedTypeMirror>();
            actualParams.add(getAnnotatedType(tree.getArguments().get(0)));
            actualParams.addAll(con.getParameterTypes());
            con.setParameterTypes(actualParams);
        }

        List<AnnotatedTypeMirror> typeargs = new LinkedList<AnnotatedTypeMirror>();

        Map<AnnotatedTypeVariable, AnnotatedTypeMirror> typeVarMapping =
            AnnotatedTypes.findTypeArguments(processingEnv, this, tree);

        if (!typeVarMapping.isEmpty()) {
            for ( AnnotatedTypeVariable tv : con.getTypeVariables()) {
                typeargs.add(typeVarMapping.get(tv));
            }
            con = con.substitute(typeVarMapping);
        }

        return Pair.of(con, typeargs);
    }

    private boolean isSyntheticArgument(Tree tree) {
        return tree.toString().contains("<*nullchk*>");
    }

    public AnnotatedDeclaredType fromNewClass(NewClassTree tree) {
        if (!TreeUtils.isDiamondTree(tree))
            return (AnnotatedDeclaredType)fromTypeTree(tree.getIdentifier());

        AnnotatedDeclaredType type = (AnnotatedDeclaredType)toAnnotatedType(((JCTree)tree).type);
        if (tree.getIdentifier().getKind() == Tree.Kind.ANNOTATED_TYPE)
            type.addAnnotations(InternalUtils.annotationsFromTree((AnnotatedTypeTree)tree));
        return type;
    }

    /**
     * returns the annotated boxed type of the given primitive type.
     * The returned type would only have the annotations on the given type.
     *
     * Subclasses may override this method safely to override this behavior.
     *
     * @param type  the primitive type
     * @return the boxed declared type of the passed primitive type
     */
    public AnnotatedDeclaredType getBoxedType(AnnotatedPrimitiveType type) {
        TypeElement typeElt = types.boxedClass(type.getUnderlyingType());
        AnnotatedDeclaredType dt = fromElement(typeElt);
        dt.addAnnotations(type.getAnnotations());
        return dt;
    }

    /**
     * returns the annotated primitive type of the given declared type
     * if it is a boxed declared type.  Otherwise, it throws
     * <i>IllegalArgumentException</i> exception.
     *
     * The returned type would have the annotations on the given type and
     * nothing else.
     *
     * @param type  the declared type
     * @return the unboxed primitive type
     * @throws IllegalArgumentException if the type given has no unbox conversion
     */
    public AnnotatedPrimitiveType getUnboxedType(AnnotatedDeclaredType type)
    throws IllegalArgumentException {
        PrimitiveType primitiveType =
            types.unboxedType(type.getUnderlyingType());
        AnnotatedPrimitiveType pt = (AnnotatedPrimitiveType)
            AnnotatedTypeMirror.createType(primitiveType, this);
        pt.addAnnotations(type.getAnnotations());
        return pt;
    }

    /**
     * Returns the VisitorState instance used by the factory to infer types
     */
    public VisitorState getVisitorState() {
        return this.visitorState;
    }

    // **********************************************************************
    // random methods wrapping #getAnnotatedType(Tree) and #fromElement(Tree)
    // with appropriate casts to reduce casts on the client side
    // **********************************************************************

    /**
     * @see #getAnnotatedType(Tree)
     */
    public final AnnotatedDeclaredType getAnnotatedType(ClassTree tree) {
        return (AnnotatedDeclaredType)getAnnotatedType((Tree)tree);
    }

    /**
     * @see #getAnnotatedType(Tree)
     */
    public final AnnotatedDeclaredType getAnnotatedType(NewClassTree tree) {
        return (AnnotatedDeclaredType)getAnnotatedType((Tree)tree);
    }

    /**
     * @see #getAnnotatedType(Tree)
     */
    public final AnnotatedArrayType getAnnotatedType(NewArrayTree tree) {
        return (AnnotatedArrayType)getAnnotatedType((Tree)tree);
    }

    /**
     * @see #getAnnotatedType(Tree)
     */
    public final AnnotatedExecutableType getAnnotatedType(MethodTree tree) {
        return (AnnotatedExecutableType)getAnnotatedType((Tree)tree);
    }


    /**
     * @see #getAnnotatedType(Element)
     */
    public final AnnotatedDeclaredType getAnnotatedType(TypeElement elt) {
        return (AnnotatedDeclaredType)getAnnotatedType((Element)elt);
    }

    /**
     * @see #getAnnotatedType(Element)
     */
    public final AnnotatedExecutableType getAnnotatedType(ExecutableElement elt) {
        return (AnnotatedExecutableType)getAnnotatedType((Element)elt);
    }

    /**
     * @see #getAnnotatedType(Element)
     */
    public final AnnotatedDeclaredType fromElement(TypeElement elt) {
        return (AnnotatedDeclaredType)fromElement((Element)elt);
    }

    /**
     * @see #getAnnotatedType(Element)
     */
    public final AnnotatedExecutableType fromElement(ExecutableElement elt) {
        return (AnnotatedExecutableType)fromElement((Element)elt);
    }

    // **********************************************************************
    // Helper methods for this classes
    // **********************************************************************

    /**
     * Determines whether the given annotation is a part of the type system
     * under which this type factory operates.
     * Null is never a supported qualifier; the parameter is nullable to
     * allow the result of aliasedAnnotation to be passed in directly.
     *
     * @param a any annotation
     * @return true if that annotation is part of the type system under which
     *         this type factory operates, false otherwise
     */
    public boolean isSupportedQualifier(/*@Nullable*/ AnnotationMirror a) {
        if (a == null) return false;
        Name name = AnnotationUtils.annotationName(a);
        return this.qualHierarchy.getTypeQualifiers().contains(name);
    }

    /** Add the annotation clazz as an alias for the annotation type. */
    protected void addAliasedAnnotation(Class<?> clazz, AnnotationMirror type) {
        aliases.put(clazz.getCanonicalName(), type);
    }

    /**
     * Returns the canonical annotation for the passed annotation if it is
     * an alias of a canonical one in the framework.  If it is not an alias,
     * the method returns null.
     *
     * Returns an aliased type of the current one
     * 
     * @param a the qualifier to check for an alias
     * @return the alias or null if none exists
     */
    public /*@Nullable*/ AnnotationMirror aliasedAnnotation(AnnotationMirror a) {
        TypeElement elem = (TypeElement) a.getAnnotationType().asElement();
        String qualName = elem.getQualifiedName().toString();
        return aliases.get(qualName);
    }

    /**
     * Add the annotation {@code alias} as an alias for the declaration
     * annotation {@code annotation}, where the annotation mirror
     * {@code annoationToUse} will be used instead. If multiple calls are made
     * with the same {@code annotation}, then the {@code anontationToUse} must
     * be the same.
     */
    protected void addAliasedDeclAnnotation(
            Class<? extends Annotation> annotation,
            Class<? extends Annotation> alias, AnnotationMirror annotationToUse) {
        String aliasName = alias.getCanonicalName();
        String annotationName = annotation.getCanonicalName();
        Set<String> set = new HashSet<>();
        if (declAliases.containsKey(annotationName)) {
            set.addAll(declAliases.get(annotationName).second);
        }
        set.add(aliasName);
        declAliases.put(annotationName, Pair.of(annotationToUse, set));
    }

    /**
     * A convenience method that converts a {@link TypeMirror} to an {@link
     * AnnotatedTypeMirror} using {@link AnnotatedTypeMirror#createType}.
     *
     * @param t the {@link TypeMirror}
     * @return an {@link AnnotatedTypeMirror} that has {@code t} as its
     * underlying type
     */
    public final AnnotatedTypeMirror toAnnotatedType(TypeMirror t) {
        return AnnotatedTypeMirror.createType(t, this);
    }

    /**
     * Determines an empty annotated type of the given tree. In other words,
     * finds the {@link TypeMirror} for the tree and converts that into an
     * {@link AnnotatedTypeMirror}, but does not add any annotations to the
     * result.
     *
     * Most users will want to use getAnnotatedType instead; this method
     * is mostly for internal use.
     *
     * @param node
     * @return the type of {@code node}, without any annotations
     */
    public AnnotatedTypeMirror type(Tree node) {

        // Attempt to obtain the type via JCTree.
        if (((JCTree)node).type != null) {
            AnnotatedTypeMirror result = toAnnotatedType(((JCTree)node).type);
            return result;
        }

        // Attempt to obtain the type via TreePath (slower).
        TreePath path = this.getPath(node);
        assert path != null : "No path or type in tree: " + node;

        TypeMirror t = trees.getTypeMirror(path);
        assert validType(t) : "Invalid type " + t + " for node " + t;

        return toAnnotatedType(t);
    }

    public QualifierHierarchy getQualifierHierarchy() {
        return this.qualHierarchy;
    }

    /**
     * Gets the declaration tree for the element, if the source is available.
     *
     * @param elt   an element
     * @return the tree declaration of the element if found
     */
    protected final Tree declarationFromElement(Element elt) {
        // if root is null, we cannot find any declaration
        if (root == null)
            return null;
        if (elementToTreeCache.containsKey(elt)) {
            return elementToTreeCache.get(elt);
        }

        // Check for new declarations, outside of the AST.
        if (elt instanceof DetachedVarSymbol) {
            return ((DetachedVarSymbol)elt).getDeclaration();
        }

        // TODO: handle type parameter declarations?
        Tree fromElt;
        // Prevent calling declarationFor on elements we know we don't have
        // the tree for

        switch (elt.getKind()) {
        case CLASS:
        case ENUM:
        case INTERFACE:
        case ANNOTATION_TYPE:
        case FIELD:
        case ENUM_CONSTANT:
        case METHOD:
        case CONSTRUCTOR:
            fromElt = trees.getTree(elt);
            break;
        default:
            fromElt = TreeInfo.declarationFor((Symbol)elt, (JCTree)root);
            break;
        }
        if (shouldCache)
            elementToTreeCache.put(elt, fromElt);
        return fromElt;
    }

    /**
     * Returns the current class type being visited by the visitor.  The method
     * uses the parameter only if the most enclosing class cannot be found
     * directly.
     *
     * @return type of the most enclosing class being visited
     */
    // This method is used to wrap access to visitorState
    protected final ClassTree getCurrentClassTree(Tree tree) {
        if (visitorState.getClassTree() != null) {
            return visitorState.getClassTree();
        }
        return TreeUtils.enclosingClass(getPath(tree));
    }

    protected final AnnotatedDeclaredType getCurrentClassType(Tree tree) {
        return getAnnotatedType(getCurrentClassTree(tree));
    }

    /**
     * Returns the receiver type of the current method being visited, and
     * returns null if the visited tree is not within a method.
     *
     * The method uses the parameter only if the most enclosing method cannot
     * be found directly.
     *
     * @return receiver type of the most enclosing method being visited.
     */
    protected final AnnotatedDeclaredType getCurrentMethodReceiver(Tree tree) {
        AnnotatedDeclaredType res = visitorState.getMethodReceiver();
        if (res == null) {
            MethodTree enclosingMethod = TreeUtils.enclosingMethod(getPath(tree));
            if (enclosingMethod != null) {
                AnnotatedExecutableType method = getAnnotatedType(enclosingMethod);
                res = method.getReceiverType();
                // TODO: three tests fail if one adds the following, which would make
                // sense, or not?
                // visitorState.setMethodReceiver(res);
            }
        }
        return res;
    }

    protected final boolean isWithinConstructor(Tree tree) {
        if (visitorState.getClassType() != null)
            return visitorState.getMethodTree() != null
                && TreeUtils.isConstructor(visitorState.getMethodTree());

        MethodTree enclosingMethod = TreeUtils.enclosingMethod(getPath(tree));
        return enclosingMethod != null && TreeUtils.isConstructor(enclosingMethod);
    }

    private final Element getMostInnerClassOrMethod(Tree tree) {
        if (visitorState.getMethodTree() != null)
            return TreeUtils.elementFromDeclaration(visitorState.getMethodTree());
        if (visitorState.getClassTree() != null)
            return TreeUtils.elementFromDeclaration(visitorState.getClassTree());

        TreePath path = getPath(tree);
        if (path == null) {
            SourceChecker.errorAbort(String.format("AnnotatedTypeFactory.getMostInnerClassOrMethod: getPath(tree)=>null%n  TreePath.getPath(root, tree)=>%s\n  for tree (%s) = %s%n  root=%s",
                                                   TreePath.getPath(root, tree), tree.getClass(), tree, root));
        }
        for (Tree pathTree : path) {
            if (pathTree instanceof MethodTree)
                return TreeUtils.elementFromDeclaration((MethodTree)pathTree);
            else if (pathTree instanceof ClassTree)
                return TreeUtils.elementFromDeclaration((ClassTree)pathTree);
        }

        SourceChecker.errorAbort("AnnotatedTypeFactory.getMostInnerClassOrMethod: cannot be here!");
        return null; // dead code
    }

    /**
     * Gets the path for the given {@link Tree} under the current root by
     * checking from the visitor's current path, and only using
     * {@link Trees#getPath(CompilationUnitTree, Tree)} (which is much slower)
     * only if {@code node} is not found on the current path.
     *
     * Note that the given Tree has to be within the current compilation unit,
     * otherwise null will be returned.
     *
     * @param node the {@link Tree} to get the path for
     * @return the path for {@code node} under the current root
     */
    public final TreePath getPath(Tree node) {
        assert root != null : "root needs to be set when used on trees";

        if (node == null) return null;
        TreePath currentPath = visitorState.getPath();
        if (currentPath == null)
            return TreePath.getPath(root, node);

        // This method uses multiple heuristics to avoid calling
        // TreePath.getPath()

        // If the current path you are visiting is for this node we are done
        if (currentPath.getLeaf() == node) {
            return currentPath;
        }

        // When running on Daikon, we noticed that a lot of calls happened
        // within a small subtree containing the node we are currently visiting

        // When testing on Daikon, two steps resulted in the best performance
        if (currentPath.getParentPath() != null)
            currentPath = currentPath.getParentPath();
        if (currentPath.getLeaf() == node) {
            return currentPath;
        }
        if (currentPath.getParentPath() != null)
            currentPath = currentPath.getParentPath();
        if (currentPath.getLeaf() == node) {
            return currentPath;
        }

        final TreePath pathWithinSubtree = TreePath.getPath(currentPath, node);
        if (pathWithinSubtree != null) {
            return pathWithinSubtree;
        }

        // climb the current path till we see that
        // Works when getPath called on the enclosing method, enclosing
        // class
        TreePath current = currentPath;
        while (current != null) {
            if (current.getLeaf() == node)
                return current;
            current = current.getParentPath();
        }

        // OK, we give up. Do a full scan.
        return TreePath.getPath(root, node);
    }

    /**
     * Ensures that a type has been constructed properly.
     *
     * @param type the type to check
     */
    private void checkRep(AnnotatedTypeMirror type) {
        new AnnotatedTypeScanner<Void, Void>() {
            @Override
            public Void visitDeclared(AnnotatedDeclaredType type, Void p) {
                //assert type.getElement() != null;
                return super.visitDeclared(type, p);
            }

            @Override
            public Void visitExecutable(AnnotatedExecutableType type, Void p) {
                assert type.getElement() != null : "Unexpected null executable type.";
                return super.visitExecutable(type, p);
            }

        }.visit(type);
    }

    /**
     * Assert that the type is a type of valid type mirror, i.e. not an ERROR
     * or OTHER type.
     *
     * @param type an annotated type
     * @return true if the type is a valid annotated type, false otherwise
     */
    static final boolean validAnnotatedType(AnnotatedTypeMirror type) {
        if (type == null)
            return false;
        if (type.getUnderlyingType() == null)
            return true; // e.g., for receiver types
        return validType(type.getUnderlyingType());
    }

    /**
     * Used for asserting that a type is valid for converting to an annotated
     * type.
     *
     * @param type
     * @return true if {@code type} can be converted to an annotated type, false
     *         otherwise
     */
    private static final boolean validType(TypeMirror type) {
        if (type == null)
            return false;
        switch (type.getKind()) {
            case ERROR:
            case OTHER:
            case PACKAGE:
                return false;
        }
        return true;
    }

    /**
     * A Utility method for creating LRU cache
     * @param size  size of the cache
     * @return  a new cache with the provided size
     */
    protected static <K, V> Map<K, V> createLRUCache(final int size) {
        return new LinkedHashMap<K, V>() {

            private static final long serialVersionUID = 5261489276168775084L;
            @Override
            protected boolean removeEldestEntry(Map.Entry<K, V> entry) {
                return size() > size;
            }
        };
    }

    /** Sets indexTypes and indexDeclAnnos by side effect, just before returning. */
    private void buildIndexTypes() {
        if (this.indexTypes != null || this.indexDeclAnnos != null) {
            SourceChecker.errorAbort("AnnotatedTypeFactory.buildIndexTypes called more than once");
        }

        Map<Element, AnnotatedTypeMirror> indexTypes
            = new HashMap<Element, AnnotatedTypeMirror>();
        Map<String, Set<AnnotationMirror>> indexDeclAnnos
            = new HashMap<String, Set<AnnotationMirror>>();

        if (!processingEnv.getOptions().containsKey("ignorejdkastub")) {
            InputStream in = null;
            if (resourceClass != null)
                in = resourceClass.getResourceAsStream("jdk.astub");
            if (in != null) {
                StubParser stubParser = new StubParser("jdk.astub", in, this, processingEnv);
                stubParser.parse(indexTypes, indexDeclAnnos);
            }
        }

        // stub file for type-system independent annotations
        InputStream input = BaseTypeChecker.class.getResourceAsStream("flow.astub");
        if (input != null) {
            StubParser stubParser = new StubParser("flow.astub", input, this, env);
            stubParser.parse(indexTypes, indexDeclAnnos);
        }

        String allstubFiles = "";
        String stubFiles;

        stubFiles = processingEnv.getOptions().get("stubs");
        if (stubFiles != null)
            allstubFiles += File.pathSeparator + stubFiles;

        stubFiles = System.getProperty("stubs");
        if (stubFiles != null)
            allstubFiles += File.pathSeparator + stubFiles;

        stubFiles = System.getenv("stubs");
        if (stubFiles != null)
            allstubFiles += File.pathSeparator + stubFiles;

        {
            StubFiles sfanno = resourceClass.getAnnotation(StubFiles.class);
            if (sfanno != null) {
                String[] sfarr = sfanno.value();
                stubFiles = "";
                for (String sf : sfarr) {
                    stubFiles += File.pathSeparator + sf;
                }
                allstubFiles += stubFiles;
            }
        }

        if (allstubFiles.isEmpty()) {
            this.indexTypes = indexTypes;
            this.indexDeclAnnos = indexDeclAnnos;
            return;
        }

        String[] stubArray = allstubFiles.split(File.pathSeparator);
        for (String stubPath : stubArray) {
            if (stubPath == null || stubPath.isEmpty()) continue;
            // Handle case when running in jtreg
            String base = System.getProperty("test.src");
            if (base != null)
                stubPath = base + "/" + stubPath;
            List<StubResource> stubs = StubUtil.allStubFiles(stubPath);
            if (stubs.size() == 0) {
                InputStream in = null;
                if (resourceClass != null)
                    in = resourceClass.getResourceAsStream(stubPath);
                if (in != null) {
                    StubParser stubParser = new StubParser(stubPath, in, this, processingEnv);
                    stubParser.parse(indexTypes, indexDeclAnnos);
                    // We could handle the stubPath -> continue.
                    continue;
                }
                // We couldn't handle the stubPath -> error message.
                System.err.println("Did not find stub file or files within directory: " + stubPath);
            }
            for (StubResource resource : stubs) {
                InputStream stubStream;
                try {
                    stubStream = resource.getInputStream();
                } catch (IOException e) {
                    System.err.println("Could not read stub resource: " + resource.getDescription());
                    continue;
                }
                StubParser stubParser = new StubParser(resource.getDescription(), stubStream, this, processingEnv);
                stubParser.parse(indexTypes, indexDeclAnnos);
            }
        }

        this.indexTypes = indexTypes;
        this.indexDeclAnnos = indexDeclAnnos;
        return;
    }

    /**
     * Returns the actual annotation mirror used to annotate this type,
     * whose name equals the passed annotationName if one exists, null otherwise.
     *
     * @param anno annotation class
     * @return the annotation mirror for anno
     */
    public AnnotationMirror getDeclAnnotation(Element elt,
            Class<? extends Annotation> anno) {
        String annoName = anno.getCanonicalName();
        String eltName = ElementUtils.getVerboseName(elt);
        List<? extends AnnotationMirror> annotationMirrors = elt
                .getAnnotationMirrors();
        return getDeclAnnotation(eltName, annoName, annotationMirrors, true);
    }

    /**
     * Returns the actual annotation mirror used to annotate this type, whose
     * name equals the passed annotationName if one exists, null otherwise. This
     * is the private implementation of the same-named, public method.
     */
    private AnnotationMirror getDeclAnnotation(String eltName, String annoName,
            List<? extends AnnotationMirror> annotationMirrors,
            boolean checkAliases) {

        Pair<AnnotationMirror, Set<String>> aliases = checkAliases ? declAliases.get(annoName) : null;

        // First look in the stub files.
        Set<AnnotationMirror> stubAnnos = indexDeclAnnos.get(eltName);

        if (stubAnnos != null) {
            for (AnnotationMirror am : stubAnnos) {
                if (AnnotationUtils.areSameByName(am, annoName)) {
                    return am;
                }
            }
        }

        // Then look at the real annotations.
        for (AnnotationMirror am : annotationMirrors) {
            if (AnnotationUtils.areSameByName(am, annoName)) {
                return am;
            }
        }

        // Look through aliases.
        if (aliases != null) {
            for (String alias : aliases.second) {
                AnnotationMirror declAnnotation = getDeclAnnotation(eltName,
                        alias, annotationMirrors, false);
                if (declAnnotation != null) {
                    return aliases.first;
                }
            }
        }

        // Not found in either location
        return null;
    }

    /**
     * Returns all of the actual annotation mirrors used to annotate this type
     * (includes stub files).
     */
    public Set<AnnotationMirror> getDeclAnnotations(Element elt) {
        Set<AnnotationMirror> results = new HashSet<AnnotationMirror>();

        // First look in the stub files.
        String eltName = ElementUtils.getVerboseName(elt);
        Set<AnnotationMirror> stubAnnos = indexDeclAnnos.get(eltName);
        if (stubAnnos != null) {
            results.addAll(stubAnnos);
        }

        // Then look at the real annotations.
        results.addAll(elt.getAnnotationMirrors());

        return results;
    }

    /**
<<<<<<< HEAD
     * This method is a hack to use when a method type argument
     * could not be inferred automatically.
     * The only use should be:
     * checkers.util.AnnotatedTypes.inferTypeArguments(ProcessingEnvironment, AnnotatedTypeFactory, ExpressionTree, ExecutableElement)
     *
     * The main point for introducing this method was to better separate
     * AnnotatetTypes from the classes in this package.
     */
    public AnnotatedTypeMirror getUninferredMethodTypeArgument(
            AnnotatedTypeVariable typeVar) {
        AnnotatedTypeMirror upperBound = typeVar.getEffectiveUpperBound();
        while (upperBound.getKind() == TypeKind.TYPEVAR)
            upperBound = ((AnnotatedTypeVariable)upperBound).getEffectiveUpperBound();
        WildcardType wc = types.getWildcardType(upperBound.getUnderlyingType(), null);
        AnnotatedWildcardType wctype = (AnnotatedWildcardType) AnnotatedTypeMirror.createType(wc, this);
        wctype.setElement(typeVar.getElement());
        wctype.setExtendsBound(upperBound);
        wctype.addAnnotations(typeVar.getAnnotations());
        wctype.setMethodTypeArgHack();
        return wctype;
    }

    /*
    // Checks the annotation name, but not its arguments
    private boolean sameAnnotation(AnnotationMirror am, Class<? extends Annotation> anno) {
        return sameAnnotation(am, anno.getCanonicalName());
=======
     * Returns a list of all declaration annotations used to annotate this element,
     * which have a meta-annotation (i.e., an annotation on that annotation)
     * with class {@code metaAnnotation}.
     *
     * @param element
     *            The element at which to look for annotations.
     * @param metaAnnotation
     *            The meta annotation that needs to be present.
     * @return A list of pairs {@code (anno, metaAnno)} where {@code anno} is
     *         the annotation mirror at {@code element}, and {@code metaAnno} is
     *         the annotation mirror used to annotate {@code anno}.
     */
    public List<Pair<AnnotationMirror, AnnotationMirror>> getDeclAnnotationWithMetaAnnotation(
            Element element, Class<? extends Annotation> metaAnnotation) {
        List<Pair<AnnotationMirror, AnnotationMirror>> result = new ArrayList<>();
        List<AnnotationMirror> annotationMirrors = new ArrayList<>();

        // Consider real annotations.
        annotationMirrors.addAll(element.getAnnotationMirrors());

        // Consider stub annotations.
        String eltName = ElementUtils.getVerboseName(element);
        Set<AnnotationMirror> stubAnnos = indexDeclAnnos.get(eltName);
        if (stubAnnos != null) {
            annotationMirrors.addAll(stubAnnos);
        }

        // Go through all annotations found.
        for (AnnotationMirror annotation : annotationMirrors) {
            List<? extends AnnotationMirror> annotationsOnAnnotation = annotation
                    .getAnnotationType().asElement().getAnnotationMirrors();
            for (AnnotationMirror a : annotationsOnAnnotation) {
                if (AnnotationUtils.areSameByClass(a, metaAnnotation)) {
                    result.add(Pair.of(annotation, a));
                }
            }
        }
        return result;
>>>>>>> d0ebf0f0
    }

    /**
     * Returns a list of all annotations used to annotate this element,
     * which have a meta-annotation (i.e., an annotation on that annotation)
     * with class {@code metaAnnotation}.
     *
     * @param element
     *            The element at which to look for annotations.
     * @param metaAnnotation
     *            The meta annotation that needs to be present.
     * @return A list of pairs {@code (anno, metaAnno)} where {@code anno} is
     *         the annotation mirror at {@code element}, and {@code metaAnno} is
     *         the annotation mirror used to annotate {@code anno}.
     */
    public List<Pair<AnnotationMirror, AnnotationMirror>> getAnnotationWithMetaAnnotation(
            Element element, Class<? extends Annotation> metaAnnotation) {
        List<Pair<AnnotationMirror, AnnotationMirror>> result = new ArrayList<>();
        List<AnnotationMirror> annotationMirrors = new ArrayList<>();

        // Consider real annotations.
        annotationMirrors.addAll(getAnnotatedType(element).getAnnotations());

        // Consider stub annotations.
        String eltName = ElementUtils.getVerboseName(element);
        Set<AnnotationMirror> stubAnnos = indexDeclAnnos.get(eltName);
        if (stubAnnos != null) {
            annotationMirrors.addAll(stubAnnos);
        }

        // Go through all annotations found.
        for (AnnotationMirror annotation : annotationMirrors) {
            List<? extends AnnotationMirror> annotationsOnAnnotation = annotation
                    .getAnnotationType().asElement().getAnnotationMirrors();
            for (AnnotationMirror a : annotationsOnAnnotation) {
                if (AnnotationUtils.areSameByClass(a, metaAnnotation)) {
                    result.add(Pair.of(annotation, a));
                }
            }
        }
        return result;
    }
}<|MERGE_RESOLUTION|>--- conflicted
+++ resolved
@@ -175,25 +175,6 @@
     }
 
     /**
-     * Construct an annotation from a class.
-     */
-    public AnnotationMirror annotationFromClass(
-            Class<? extends Annotation> clazz) {
-        return annotations.fromClass(clazz);
-    }
-
-    /**
-     * Construct an annotation from a name.
-     */
-    public AnnotationMirror annotationFromName(CharSequence name) {
-        return annotations.fromName(name);
-    }
-
-    public ProcessingEnvironment getEnv() {
-        return env;
-    }
-
-    /**
      * Actions that logically belong in the constructor, but need to run
      * after the subclass constructor has completed.  In particular,
      * buildIndexTypes may try to do type resolution with this
@@ -1369,7 +1350,7 @@
 
         // Check for new declarations, outside of the AST.
         if (elt instanceof DetachedVarSymbol) {
-            return ((DetachedVarSymbol)elt).getDeclaration();
+            return ((DetachedVarSymbol) elt).getDeclaration();
         }
 
         // TODO: handle type parameter declarations?
@@ -1787,7 +1768,88 @@
     }
 
     /**
-<<<<<<< HEAD
+     * Returns a list of all declaration annotations used to annotate this element,
+     * which have a meta-annotation (i.e., an annotation on that annotation)
+     * with class {@code metaAnnotation}.
+     *
+     * @param element
+     *            The element at which to look for annotations.
+     * @param metaAnnotation
+     *            The meta annotation that needs to be present.
+     * @return A list of pairs {@code (anno, metaAnno)} where {@code anno} is
+     *         the annotation mirror at {@code element}, and {@code metaAnno} is
+     *         the annotation mirror used to annotate {@code anno}.
+     */
+    public List<Pair<AnnotationMirror, AnnotationMirror>> getDeclAnnotationWithMetaAnnotation(
+            Element element, Class<? extends Annotation> metaAnnotation) {
+        List<Pair<AnnotationMirror, AnnotationMirror>> result = new ArrayList<>();
+        List<AnnotationMirror> annotationMirrors = new ArrayList<>();
+
+        // Consider real annotations.
+        annotationMirrors.addAll(element.getAnnotationMirrors());
+
+        // Consider stub annotations.
+        String eltName = ElementUtils.getVerboseName(element);
+        Set<AnnotationMirror> stubAnnos = indexDeclAnnos.get(eltName);
+        if (stubAnnos != null) {
+            annotationMirrors.addAll(stubAnnos);
+        }
+
+        // Go through all annotations found.
+        for (AnnotationMirror annotation : annotationMirrors) {
+            List<? extends AnnotationMirror> annotationsOnAnnotation = annotation
+                    .getAnnotationType().asElement().getAnnotationMirrors();
+            for (AnnotationMirror a : annotationsOnAnnotation) {
+                if (AnnotationUtils.areSameByClass(a, metaAnnotation)) {
+                    result.add(Pair.of(annotation, a));
+                }
+            }
+        }
+        return result;
+    }
+
+    /**
+     * Returns a list of all annotations used to annotate this element,
+     * which have a meta-annotation (i.e., an annotation on that annotation)
+     * with class {@code metaAnnotation}.
+     *
+     * @param element
+     *            The element at which to look for annotations.
+     * @param metaAnnotation
+     *            The meta annotation that needs to be present.
+     * @return A list of pairs {@code (anno, metaAnno)} where {@code anno} is
+     *         the annotation mirror at {@code element}, and {@code metaAnno} is
+     *         the annotation mirror used to annotate {@code anno}.
+     */
+    public List<Pair<AnnotationMirror, AnnotationMirror>> getAnnotationWithMetaAnnotation(
+            Element element, Class<? extends Annotation> metaAnnotation) {
+        List<Pair<AnnotationMirror, AnnotationMirror>> result = new ArrayList<>();
+        List<AnnotationMirror> annotationMirrors = new ArrayList<>();
+
+        // Consider real annotations.
+        annotationMirrors.addAll(getAnnotatedType(element).getAnnotations());
+
+        // Consider stub annotations.
+        String eltName = ElementUtils.getVerboseName(element);
+        Set<AnnotationMirror> stubAnnos = indexDeclAnnos.get(eltName);
+        if (stubAnnos != null) {
+            annotationMirrors.addAll(stubAnnos);
+        }
+
+        // Go through all annotations found.
+        for (AnnotationMirror annotation : annotationMirrors) {
+            List<? extends AnnotationMirror> annotationsOnAnnotation = annotation
+                    .getAnnotationType().asElement().getAnnotationMirrors();
+            for (AnnotationMirror a : annotationsOnAnnotation) {
+                if (AnnotationUtils.areSameByClass(a, metaAnnotation)) {
+                    result.add(Pair.of(annotation, a));
+                }
+            }
+        }
+        return result;
+    }
+
+    /**
      * This method is a hack to use when a method type argument
      * could not be inferred automatically.
      * The only use should be:
@@ -1809,91 +1871,4 @@
         wctype.setMethodTypeArgHack();
         return wctype;
     }
-
-    /*
-    // Checks the annotation name, but not its arguments
-    private boolean sameAnnotation(AnnotationMirror am, Class<? extends Annotation> anno) {
-        return sameAnnotation(am, anno.getCanonicalName());
-=======
-     * Returns a list of all declaration annotations used to annotate this element,
-     * which have a meta-annotation (i.e., an annotation on that annotation)
-     * with class {@code metaAnnotation}.
-     *
-     * @param element
-     *            The element at which to look for annotations.
-     * @param metaAnnotation
-     *            The meta annotation that needs to be present.
-     * @return A list of pairs {@code (anno, metaAnno)} where {@code anno} is
-     *         the annotation mirror at {@code element}, and {@code metaAnno} is
-     *         the annotation mirror used to annotate {@code anno}.
-     */
-    public List<Pair<AnnotationMirror, AnnotationMirror>> getDeclAnnotationWithMetaAnnotation(
-            Element element, Class<? extends Annotation> metaAnnotation) {
-        List<Pair<AnnotationMirror, AnnotationMirror>> result = new ArrayList<>();
-        List<AnnotationMirror> annotationMirrors = new ArrayList<>();
-
-        // Consider real annotations.
-        annotationMirrors.addAll(element.getAnnotationMirrors());
-
-        // Consider stub annotations.
-        String eltName = ElementUtils.getVerboseName(element);
-        Set<AnnotationMirror> stubAnnos = indexDeclAnnos.get(eltName);
-        if (stubAnnos != null) {
-            annotationMirrors.addAll(stubAnnos);
-        }
-
-        // Go through all annotations found.
-        for (AnnotationMirror annotation : annotationMirrors) {
-            List<? extends AnnotationMirror> annotationsOnAnnotation = annotation
-                    .getAnnotationType().asElement().getAnnotationMirrors();
-            for (AnnotationMirror a : annotationsOnAnnotation) {
-                if (AnnotationUtils.areSameByClass(a, metaAnnotation)) {
-                    result.add(Pair.of(annotation, a));
-                }
-            }
-        }
-        return result;
->>>>>>> d0ebf0f0
-    }
-
-    /**
-     * Returns a list of all annotations used to annotate this element,
-     * which have a meta-annotation (i.e., an annotation on that annotation)
-     * with class {@code metaAnnotation}.
-     *
-     * @param element
-     *            The element at which to look for annotations.
-     * @param metaAnnotation
-     *            The meta annotation that needs to be present.
-     * @return A list of pairs {@code (anno, metaAnno)} where {@code anno} is
-     *         the annotation mirror at {@code element}, and {@code metaAnno} is
-     *         the annotation mirror used to annotate {@code anno}.
-     */
-    public List<Pair<AnnotationMirror, AnnotationMirror>> getAnnotationWithMetaAnnotation(
-            Element element, Class<? extends Annotation> metaAnnotation) {
-        List<Pair<AnnotationMirror, AnnotationMirror>> result = new ArrayList<>();
-        List<AnnotationMirror> annotationMirrors = new ArrayList<>();
-
-        // Consider real annotations.
-        annotationMirrors.addAll(getAnnotatedType(element).getAnnotations());
-
-        // Consider stub annotations.
-        String eltName = ElementUtils.getVerboseName(element);
-        Set<AnnotationMirror> stubAnnos = indexDeclAnnos.get(eltName);
-        if (stubAnnos != null) {
-            annotationMirrors.addAll(stubAnnos);
-        }
-
-        // Go through all annotations found.
-        for (AnnotationMirror annotation : annotationMirrors) {
-            List<? extends AnnotationMirror> annotationsOnAnnotation = annotation
-                    .getAnnotationType().asElement().getAnnotationMirrors();
-            for (AnnotationMirror a : annotationsOnAnnotation) {
-                if (AnnotationUtils.areSameByClass(a, metaAnnotation)) {
-                    result.add(Pair.of(annotation, a));
-                }
-            }
-        }
-        return result;
-    }
 }