package checkers.types;

import java.io.File;
import java.io.FileInputStream;
import java.io.FileNotFoundException;
import java.io.InputStream;
import java.lang.annotation.Annotation;
import java.util.*;

import javax.annotation.processing.ProcessingEnvironment;
import javax.lang.model.element.*;
import javax.lang.model.type.*;
import javax.lang.model.util.Elements;
import javax.lang.model.util.Types;

/*>>>
import checkers.javari.quals.Mutable;
import checkers.nullness.quals.Nullable;
*/
import checkers.quals.StubFiles;
import checkers.quals.Unqualified;
import checkers.source.SourceChecker;
import checkers.types.AnnotatedTypeMirror.*;
import checkers.types.TypeFromTree;
import checkers.types.visitors.AnnotatedTypeScanner;
import checkers.util.*;
import checkers.util.stub.StubParser;
import checkers.util.stub.StubUtil;
import checkers.util.trees.DetachedVarSymbol;

import com.sun.source.tree.*;
import com.sun.source.util.TreePath;
import com.sun.source.util.Trees;
import com.sun.tools.javac.code.Symbol;
import com.sun.tools.javac.tree.JCTree;
import com.sun.tools.javac.tree.TreeInfo;

/**
 * The methods of this class take an element or AST node, and return the
 * annotated type as an {@link AnnotatedTypeMirror}.  The methods are:
 *
 * <ul>
 * <li>{@link #getAnnotatedType(ClassTree)}</li>
 * <li>{@link #getAnnotatedType(MethodTree)}</li>
 * <li>{@link #getAnnotatedType(Tree)}</li>
 * <li>{@link #getAnnotatedTypeFromTypeTree(Tree)}</li>
 * <li>{@link #getAnnotatedType(TypeElement)}</li>
 * <li>{@link #getAnnotatedType(ExecutableElement)}</li>
 * <li>{@link #getAnnotatedType(Element)}</li>
 * </ul>
 *
 * This implementation only adds qualifiers explicitly specified by the
 * programmer.
 *
 * Type system checker writers may need to subclass this class, to add implicit
 * and default qualifiers according to the type system semantics. Subclasses
 * should especially override
 * {@link AnnotatedTypeFactory#annotateImplicit(Element, AnnotatedTypeMirror)}
 * and {@link #annotateImplicit(Tree, AnnotatedTypeMirror)}.
 *
 * @checker.framework.manual #writing-a-checker How to write a checker plug-in
 */
public class AnnotatedTypeFactory {

    /** The {@link Trees} instance to use for tree node path finding. */
    protected final Trees trees;

    /** Optional! The AST of the source file being operated on. */
    // TODO: when should root be null? What are the use cases?
    // None of the existing test checkers have a null root.
    protected final /*@Nullable*/ CompilationUnitTree root;

    /** The processing environment to use for accessing compiler internals. */
    protected final ProcessingEnvironment env;

    /** The factory to use for creating annotations. */
    protected final AnnotationUtils annotations;

    /** Utility class for working with {@link Element}s. */
    protected final Elements elements;

    /** Utility class for working with {@link TypeMirror}s. */
    protected final Types types;

    /** Utility class for manipulating annotated types. */
    protected final AnnotatedTypes atypes;

    /** The state of the visitor. **/
    final protected VisitorState visitorState;

    /** Represent the annotation relations. **/
    protected final QualifierHierarchy qualHierarchy;

    /** Types read from stub files (but not those from the annotated JDK jar file). */
    // Initially null, then assigned in postInit().  Caching is enabled as
    // soon as this is non-null, so it should be first set to its final
    // value, not initialized to an empty map that is incrementally filled.
    private Map<Element, AnnotatedTypeMirror> indexTypes;

    /**
     * Declaration annotations read from stub files (but not those from the annotated JDK jar file).
     * Map keys cannot be Element, because a different Element appears
     * in the stub files than in the real files.  So, map keys are the
     * verbose element name, as returned by ElementUtils.getVerboseName.
     */
    // Not final, because it is assigned in postInit().
    private Map<String, Set<AnnotationMirror>> indexDeclAnnos;

    /**
     * The Class that is used to look up annotation stub files.
     * Stub files are located with the corresponding checker. This field has to be set
     * to any of the classes in the directory of the checker.
     * For example, for the Fenum Checker, to find the jdk.astub, provide the FenumChecker.class
     * or any other class in that package.
     * The field can be null; in that case, no annotation stub file will be loaded.
     */
    private final /*@Nullable*/ Class<?> resourceClass;

    /** @see #canHaveAnnotatedTypeParameters() */
    private final boolean annotatedTypeParams;

    /**
     * Map from class name (canonical name) of an annotation, to the
     * annotation in the Checker Framework that will be used in its place.
     */
    private final Map<String, AnnotationMirror> aliases = new HashMap<String, AnnotationMirror>();

<<<<<<< HEAD
    /**
     * A map from the class name (canonical name) of an annotation to the set of
     * class names (canonical names) for annotations with the same meaning
     * (i.e., aliases), as well as the annotation mirror that should be used.
     */
    private final Map<String, Pair<AnnotationMirror, Set<String>>> declAliases = new HashMap<>();

=======
    /** Unique ID counter; for debugging purposes. */
>>>>>>> bab2abe8
    private static int uidCounter = 0;

    /** Unique ID of the current object; for debugging purposes. */
    public final int uid;

    /**
     * Constructs a factory from the given {@link ProcessingEnvironment}
     * instance and syntax tree root. (These parameters are required so that
     * the factory may conduct the appropriate annotation-gathering analyses on
     * certain tree types.)
     *
     * Root can be {@code null} if the factory does not operate on trees.
     *
     * A subclass must call postInit at the end of its constructor.
     *
     * @param checker the {@link SourceChecker} to which this factory belongs
     * @param root the root of the syntax tree that this factory produces
     *            annotated types for
     * @throws IllegalArgumentException if either argument is {@code null}
     */
    public AnnotatedTypeFactory(SourceChecker checker,
            QualifierHierarchy qualHierarchy,
            /*@Nullable*/ CompilationUnitTree root) {
        uid = ++uidCounter;
        this.env = checker.getProcessingEnvironment();
        this.root = root;
        this.resourceClass = checker.getClass();
        this.trees = Trees.instance(env);
        this.annotations = AnnotationUtils.getInstance(env);
        this.elements = env.getElementUtils();
        this.types = env.getTypeUtils();
        this.atypes = new AnnotatedTypes(env, this);
        this.visitorState = new VisitorState();
        this.qualHierarchy = qualHierarchy;
        if (qualHierarchy == null) {
            SourceChecker.errorAbort("AnnotatedTypeFactory with null qualifier hierarchy not supported.");
        }
        this.indexTypes = null; // will be set by postInit()
        this.indexDeclAnnos = null; // will be set by postInit()
        // TODO: why is the option not used?
        this.annotatedTypeParams = true; // env.getOptions().containsKey("annotatedTypeParams");
    }

    /**
     * Construct an annotation from a class.
     */
    public AnnotationMirror annotationFromClass(
            Class<? extends Annotation> clazz) {
        return annotations.fromClass(clazz);
    }

    /**
     * Construct an annotation from a name.
     */
    public AnnotationMirror annotationFromName(CharSequence name) {
        return annotations.fromName(name);
    }

    public ProcessingEnvironment getEnv() {
        return env;
    }

    /**
     * Actions that logically belong in the constructor, but need to run
     * after the subclass constructor has completed.  In particular,
     * buildIndexTypes may try to do type resolution with this
     * AnnotatedTypeFactory.
     */
    protected void postInit() {
        buildIndexTypes();
    }

    @Override
    public String toString() {
        return getClass().getSimpleName() + "#" + uid;
    }

    /**
     * For an annotated type parameter or wildcard (e.g.
     * {@code <@Nullable T>}, it returns
     * {@code true} if the annotation should target the type parameter itself,
     * otherwise the annotation should target the extends clause, i.e.
     * the declaration should be treated as {@code <T extends @Nullable Object>}
     */
    public boolean canHaveAnnotatedTypeParameters() {
        return this.annotatedTypeParams;
    }

    // **********************************************************************
    // Factories for annotated types that account for implicit qualifiers
    // **********************************************************************

    /** Should results be cached? Disable for better debugging. */
    protected static boolean SHOULD_CACHE = true;
    protected boolean shouldCache = SHOULD_CACHE;

    /** Size of LRU cache. */
    private final static int CACHE_SIZE = 300;

    /** Mapping from a Tree to its annotated type; implicits have been applied. */
    private final Map<Tree, AnnotatedTypeMirror> treeCache = createLRUCache(CACHE_SIZE);

    /** Mapping from a Tree to its annotated type; before implicits are applied,
     * just what the programmer wrote. */
    protected final Map<Tree, AnnotatedTypeMirror> fromTreeCache = createLRUCache(CACHE_SIZE);

    /** Mapping from an Element to its annotated type; before implicits are applied,
     * just what the programmer wrote. */
    private final Map<Element, AnnotatedTypeMirror> elementCache = createLRUCache(CACHE_SIZE);

    /** Mapping from an Element to the source Tree of the declaration. */
    private final Map<Element, Tree> elementToTreeCache  = createLRUCache(CACHE_SIZE);

    /**
     * Determines the annotated type of an element using
     * {@link #fromElement(Element)}.
     *
     * @param elt the element
     * @return the annotated type of {@code elt}
     * @throws IllegalArgumentException if {@code elt} is null
     *
     * @see #fromElement(Element)
     */
    public AnnotatedTypeMirror getAnnotatedType(Element elt) {
        if (elt == null) {
            SourceChecker.errorAbort("AnnotatedTypeFactory.getAnnotatedType: null element");
            return null; // dead code
        }
        AnnotatedTypeMirror type = fromElement(elt);
        annotateInheritedFromClass(type);
        annotateImplicit(elt, type);
        // System.out.println("AnnotatedTypeFactory::getAnnotatedType(Element) result: " + type);
        return type;
    }

    /**
     * Determines the annotated type of an AST node.
     *
     * <p>
     *
     * The type is determined as follows:
     * <ul>
     *  <li>if {@code tree} is a class declaration, determine its type via
     *    {@link #fromClass}</li>
     *  <li>if {@code tree} is a method or variable declaration, determine its
     *    type via {@link #fromMember(Tree)}</li>
     *  <li>if {@code tree} is an {@link ExpressionTree}, determine its type
     *    via {@link #fromExpression(ExpressionTree)}</li>
     *  <li>otherwise, throw an {@link UnsupportedOperationException}</li>
     * </ul>
     *
     * @param tree the AST node
     * @return the annotated type of {@code tree}
     *
     * @see #fromClass(ClassTree)
     * @see #fromMember(Tree)
     * @see #fromExpression(ExpressionTree)
     */
    // I wish I could make this method protected
    public AnnotatedTypeMirror getAnnotatedType(Tree tree) {
        if (tree == null) {
            SourceChecker.errorAbort("AnnotatedTypeFactory.getAnnotatedType: null tree");
            return null; // dead code
        }
        if (treeCache.containsKey(tree))
            return AnnotatedTypes.deepCopy(treeCache.get(tree));

        AnnotatedTypeMirror type;
        switch (tree.getKind()) {
            case CLASS:
            case ENUM:
            case INTERFACE:
            case ANNOTATION_TYPE:
                type = fromClass((ClassTree)tree);
                break;
            case METHOD:
            case VARIABLE:
                type = fromMember(tree);
                break;
            default:
                if (tree instanceof ExpressionTree) {
                    type = fromExpression((ExpressionTree)tree);
                } else {
                    SourceChecker.errorAbort(
                        "AnnotatedTypeFactory.getAnnotatedType: query of annotated type for tree " + tree.getKind());
                    type = null; // dead code
                }
        }

        if (TreeUtils.isExpressionTree(tree)) {
            tree = TreeUtils.skipParens((ExpressionTree)tree);
        }

        annotateImplicit(tree, type);

        switch (tree.getKind()) {
        case CLASS:
        case ENUM:
        case INTERFACE:
        case ANNOTATION_TYPE:
        case METHOD:
        // case VARIABLE:
            if (shouldCache)
                treeCache.put(tree, AnnotatedTypes.deepCopy(type));
        }
        // System.out.println("AnnotatedTypeFactory::getAnnotatedType(Tree) result: " + type);
        return type;
    }

    /**
     * Get the defaulted type of a variable, without considering
     * flow inference from the initializer expression.
     * This is needed to determine the type of the assignment context,
     * which should have the "default" meaning, without flow inference.
     * TODO: describe and generalize
     */
    public AnnotatedTypeMirror getDefaultedAnnotatedType(Tree tree) {
        return null;
    }

    /**
     * Determines the annotated type from a type in tree form.
     *
     * @param tree the type tree
     * @return the annotated type of the type in the AST
     */
    public AnnotatedTypeMirror getAnnotatedTypeFromTypeTree(Tree tree) {
        if (tree == null) {
            SourceChecker.errorAbort("AnnotatedTypeFactory.getAnnotatedTypeFromTypeTree: null tree");
            return null; // dead code
        }
        AnnotatedTypeMirror type = fromTypeTree(tree);
        annotateImplicit(tree, type);
        return type;
    }


    // **********************************************************************
    // Factories for annotated types that do not account for implicit qualifiers.
    // They only include qualifiers explicitly inserted by the user.
    // **********************************************************************

    /**
     * Determines the annotated type of an element.
     *
     * @param elt the element
     * @return the annotated type of the element
     */
    public AnnotatedTypeMirror fromElement(Element elt) {
        if (elementCache.containsKey(elt)) {
            return AnnotatedTypes.deepCopy(elementCache.get(elt));
        }
        if (elt.getKind() == ElementKind.PACKAGE)
            return toAnnotatedType(elt.asType());
        AnnotatedTypeMirror type;
        Tree decl = declarationFromElement(elt);

        if (decl == null && indexTypes != null && indexTypes.containsKey(elt)) {
            type = indexTypes.get(elt);
        } else if (decl == null && (indexTypes == null || !indexTypes.containsKey(elt))) {
            type = toAnnotatedType(elt.asType());
            type.setElement(elt);
            TypeFromElement.annotate(type, elt);

            if (elt instanceof ExecutableElement
                    || elt instanceof VariableElement) {
                annotateInheritedFromClass(type);
            }
        } else if (decl instanceof ClassTree) {
            type = fromClass((ClassTree)decl);
        } else if (decl instanceof VariableTree) {
            type = fromMember(decl);
        } else if (decl instanceof MethodTree) {
            type = fromMember(decl);
        } else if (decl.getKind() == Tree.Kind.TYPE_PARAMETER) {
            type = fromTypeTree(decl);
        } else {
            SourceChecker.errorAbort("AnnotatedTypeFactory.fromElement: cannot be here! decl: " + decl.getKind() +
                    " elt: " + elt, null);
            type = null; // dead code
        }

        // Caching is disabled if indexTypes == null, because calls to this
        // method before the stub files are fully read can return incorrect
        // results.
        if (shouldCache && indexTypes != null)
            elementCache.put(elt, AnnotatedTypes.deepCopy(type));
        return type;
    }

    /**
     * Determines the annotated type of a class from its declaration.
     *
     * @param tree the class declaration
     * @return the annotated type of the class being declared
     */
    public AnnotatedDeclaredType fromClass(ClassTree tree) {
        AnnotatedDeclaredType result = (AnnotatedDeclaredType)
            fromTreeWithVisitor(TypeFromTree.TypeFromClassINSTANCE, tree);
        return result;
    }

    /**
     * Determines the annotated type of a variable or method declaration.
     *
     * @param tree the variable or method declaration
     * @return the annotated type of the variable or method being declared
     * @throws IllegalArgumentException if {@code tree} is not a method or
     * variable declaration
     */
    public AnnotatedTypeMirror fromMember(Tree tree) {
        if (!(tree instanceof MethodTree || tree instanceof VariableTree)) {
            SourceChecker.errorAbort("AnnotatedTypeFactory.fromMember: not a method or variable declaration");
            return null; // dead code
        }
        if (fromTreeCache.containsKey(tree)) {
            return AnnotatedTypes.deepCopy(fromTreeCache.get(tree));
        }
        AnnotatedTypeMirror result = fromTreeWithVisitor(
                TypeFromTree.TypeFromMemberINSTANCE, tree);
        annotateInheritedFromClass(result);
        if (shouldCache)
            fromTreeCache.put(tree, AnnotatedTypes.deepCopy(result));
        return result;
    }

    /**
     * Determines the annotated type of an expression.
     *
     * @param tree an expression
     * @return the annotated type of the expression
     */
    public AnnotatedTypeMirror fromExpression(ExpressionTree tree) {
        if (fromTreeCache.containsKey(tree))
            return AnnotatedTypes.deepCopy(fromTreeCache.get(tree));
        AnnotatedTypeMirror result = fromTreeWithVisitor(
                TypeFromTree.TypeFromExpressionINSTANCE, tree);
        annotateInheritedFromClass(result);
        if (shouldCache)
            fromTreeCache.put(tree, AnnotatedTypes.deepCopy(result));
        return result;
    }

    /**
     * Determines the annotated type from a type in tree form.  This method
     * does not add implicit annotations.
     *
     * @param tree the type tree
     * @return the annotated type of the type in the AST
     */
    public AnnotatedTypeMirror fromTypeTree(Tree tree) {
        if (fromTreeCache.containsKey(tree))
            return AnnotatedTypes.deepCopy(fromTreeCache.get(tree));

        AnnotatedTypeMirror result = fromTreeWithVisitor(
                TypeFromTree.TypeFromTypeTreeINSTANCE, tree);

        // treat Raw as generic!
        // TODO: This doesn't handle recursive type parameter
        // e.g. class Pair<Y extends List<Y>> { ... }
        if (result.getKind() == TypeKind.DECLARED) {
            AnnotatedDeclaredType dt = (AnnotatedDeclaredType)result;
            if (dt.getTypeArguments().isEmpty()
                    && !((TypeElement)dt.getUnderlyingType().asElement()).getTypeParameters().isEmpty()) {
                List<AnnotatedTypeMirror> typeArgs = new ArrayList<AnnotatedTypeMirror>();
                AnnotatedDeclaredType declaration = fromElement((TypeElement)dt.getUnderlyingType().asElement());
                for (AnnotatedTypeMirror typeParam : declaration.getTypeArguments()) {
                    AnnotatedTypeVariable typeParamVar = (AnnotatedTypeVariable)typeParam;
                    AnnotatedTypeMirror upperBound = typeParamVar.getEffectiveUpperBound();
                    while (upperBound.getKind() == TypeKind.TYPEVAR)
                        upperBound = ((AnnotatedTypeVariable)upperBound).getEffectiveUpperBound();

                    WildcardType wc = env.getTypeUtils().getWildcardType(upperBound.getUnderlyingType(), null);
                    AnnotatedWildcardType wctype = (AnnotatedWildcardType) AnnotatedTypeMirror.createType(wc, env, this);
                    wctype.setElement(typeParam.getElement());
                    wctype.setExtendsBound(upperBound);
                    wctype.addAnnotations(typeParam.getAnnotations());
                    // This hack allows top-level wildcards to be supertypes of non-wildcards
                    // wctype.setMethodTypeArgHack();

                    typeArgs.add(wctype);
                }
                dt.setTypeArguments(typeArgs);
            }
        }
        annotateInheritedFromClass(result);
        if (shouldCache)
            fromTreeCache.put(tree, AnnotatedTypes.deepCopy(result));
        return result;
    }

    /**
     * A convenience method that takes any visitor for converting trees to
     * annotated types, and applies the visitor to the tree, add implicit
     * annotations, etc.
     *
     * @param converter the tree-to-type-converting visitor
     * @param tree the tree to convert
     * @param type the converted annotated type
     */
    private AnnotatedTypeMirror fromTreeWithVisitor(TypeFromTree converter, Tree tree) {
        if (tree == null)
            SourceChecker.errorAbort("AnnotatedTypeFactory.fromTreeWithVisitor: null tree");
        if (converter == null)
            SourceChecker.errorAbort("AnnotatedTypeFactory.fromTreeWithVisitor: null visitor");
        AnnotatedTypeMirror result = converter.visit(tree, this);
        checkRep(result);
        return result;
    }

    // **********************************************************************
    // Customization methods meant to be overridden by subclasses to include
    // implicit annotations
    // **********************************************************************

    /**
     * Adds implicit annotations to a type obtained from a {@link Tree}. By
     * default, this method does nothing. Subclasses should use this method to
     * implement implicit annotations specific to their type systems.
     *
     * @param tree an AST node
     * @param type the type obtained from {@code tree}
     */
    protected void annotateImplicit(Tree tree, /*@Mutable*/ AnnotatedTypeMirror type) {
        // Pass.
    }

    /**
     * Adds implicit annotations to a type obtained from a {@link Element}. By
     * default, this method does nothing. Subclasses should use this method to
     * implement implicit annotations specific to their type systems.
     *
     * @param elt an element
     * @param type the type obtained from {@code elt}
     */
    protected void annotateImplicit(Element elt, /*@Mutable*/ AnnotatedTypeMirror type) {
        // Pass.
    }

    /**
     * A callback method for the AnnotatedTypeFactory subtypes to customize
     * directSuperTypes().  Overriding methods should merely change the
     * annotations on the supertypes, without adding or removing new types.
     *
     * The default provided implementation adds {@code type} annotations to
     * {@code supertypes}.  This allows the {@code type} and its supertypes
     * to have the qualifiers, e.g. the supertypes of an {@code Immutable}
     * type are also {@code Immutable}.
     *
     * @param type  the type whose supertypes are desired
     * @param supertypes
     *      the supertypes as specified by the base AnnotatedTypeFactory
     *
     */
    protected void postDirectSuperTypes(AnnotatedTypeMirror type,
            List<? extends AnnotatedTypeMirror> supertypes) {
        // Use the effective annotations here to get the correct annotations
        // for type variables and wildcards.
        Set<AnnotationMirror> annotations = type.getEffectiveAnnotations();
        for (AnnotatedTypeMirror supertype : supertypes) {
            if (!annotations.equals(supertype.getEffectiveAnnotations())) {
                supertype.clearAnnotations();
                // TODO: is this correct for type variables and wildcards?
                supertype.addAnnotations(annotations);
            }
        }
    }

    /**
     * A callback method for the AnnotatedTypeFactory subtypes to customize
     * AnnotatedTypes.asMemberOf().  Overriding methods should merely change
     * the annotations on the subtypes, without changing the types.
     *
     * @param type  the annotated type of the element
     * @param owner the annotated type of the receiver of the accessing tree
     * @param element   the element of the field or method
     */
    protected void postAsMemberOf(AnnotatedTypeMirror type,
            AnnotatedTypeMirror owner, Element element) {
        annotateImplicit(element, type);
    }


    /**
     * Adapt the upper bounds of the type variables of a class relative
     * to the type instantiation.
     * In some type systems, the upper bounds depend on the instantiation
     * of the class. For example, in the Generic Universe Type system,
     * consider a class declaration
     * <pre>   class C&lt;X extends @Peer Object&gt; </pre>
     * then the instantiation
     * <pre>   @Rep C&lt;@Rep Object&gt; </pre>
     * is legal. The upper bounds of class C have to be adapted
     * by the main modifier.
     *
     * <p>
     * TODO: ensure that this method is consistently used instead
     * of directly querying the type variables.
     *
     * @param type The use of the type
     * @param element The corresponding element
     * @return The adapted type variables
     */
    public List<AnnotatedTypeVariable> typeVariablesFromUse(
            AnnotatedDeclaredType type, TypeElement element) {

        AnnotatedDeclaredType generic = getAnnotatedType(element);
        List<AnnotatedTypeMirror> targs = type.getTypeArguments();
        List<AnnotatedTypeMirror> tvars = generic.getTypeArguments();
        Map<AnnotatedTypeVariable, AnnotatedTypeMirror> mapping =
                new HashMap<AnnotatedTypeVariable, AnnotatedTypeMirror>();

        List<AnnotatedTypeVariable> res = new LinkedList<AnnotatedTypeVariable>();

        assert targs.size() == tvars.size() : "Mismatch in type argument size between " + type + " and " + generic;
        for(int i=0; i<targs.size(); ++i) {
            mapping.put((AnnotatedTypeVariable)tvars.get(i), targs.get(i));
        }

        for (AnnotatedTypeMirror atm : tvars) {
            AnnotatedTypeVariable atv = (AnnotatedTypeVariable)atm;
            atv.setUpperBound(atv.getUpperBound().substitute(mapping));
            atv.setLowerBound(atv.getLowerBound().substitute(mapping));
            res.add(atv);
        }
        return res;
    }

    /**
     * Adds annotations to the type based on the annotations from its class
     * type if and only if no annotations are already present on the type.
     *
     * @param type the type for which class annotations will be inherited if
     * there are no annotations already present
     */
    protected void annotateInheritedFromClass(/*@Mutable*/ AnnotatedTypeMirror type) {
        InheritedFromClassAnnotator.INSTANCE.visit(type, this);
    }

    /**
     * A singleton utility class for pulling annotations down from a class
     * type.
     *
     * @see #annotateInheritedFromClass
     */
    protected static class InheritedFromClassAnnotator
            extends AnnotatedTypeScanner<Void, AnnotatedTypeFactory> {

        /** The singleton instance. */
        public static final InheritedFromClassAnnotator INSTANCE
            = new InheritedFromClassAnnotator();

        private InheritedFromClassAnnotator() {}

        @Override
        public Void visitExecutable(AnnotatedExecutableType type, AnnotatedTypeFactory p) {

            // When visiting an executable type, skip the receiver so we
            // never inherit class annotations there.

            scan(type.getReturnType(), p);
            scanAndReduce(type.getParameterTypes(), p, null);
            scanAndReduce(type.getThrownTypes(), p, null);
            scanAndReduce(type.getTypeVariables(), p, null);
            return null;
        }

        @Override
        public Void visitDeclared(AnnotatedDeclaredType type, AnnotatedTypeFactory p) {
            Element classElt = type.getUnderlyingType().asElement();

            // Only add annotations from the class declaration if there
            // are no annotations already on the type.

            if (classElt != null && !type.isAnnotated()) {
                AnnotatedTypeMirror classType = p.fromElement(classElt);
                assert classType != null : "Unexpected null type for class element: " + classElt;
                for (AnnotationMirror anno : classType.getAnnotations()) {
                    if (AnnotationUtils.hasInheritedMeta(anno)) {
                        type.addAnnotation(anno);
                    }
                }
            }

            return super.visitDeclared(type, p);
        }

        private final Map<TypeParameterElement, AnnotatedTypeVariable> visited =
                new HashMap<TypeParameterElement, AnnotatedTypeVariable>();

        @Override
        public Void visitTypeVariable(AnnotatedTypeVariable type, AnnotatedTypeFactory p) {
            TypeParameterElement tpelt = (TypeParameterElement) type.getUnderlyingType().asElement();
            if (!visited.containsKey(tpelt)) {
                visited.put(tpelt, type);
                if (!type.isAnnotated() &&
                        !type.getUpperBound().isAnnotated() &&
                        tpelt.getEnclosingElement().getKind()!=ElementKind.TYPE_PARAMETER) {
                        TypeFromElement.annotate(type, tpelt);
                }
                super.visitTypeVariable(type, p);
                visited.remove(tpelt);
            }
            return null;
        }
    }

    // **********************************************************************
    // Utilities method for getting specific types from trees or elements
    // **********************************************************************

    /**
     * Return the implicit receiver type of an expression tree.
     *
     * The result is null for expressions that don't have a receiver,
     * e.g. for a local variable or method parameter access.
     *
     * TODO: receiver annotations on outer this.
     * TODO: Better document the difference between getImplicitReceiverType and getSelfType?
     *
     * @param tree The expression that might have an implicit receiver.
     * @return The type of the receiver.
     */
    /* TODO: this method assumes that the tree is within the current
     * Compilation Unit. This assumption fails in testcase Bug109_A/B, where
     * a chain of dependencies leads into a different compilation unit.
     * I didn't find a way how to handle this better and conservatively
     * return null. See TODO comment below.
     *
     */
    protected AnnotatedDeclaredType getImplicitReceiverType(ExpressionTree tree) {
        assert (tree.getKind() == Tree.Kind.IDENTIFIER
                || tree.getKind() == Tree.Kind.MEMBER_SELECT
                || tree.getKind() == Tree.Kind.METHOD_INVOCATION
                || tree.getKind() == Tree.Kind.NEW_CLASS) : "Unexpected tree kind: " + tree.getKind();

        Element element = InternalUtils.symbol(tree);
        assert element != null : "Unexpected null element for tree: " + tree;
        // Return null if the element kind has no receiver.
        if (!ElementUtils.hasReceiver(element)) {
            return null;
        }

        ExpressionTree receiver = TreeUtils.getReceiverTree(tree);
        if (receiver==null) {
            if (isMostEnclosingThisDeref(tree)) {
                // TODO: problem with ambiguity with implicit receivers.
                // We need a way to find the correct class. We cannot use the
                // element, as generics might have to be substituted in a subclass.
                // See GenericsEnclosing test case.
                // TODO: is this fixed?
                return getSelfType(tree);
            } else {
                TreePath path = getPath(tree);
                if (path == null) {
                    // The path is null if the field is in a compilation unit we haven't
                    // processed yet. TODO: is there a better way?
                    // This only arises in the Nullness Checker when substituting rawness.
                    return null;
                }
                TypeElement typeElt = ElementUtils.enclosingClass(element);
                if (typeElt == null) {
                    SourceChecker.errorAbort("AnnotatedTypeFactory.getImplicitReceiver: enclosingClass()==null for element: " + element);
                }
                // TODO: method receiver annotations on outer this
                return getEnclosingType(typeElt, tree);
            }
        }

        Element rcvelem = InternalUtils.symbol(receiver);
        assert rcvelem != null : "Unexpected null element for receiver: " + receiver;

        if (!ElementUtils.hasReceiver(rcvelem)) {
            return null;
        }

        if ("this".contentEquals(receiver.toString())) {
            // TODO: also "super"?
            return this.getSelfType(tree);
        }

        TypeElement typeElt = ElementUtils.enclosingClass(rcvelem);
        if (typeElt == null) {
            SourceChecker.errorAbort("AnnotatedTypeFactory.getImplicitReceiver: enclosingClass()==null for element: " + rcvelem);
        }

        AnnotatedDeclaredType type = getAnnotatedType(typeElt);

        // TODO: go through _all_ enclosing methods to see whether any of them has a
        // receiver annotation of the correct type.
        // TODO: Can we reuse getSelfType for outer this accesses?

        AnnotatedDeclaredType methodReceiver = getCurrentMethodReceiver(tree);
        if (methodReceiver != null &&
                !(methodReceiver.getAnnotations().size()==1 && methodReceiver.getAnnotation(Unqualified.class)!=null)) {
            // TODO: this only takes the main annotations. What about other annotations?
            type.clearAnnotations();
            type.addAnnotations(methodReceiver.getAnnotations());
        }

        return type;
    }

    /**
     * Determine whether the tree dereferences the most enclosing "this" object.
     * That is, we have an expression like "f.g" and want to know whether it is
     * an access "this.f.g" or whether e.g. f is a field of an outer class or
     * e.g. f is a local variable.
     *
     * @param tree The tree to check.
     * @return True, iff the tree is an explicit or implicit reference to the
     *         most enclosing "this".
     */
    public final boolean isMostEnclosingThisDeref(ExpressionTree tree) {
        if (!isAnyEnclosingThisDeref(tree)) {
            return false;
        }

        Element element = TreeUtils.elementFromUse(tree);
        TypeElement typeElt = ElementUtils.enclosingClass(element);

        ClassTree enclosingClass = getCurrentClassTree(tree);
        if (enclosingClass != null && isSubtype(TreeUtils.elementFromDeclaration(enclosingClass), typeElt)) {
            return true;
        }

        // ran out of options
        return false;
    }

    /**
     * Determine whether the given expression is either "this" or an outer
     * "C.this".
     *
     * TODO: Should this also handle "super"?
     *
     * @param tree
     * @return
     */
    private final boolean isExplicitThisDereference(ExpressionTree tree) {
        if (tree.getKind() == Tree.Kind.IDENTIFIER
                && ((IdentifierTree)tree).getName().contentEquals("this")) {
            // Explicit this reference "this"
            return true;
        }

        if (tree.getKind() != Tree.Kind.MEMBER_SELECT) {
            return false;
        }

        MemberSelectTree memSelTree = (MemberSelectTree) tree;
        if (memSelTree.getIdentifier().contentEquals("this")) {
            // Outer this reference "C.this"
            return true;
        }
        return false;
    }

    /**
     * Does this expression have (the innermost or an outer) "this" as receiver?
     * Note that the receiver can be either explicit or implicit.
     *
     * @param tree The tree to test.
     * @return True, iff the expression uses (the innermost or an outer) "this" as receiver.
     */
    public final boolean isAnyEnclosingThisDeref(ExpressionTree tree) {
        if (!TreeUtils.isUseOfElement(tree)) {
            return false;
        }
        ExpressionTree recv = TreeUtils.getReceiverTree(tree);

        if (recv==null) {
            Element element = TreeUtils.elementFromUse(tree);

            if (!ElementUtils.hasReceiver(element)) {
                return false;
            }

            tree = TreeUtils.skipParens(tree);

            if (tree.getKind() == Tree.Kind.IDENTIFIER) {
                Name n = ((IdentifierTree)tree).getName();
                if ("this".contentEquals(n) ||
                        "super".contentEquals(n)) {
                    // An explicit reference to "this"/"super" has no receiver.
                    return false;
                }
            }
            // Must be some access through this.
            return true;
        } else if (!TreeUtils.isUseOfElement(recv)) {
            // The receiver is e.g. a String literal.
            return false;
            // TODO: I think this:
            //  (i==9 ? this : this).toString();
            // is not a use of an element, as the receiver is an
            // expression. How should this be handled?
        }

        Element element = TreeUtils.elementFromUse(recv);

        if (!ElementUtils.hasReceiver(element)) {
            return false;
        }

        return isExplicitThisDereference(recv);
    }

    /**
     * Returns the type of {@code this} in the current location, which can
     * be used if {@code this} has a special semantics (e.g. {@code this}
     * is non-null).
     *
     * The parameter is an arbitrary tree and does not have to mention "this",
     * neither explicitly nor implicitly.
     * This method should be overridden for type-system specific behavior.
     *
     * TODO: in 1.3, handle all receiver type annotations.
     * TODO: handle enclosing classes correctly.
     */
    public AnnotatedDeclaredType getSelfType(Tree tree) {
        AnnotatedDeclaredType type = getCurrentClassType(tree);
        AnnotatedDeclaredType methodReceiver = getCurrentMethodReceiver(tree);
        if (methodReceiver != null &&
                !(methodReceiver.getAnnotations().size()==1 && methodReceiver.getAnnotation(Unqualified.class)!=null)) {
            type.clearAnnotations();
            type.addAnnotations(methodReceiver.getAnnotations());
        }
        return type;
    }

    /**
     * Determine the type of the most enclosing class of the given tree that
     * is a subtype of the given element. Receiver type annotations of an
     * enclosing method are considered.
     */
    public AnnotatedDeclaredType getEnclosingType(TypeElement element, Tree tree) {
        Element enclosingElt = getMostInnerClassOrMethod(tree);

        while (enclosingElt != null) {
            if (enclosingElt instanceof ExecutableElement) {
                ExecutableElement method = (ExecutableElement)enclosingElt;
                if (method.asType() != null // XXX: hack due to a compiler bug
                        && isSubtype((TypeElement)method.getEnclosingElement(), element)) {
                    if (ElementUtils.isStatic(method)) {
                        // TODO: why not the type of the class?
                        return null;
                    } else {
                        return getAnnotatedType(method).getReceiverType();
                    }
                }
            } else if (enclosingElt instanceof TypeElement) {
                if (isSubtype((TypeElement)enclosingElt, element)) {
                    return (AnnotatedDeclaredType) getAnnotatedType(enclosingElt);
                }
            }
            enclosingElt = enclosingElt.getEnclosingElement();
        }
        return null;
    }

    private boolean isSubtype(TypeElement a1, TypeElement a2) {
        return (a1.equals(a2)
                || types.isSubtype(types.erasure(a1.asType()),
                        types.erasure(a2.asType())));
    }

    /**
     * Returns the receiver type of the expression tree, or null if it does not exist.
     *
     * The only trees that could potentially have a receiver are:
     * <ul>
     *  <li> Array Access
     *  <li> Identifiers (whose receivers are usually self type)
     *  <li> Method Invocation Trees
     *  <li> Member Select Trees
     * </ul>
     *
     * @param expression The expression for which to determine the receiver type
     * @return  the type of the receiver of this expression
     */
    public final AnnotatedTypeMirror getReceiverType(ExpressionTree expression) {
        ExpressionTree receiver = TreeUtils.getReceiverTree(expression);

        if (this.isAnyEnclosingThisDeref(expression)) {
            return getImplicitReceiverType(expression);
        }

        if (receiver!=null) {
            return getAnnotatedType(receiver);
        } else {
            // E.g. local variables
            return null;
        }
    }

    /**
     * Determines the type of the invoked method based on the passed method
     * invocation tree.
     *
     * The returned method type has all type variables resolved, whether based
     * on receiver type, passed type parameters if any, and method invocation
     * parameter.
     *
     * Subclasses may override this method to customize inference of types
     * or qualifiers based on method invocation parameters.
     *
     * As an implementation detail, this method depends on
     * {@link AnnotatedTypes#asMemberOf(AnnotatedTypeMirror, Element)}, and
     * customization based on receiver type should be in accordance to its
     * specification.
     *
     * The return type is a pair of the type of the invoked method and
     * the (inferred) type arguments.
     * Note that neither the explicitly passed nor the inferred type arguments
     * are guaranteed to be subtypes of the corresponding upper bounds.
     * See method
     * {@link checkers.basetype.BaseTypeVisitor#checkTypeArguments(Tree, List, List, List)}
     * for the checks of type argument well-formedness.
     *
     * @param tree the method invocation tree
     * @return the method type being invoked with tree and the (inferred) type arguments
     */
    public Pair<AnnotatedExecutableType, List<AnnotatedTypeMirror>> methodFromUse(MethodInvocationTree tree) {
        ExecutableElement methodElt = TreeUtils.elementFromUse(tree);
        AnnotatedTypeMirror receiverType = getReceiverType(tree);
        AnnotatedExecutableType methodType = atypes.asMemberOf(receiverType, methodElt);
        List<AnnotatedTypeMirror> typeargs = new LinkedList<AnnotatedTypeMirror>();

        Map<AnnotatedTypeVariable, AnnotatedTypeMirror> typeVarMapping =
            atypes.findTypeArguments(tree);

        if (!typeVarMapping.isEmpty()) {
            for ( AnnotatedTypeVariable tv : methodType.getTypeVariables()) {
                if (typeVarMapping.get(tv)==null) {
                    System.err.println("Detected a mismatch between the declared method" +
                            " type variables and the inferred method type arguments. Something is going wrong!");
                    System.err.println("Method type variables: " + methodType.getTypeVariables());
                    System.err.println("Inferred method type arguments: " + typeVarMapping);
                    SourceChecker.errorAbort("AnnotatedTypeFactory.methodFromUse: mismatch between declared method type variables and the inferred method type arguments!");
                }
                typeargs.add(typeVarMapping.get(tv));
            }
            methodType = methodType.substitute(typeVarMapping);
        }

        return Pair.of(methodType, typeargs);
    }

    /**
     * Determines the {@link AnnotatedExecutableType} of a constructor
     * invocation. Note that this is different than calling
     * {@link #getAnnotatedType(Tree)} or
     * {@link #fromExpression(ExpressionTree)} on the constructor invocation;
     * those determine the type of the <i>result</i> of invoking the
     * constructor, which is probably an {@link AnnotatedDeclaredType}.
     * TODO: Should the result of getAnnotatedType be the return type
     *   from the AnnotatedExecutableType computed here?
     *
     * @param tree the constructor invocation tree
     * @return the annotated type of the invoked constructor (as an executable
     *         type) and the (inferred) type arguments
     */
    public Pair<AnnotatedExecutableType, List<AnnotatedTypeMirror>> constructorFromUse(NewClassTree tree) {
        ExecutableElement ctor = InternalUtils.constructor(tree);
        AnnotatedTypeMirror type = fromNewClass(tree);
        annotateImplicit(tree.getIdentifier(), type);
        AnnotatedExecutableType con = atypes.asMemberOf(type, ctor);
        if (tree.getArguments().size() == con.getParameterTypes().size() + 1
            && isSyntheticArgument(tree.getArguments().get(0))) {
            // happens for anonymous constructors of inner classes
            List<AnnotatedTypeMirror> actualParams = new ArrayList<AnnotatedTypeMirror>();
            actualParams.add(getAnnotatedType(tree.getArguments().get(0)));
            actualParams.addAll(con.getParameterTypes());
            con.setParameterTypes(actualParams);
        }

        List<AnnotatedTypeMirror> typeargs = new LinkedList<AnnotatedTypeMirror>();

        Map<AnnotatedTypeVariable, AnnotatedTypeMirror> typeVarMapping =
            atypes.findTypeArguments(tree);

        if (!typeVarMapping.isEmpty()) {
            for ( AnnotatedTypeVariable tv : con.getTypeVariables()) {
                typeargs.add(typeVarMapping.get(tv));
            }
            con = con.substitute(typeVarMapping);
        }

        return Pair.of(con, typeargs);
    }

    private boolean isSyntheticArgument(Tree tree) {
        return tree.toString().contains("<*nullchk*>");
    }

    public AnnotatedDeclaredType fromNewClass(NewClassTree tree) {
        if (!TreeUtils.isDiamondTree(tree))
            return (AnnotatedDeclaredType)fromTypeTree(tree.getIdentifier());

        AnnotatedDeclaredType type = (AnnotatedDeclaredType)toAnnotatedType(((JCTree)tree).type);
        if (tree.getIdentifier().getKind() == Tree.Kind.ANNOTATED_TYPE)
            type.addAnnotations(InternalUtils.annotationsFromTree((AnnotatedTypeTree)tree));
        return type;
    }

    /**
     * returns the annotated boxed type of the given primitive type.
     * The returned type would only have the annotations on the given type.
     *
     * Subclasses may override this method safely to override this behavior.
     *
     * @param type  the primitive type
     * @return the boxed declared type of the passed primitive type
     */
    public AnnotatedDeclaredType getBoxedType(AnnotatedPrimitiveType type) {
        TypeElement typeElt = types.boxedClass(type.getUnderlyingType());
        AnnotatedDeclaredType dt = fromElement(typeElt);
        dt.addAnnotations(type.getAnnotations());
        return dt;
    }

    /**
     * returns the annotated primitive type of the given declared type
     * if it is a boxed declared type.  Otherwise, it throws
     * <i>IllegalArgumentException</i> exception.
     *
     * The returned type would have the annotations on the given type and
     * nothing else.
     *
     * @param type  the declared type
     * @return the unboxed primitive type
     * @throws IllegalArgumentException if the type given has no unbox conversion
     */
    public AnnotatedPrimitiveType getUnboxedType(AnnotatedDeclaredType type)
    throws IllegalArgumentException {
        PrimitiveType primitiveType =
            types.unboxedType(type.getUnderlyingType());
        AnnotatedPrimitiveType pt = (AnnotatedPrimitiveType)
            AnnotatedTypeMirror.createType(primitiveType, env, this);
        pt.addAnnotations(type.getAnnotations());
        return pt;
    }

    /**
     * Returns the VisitorState instance used by the factory to infer types
     */
    public VisitorState getVisitorState() {
        return this.visitorState;
    }

    // **********************************************************************
    // random methods wrapping #getAnnotatedType(Tree) and #fromElement(Tree)
    // with appropriate casts to reduce casts on the client side
    // **********************************************************************

    /**
     * @see #getAnnotatedType(Tree)
     */
    public final AnnotatedDeclaredType getAnnotatedType(ClassTree tree) {
        return (AnnotatedDeclaredType)getAnnotatedType((Tree)tree);
    }

    /**
     * @see #getAnnotatedType(Tree)
     */
    public final AnnotatedDeclaredType getAnnotatedType(NewClassTree tree) {
        return (AnnotatedDeclaredType)getAnnotatedType((Tree)tree);
    }

    /**
     * @see #getAnnotatedType(Tree)
     */
    public final AnnotatedArrayType getAnnotatedType(NewArrayTree tree) {
        return (AnnotatedArrayType)getAnnotatedType((Tree)tree);
    }

    /**
     * @see #getAnnotatedType(Tree)
     */
    public final AnnotatedExecutableType getAnnotatedType(MethodTree tree) {
        return (AnnotatedExecutableType)getAnnotatedType((Tree)tree);
    }


    /**
     * @see #getAnnotatedType(Element)
     */
    public final AnnotatedDeclaredType getAnnotatedType(TypeElement elt) {
        return (AnnotatedDeclaredType)getAnnotatedType((Element)elt);
    }

    /**
     * @see #getAnnotatedType(Element)
     */
    public final AnnotatedExecutableType getAnnotatedType(ExecutableElement elt) {
        return (AnnotatedExecutableType)getAnnotatedType((Element)elt);
    }

    /**
     * @see #getAnnotatedType(Element)
     */
    public final AnnotatedDeclaredType fromElement(TypeElement elt) {
        return (AnnotatedDeclaredType)fromElement((Element)elt);
    }

    /**
     * @see #getAnnotatedType(Element)
     */
    public final AnnotatedExecutableType fromElement(ExecutableElement elt) {
        return (AnnotatedExecutableType)fromElement((Element)elt);
    }

    // **********************************************************************
    // Helper methods for this classes
    // **********************************************************************

    /**
     * Determines whether the given annotation is a part of the type system
     * under which this type factory operates.
     *
     * @param a any annotation
     * @return true if that annotation is part of the type system under which
     *         this type factory operates, false otherwise
     */
    public boolean isSupportedQualifier(AnnotationMirror a) {
        Name name = AnnotationUtils.annotationName(a);
        return this.qualHierarchy.getTypeQualifiers().contains(name);
    }

    /** Add the annotation clazz as an alias for the annotation type. */
    protected void addAliasedAnnotation(Class<?> clazz, AnnotationMirror type) {
        aliases.put(clazz.getCanonicalName(), type);
    }

    /**
     * Returns the canonical annotation for the passed annotation if it is
     * an alias of a canonical one in the framework.  If it is not an alias,
     * the method returns null.
     *
     * Returns an aliased type of the current one
     */
    public AnnotationMirror aliasedAnnotation(AnnotationMirror a) {
        if (a==null) return null;
        TypeElement elem = (TypeElement) a.getAnnotationType().asElement();
        String qualName = elem.getQualifiedName().toString();
        return aliases.get(qualName);
    }

    /**
     * Add the annotation {@code alias} as an alias for the declaration
     * annotation {@code annotation}, where the annotation mirror
     * {@code annoationToUse} will be used instead. If multiple calls are made
     * with the same {@code annotation}, then the {@code anontationToUse} must
     * be the same.
     */
    protected void addAliasedDeclAnnotation(
            Class<? extends Annotation> annotation,
            Class<? extends Annotation> alias, AnnotationMirror annotationToUse) {
        String aliasName = alias.getCanonicalName();
        String annotationName = annotation.getCanonicalName();
        Set<String> set = new HashSet<>();
        if (declAliases.containsKey(annotationName)) {
            set.addAll(declAliases.get(annotationName).second);
        }
        set.add(aliasName);
        declAliases.put(annotationName, Pair.of(annotationToUse, set));
    }

    /**
     * A convenience method that converts a {@link TypeMirror} to an {@link
     * AnnotatedTypeMirror} using {@link AnnotatedTypeMirror#createType}.
     *
     * @param t the {@link TypeMirror}
     * @return an {@link AnnotatedTypeMirror} that has {@code t} as its
     * underlying type
     */
    public final AnnotatedTypeMirror toAnnotatedType(TypeMirror t) {
        return AnnotatedTypeMirror.createType(t, env, this);
    }

    /**
     * Determines an empty annotated type of the given tree. In other words,
     * finds the {@link TypeMirror} for the tree and converts that into an
     * {@link AnnotatedTypeMirror}, but does not add any annotations to the
     * result.
     *
     * @param node
     * @return the type of {@code node}, without any annotations
     */
    /*package-scope*/ AnnotatedTypeMirror type(Tree node) {

        // Attempt to obtain the type via JCTree.
        if (((JCTree)node).type != null) {
            AnnotatedTypeMirror result = toAnnotatedType(((JCTree)node).type);
            return result;
        }

        // Attempt to obtain the type via TreePath (slower).
        TreePath path = this.getPath(node);
        assert path != null : "No path or type in tree: " + node;

        TypeMirror t = trees.getTypeMirror(path);
        assert validType(t) : "Invalid type " + t + " for node " + t;

        return toAnnotatedType(t);
    }

    /**
     * Returns the type qualifiers that are least upper bound for c1 and c2
     * qualifiers.
     *
     * In most cases, this is simply the intersection of the collections.
     * However, if a type system specifies more than one type qualifier,
     * this needs to return the least restrictive type qualifiers.
     *
     * Examples:
     * For NonNull, unify('Nullable', 'NonNull') ==> Nullable
     * For IGJ, unify('Immutable', 'Mutable') ==> ReadOnly
     *
     * Delegates the call to
     * {@link QualifierHierarchy#leastUpperBounds(Collection, Collection)}.
     *
     * @param c1    type qualifiers for the first type
     * @param c2    type qualifiers for the second type
     * @return  the least restrictive qualifiers for both types
     */
    protected Collection<AnnotationMirror> unify(Collection<AnnotationMirror> c1,
            Collection<AnnotationMirror> c2) {
        if (qualHierarchy == null) {
            // return the intersection
            Set<AnnotationMirror> intersection = AnnotationUtils.createAnnotationSet();
            intersection.addAll(c1);
            intersection.retainAll(c2);
            return intersection;
        }
        return qualHierarchy.leastUpperBounds(c1, c2);
    }

    public QualifierHierarchy getQualifierHierarchy() {
        return this.qualHierarchy;
    }

    /**
     * Gets the declaration tree for the element, if the source is available.
     *
     * @param elt   an element
     * @return the tree declaration of the element if found
     */
    protected final Tree declarationFromElement(Element elt) {
        // if root is null, we cannot find any declaration
        if (root == null)
            return null;
        if (elementToTreeCache.containsKey(elt)) {
            return elementToTreeCache.get(elt);
        }

        // Check for new declarations, outside of the AST.
        if (elt instanceof DetachedVarSymbol) {
            return ((DetachedVarSymbol)elt).getDeclaration();
        }

        // TODO: handle type parameter declarations?
        Tree fromElt;
        // Prevent calling declarationFor on elements we know we don't have
        // the tree for

        switch (elt.getKind()) {
        case CLASS:
        case ENUM:
        case INTERFACE:
        case ANNOTATION_TYPE:
        case FIELD:
        case ENUM_CONSTANT:
        case METHOD:
        case CONSTRUCTOR:
            fromElt = trees.getTree(elt);
            break;
        default:
            fromElt = TreeInfo.declarationFor((Symbol)elt, (JCTree)root);
            break;
        }
        if (shouldCache)
            elementToTreeCache.put(elt, fromElt);
        return fromElt;
    }

    /**
     * Returns the current class type being visited by the visitor.  The method
     * uses the parameter only if the most enclosing class cannot be found
     * directly.
     *
     * @return type of the most enclosing class being visited
     */
    // This method is used to wrap access to visitorState
    protected final ClassTree getCurrentClassTree(Tree tree) {
        if (visitorState.getClassTree() != null) {
            return visitorState.getClassTree();
        }
        return TreeUtils.enclosingClass(getPath(tree));
    }

    protected final AnnotatedDeclaredType getCurrentClassType(Tree tree) {
        return getAnnotatedType(getCurrentClassTree(tree));
    }

    /**
     * Returns the receiver type of the current method being visited, and
     * returns null if the visited tree is not within a method.
     *
     * The method uses the parameter only if the most enclosing method cannot
     * be found directly.
     *
     * @return receiver type of the most enclosing method being visited.
     */
    protected final AnnotatedDeclaredType getCurrentMethodReceiver(Tree tree) {
        AnnotatedDeclaredType res = visitorState.getMethodReceiver();
        if (res == null) {
            MethodTree enclosingMethod = TreeUtils.enclosingMethod(getPath(tree));
            if (enclosingMethod != null) {
                AnnotatedExecutableType method = getAnnotatedType(enclosingMethod);
                res = method.getReceiverType();
                // TODO: three tests fail if one adds the following, which would make
                // sense, or not?
                // visitorState.setMethodReceiver(res);
            }
        }
        return res;
    }

    protected final boolean isWithinConstructor(Tree tree) {
        if (visitorState.getClassType() != null)
            return visitorState.getMethodTree() != null
                && TreeUtils.isConstructor(visitorState.getMethodTree());

        MethodTree enclosingMethod = TreeUtils.enclosingMethod(getPath(tree));
        return enclosingMethod != null && TreeUtils.isConstructor(enclosingMethod);
    }

    private final Element getMostInnerClassOrMethod(Tree tree) {
        if (visitorState.getMethodTree() != null)
            return TreeUtils.elementFromDeclaration(visitorState.getMethodTree());
        if (visitorState.getClassTree() != null)
            return TreeUtils.elementFromDeclaration(visitorState.getClassTree());

        TreePath path = getPath(tree);
        if (path == null) {
            SourceChecker.errorAbort(String.format("AnnotatedTypeFactory.getMostInnerClassOrMethod: getPath(tree)=>null%n  TreePath.getPath(root, tree)=>%s\n  for tree (%s) = %s%n  root=%s",
                                                   TreePath.getPath(root, tree), tree.getClass(), tree, root));
        }
        for (Tree pathTree : path) {
            if (pathTree instanceof MethodTree)
                return TreeUtils.elementFromDeclaration((MethodTree)pathTree);
            else if (pathTree instanceof ClassTree)
                return TreeUtils.elementFromDeclaration((ClassTree)pathTree);
        }

        SourceChecker.errorAbort("AnnotatedTypeFactory.getMostInnerClassOrMethod: cannot be here!");
        return null; // dead code
    }

    /**
     * Gets the path for the given {@link Tree} under the current root by
     * checking from the visitor's current path, and only using
     * {@link Trees#getPath(CompilationUnitTree, Tree)} (which is much slower)
     * only if {@code node} is not found on the current path.
     *
     * Note that the given Tree has to be within the current compilation unit,
     * otherwise null will be returned.
     *
     * @param node the {@link Tree} to get the path for
     * @return the path for {@code node} under the current root
     */
    public final TreePath getPath(Tree node) {
        assert root != null : "root needs to be set when used on trees";

        if (node == null) return null;
        TreePath currentPath = visitorState.getPath();
        if (currentPath == null)
            return TreePath.getPath(root, node);

        // This method uses multiple heuristics to avoid calling
        // TreePath.getPath()

        // If the current path you are visiting is for this node we are done
        if (currentPath.getLeaf() == node) {
            return currentPath;
        }

        // When running on Daikon, we noticed that a lot of calls happened
        // within a small subtree containing the node we are currently visiting

        // When testing on Daikon, two steps resulted in the best performance
        if (currentPath.getParentPath() != null)
            currentPath = currentPath.getParentPath();
        if (currentPath.getLeaf() == node) {
            return currentPath;
        }
        if (currentPath.getParentPath() != null)
            currentPath = currentPath.getParentPath();
        if (currentPath.getLeaf() == node) {
            return currentPath;
        }

        final TreePath pathWithinSubtree = TreePath.getPath(currentPath, node);
        if (pathWithinSubtree != null) {
            return pathWithinSubtree;
        }

        // climb the current path till we see that
        // Works when getPath called on the enclosing method, enclosing
        // class
        TreePath current = currentPath;
        while (current != null) {
            if (current.getLeaf() == node)
                return current;
            current = current.getParentPath();
        }

        // OK, we give up. Do a full scan.
        return TreePath.getPath(root, node);
    }

    /**
     * Ensures that a type has been constructed properly.
     *
     * @param type the type to check
     */
    private void checkRep(AnnotatedTypeMirror type) {
        new AnnotatedTypeScanner<Void, Void>() {
            @Override
            public Void visitDeclared(AnnotatedDeclaredType type, Void p) {
                //assert type.getElement() != null;
                return super.visitDeclared(type, p);
            }

            @Override
            public Void visitExecutable(AnnotatedExecutableType type, Void p) {
                assert type.getElement() != null : "Unexpected null executable type.";
                return super.visitExecutable(type, p);
            }

        }.visit(type);
    }

    /**
     * Assert that the type is a type of valid type mirror, i.e. not an ERROR
     * or OTHER type.
     *
     * @param type an annotated type
     * @return true if the type is a valid annotated type, false otherwise
     */
    static final boolean validAnnotatedType(AnnotatedTypeMirror type) {
        if (type == null) return false;
        if (type.getUnderlyingType() == null)
            return true; // e.g., for receiver types
        return validType(type.getUnderlyingType());
    }

    /**
     * Used for asserting that a type is valid for converting to an annotated
     * type.
     *
     * @param type
     * @return true if {@code type} can be converted to an annotated type, false
     *         otherwise
     */
    private static final boolean validType(TypeMirror type) {
        if (type == null) return false;
        switch (type.getKind()) {
            case ERROR:
            case OTHER:
            case PACKAGE:
                return false;
        }
        return true;
    }

    /**
     * A Utility method for creating LRU cache
     * @param size  size of the cache
     * @return  a new cache with the provided size
     */
    protected static <K, V> Map<K, V> createLRUCache(final int size) {
        return new LinkedHashMap<K, V>() {

            private static final long serialVersionUID = 5261489276168775084L;
            @Override
            protected boolean removeEldestEntry(Map.Entry<K, V> entry) {
                return size() > size;
            }
        };
    }

    /** Sets indexTypes and indexDeclAnnos by side effect, just before returning. */
    private void buildIndexTypes() {
        if (this.indexTypes != null || this.indexDeclAnnos != null) {
            SourceChecker.errorAbort("AnnotatedTypeFactory.buildIndexTypes called more than once");
        }

        Map<Element, AnnotatedTypeMirror> indexTypes
            = new HashMap<Element, AnnotatedTypeMirror>();
        Map<String, Set<AnnotationMirror>> indexDeclAnnos
            = new HashMap<String, Set<AnnotationMirror>>();

        if (!env.getOptions().containsKey("ignorejdkastub")) {
            InputStream in = null;
            if (resourceClass != null)
                in = resourceClass.getResourceAsStream("jdk.astub");
            if (in != null) {
                StubParser stubParser = new StubParser("jdk.astub", in, this, env);
                stubParser.parse(indexTypes, indexDeclAnnos);
            }
        }

        // stub file for type-system independent annotations
        InputStream input = BaseTypeChecker.class.getResourceAsStream("flow.astub");
        if (input != null) {
            StubParser stubParser = new StubParser("flow.astub", input, this, env);
            stubParser.parse(indexTypes, indexDeclAnnos);
        }

        String allstubFiles = "";
        String stubFiles;

        stubFiles = env.getOptions().get("stubs");
        if (stubFiles != null)
            allstubFiles += File.pathSeparator + stubFiles;

        stubFiles = System.getProperty("stubs");
        if (stubFiles != null)
            allstubFiles += File.pathSeparator + stubFiles;

        stubFiles = System.getenv("stubs");
        if (stubFiles != null)
            allstubFiles += File.pathSeparator + stubFiles;

        {
            StubFiles sfanno = resourceClass.getAnnotation(StubFiles.class);
            if (sfanno!=null) {
                String[] sfarr = sfanno.value();
                stubFiles = "";
                for (String sf : sfarr) {
                    stubFiles += File.pathSeparator + sf;
                }
                allstubFiles += stubFiles;
            }
        }

        if (allstubFiles.isEmpty()) {
            this.indexTypes = indexTypes;
            this.indexDeclAnnos = indexDeclAnnos;
            return;
        }

        String[] stubArray = allstubFiles.split(File.pathSeparator);
        for (String stubPath : stubArray) {
            if (stubPath==null || stubPath.isEmpty()) continue;
            try {
                // Handle case when running in jtreg
                String base = System.getProperty("test.src");
                if (base != null)
                    stubPath = base + "/" + stubPath;
                List<File> stubs = StubUtil.allStubFiles(stubPath);
                if (stubs.size()==0) {
                    InputStream in = null;
                    if (resourceClass != null)
                        in = resourceClass.getResourceAsStream(stubPath);
                    if (in != null) {
                        StubParser stubParser = new StubParser(stubPath, in, this, env);
                        stubParser.parse(indexTypes, indexDeclAnnos);
                        // We could handle the stubPath -> continue.
                        continue;
                    }
                    // We couldn't handle the stubPath -> error message.
                    System.err.println("Did not find stub file or files within directory: " + stubPath);
                }

                for (File f : stubs) {
                    InputStream stubStream = new FileInputStream(f);
                    StubParser stubParser = new StubParser(f.getAbsolutePath(), stubStream, this, env);
                    stubParser.parse(indexTypes, indexDeclAnnos);
                }
            } catch (FileNotFoundException e) {
                System.err.println("Couldn't find stub file named: " + stubPath);
            }
        }

        this.indexTypes = indexTypes;
        this.indexDeclAnnos = indexDeclAnnos;
        return;
    }

    /**
     * Returns the actual annotation mirror used to annotate this type,
     * whose name equals the passed annotationName if one exists, null otherwise.
     *
     * @param anno annotation class
     * @return the annotation mirror for anno
     */
    public AnnotationMirror getDeclAnnotation(Element elt,
            Class<? extends Annotation> anno) {
        String annoName = anno.getCanonicalName();
        String eltName = ElementUtils.getVerboseName(elt);
        List<? extends AnnotationMirror> annotationMirrors = elt
                .getAnnotationMirrors();
        return getDeclAnnotation(eltName, annoName, annotationMirrors, true);
    }

    /**
     * Returns the actual annotation mirror used to annotate this type, whose
     * name equals the passed annotationName if one exists, null otherwise. This
     * is the private implementation of the same-named, public method.
     */
    private AnnotationMirror getDeclAnnotation(String eltName, String annoName,
            List<? extends AnnotationMirror> annotationMirrors,
            boolean checkAliases) {

        Pair<AnnotationMirror, Set<String>> aliases = checkAliases ? declAliases.get(annoName) : null;

        // First look in the stub files.
        Set<AnnotationMirror> stubAnnos = indexDeclAnnos.get(eltName);

        if (stubAnnos != null) {
            for (AnnotationMirror am : stubAnnos) {
                if (AnnotationUtils.areSameByName(am, annoName)) {
                    return am;
                }
            }
        }

        // Then look at the real annotations.
        for (AnnotationMirror am : annotationMirrors) {
            if (AnnotationUtils.areSameByName(am, annoName)) {
                return am;
            }
        }

        // Look through aliases.
        if (aliases != null) {
            for (String alias : aliases.second) {
                AnnotationMirror declAnnotation = getDeclAnnotation(eltName,
                        alias, annotationMirrors, false);
                if (declAnnotation != null) {
                    return aliases.first;
                }
            }
        }

        // Not found in either location
        return null;
    }

    /**
     * Returns all of the actual annotation mirrors used to annotate this type
     * (includes stub files).
     */
    public Set<AnnotationMirror> getDeclAnnotations(Element elt) {
        Set<AnnotationMirror> results = new HashSet<AnnotationMirror>();

        // First look in the stub files.
        String eltName = ElementUtils.getVerboseName(elt);
        Set<AnnotationMirror> stubAnnos = indexDeclAnnos.get(eltName);
        if (stubAnnos != null) {
            results.addAll(stubAnnos);
        }

        // Then look at the real annotations.
        results.addAll(elt.getAnnotationMirrors());

        return results;
    }

    /**
     * Returns a list of all declaration annotations used to annotate this element,
     * which have a meta-annotation (i.e., an annotation on that annotation)
     * with class {@code metaAnnotation}.
     *
     * @param element
     *            The element at which to look for annotations.
     * @param metaAnnotation
     *            The meta annotation that needs to be present.
     * @return A list of pairs {@code (anno, metaAnno)} where {@code anno} is
     *         the annotation mirror at {@code element}, and {@code metaAnno} is
     *         the annotation mirror used to annotate {@code anno}.
     */
    public List<Pair<AnnotationMirror, AnnotationMirror>> getDeclAnnotationWithMetaAnnotation(
            Element element, Class<? extends Annotation> metaAnnotation) {
        List<Pair<AnnotationMirror, AnnotationMirror>> result = new ArrayList<>();
        List<AnnotationMirror> annotationMirrors = new ArrayList<>();

        // Consider real annotations.
        annotationMirrors.addAll(element.getAnnotationMirrors());

        // Consider stub annotations.
        String eltName = ElementUtils.getVerboseName(element);
        Set<AnnotationMirror> stubAnnos = indexDeclAnnos.get(eltName);
        if (stubAnnos != null) {
            annotationMirrors.addAll(stubAnnos);
        }

        // Go through all annotations found.
        for (AnnotationMirror annotation : annotationMirrors) {
            List<? extends AnnotationMirror> annotationsOnAnnotation = annotation
                    .getAnnotationType().asElement().getAnnotationMirrors();
            for (AnnotationMirror a : annotationsOnAnnotation) {
                if (AnnotationUtils.areSameByClass(a, metaAnnotation)) {
                    result.add(Pair.of(annotation, a));
                }
            }
        }
        return result;
    }

    /**
     * Returns a list of all annotations used to annotate this element,
     * which have a meta-annotation (i.e., an annotation on that annotation)
     * with class {@code metaAnnotation}.
     *
     * @param element
     *            The element at which to look for annotations.
     * @param metaAnnotation
     *            The meta annotation that needs to be present.
     * @return A list of pairs {@code (anno, metaAnno)} where {@code anno} is
     *         the annotation mirror at {@code element}, and {@code metaAnno} is
     *         the annotation mirror used to annotate {@code anno}.
     */
    public List<Pair<AnnotationMirror, AnnotationMirror>> getAnnotationWithMetaAnnotation(
            Element element, Class<? extends Annotation> metaAnnotation) {
        List<Pair<AnnotationMirror, AnnotationMirror>> result = new ArrayList<>();
        List<AnnotationMirror> annotationMirrors = new ArrayList<>();

        // Consider real annotations.
        annotationMirrors.addAll(getAnnotatedType(element).getAnnotations());

        // Consider stub annotations.
        String eltName = ElementUtils.getVerboseName(element);
        Set<AnnotationMirror> stubAnnos = indexDeclAnnos.get(eltName);
        if (stubAnnos != null) {
            annotationMirrors.addAll(stubAnnos);
        }

        // Go through all annotations found.
        for (AnnotationMirror annotation : annotationMirrors) {
            List<? extends AnnotationMirror> annotationsOnAnnotation = annotation
                    .getAnnotationType().asElement().getAnnotationMirrors();
            for (AnnotationMirror a : annotationsOnAnnotation) {
                if (AnnotationUtils.areSameByClass(a, metaAnnotation)) {
                    result.add(Pair.of(annotation, a));
                }
            }
        }
        return result;
    }
}<|MERGE_RESOLUTION|>--- conflicted
+++ resolved
@@ -125,7 +125,6 @@
      */
     private final Map<String, AnnotationMirror> aliases = new HashMap<String, AnnotationMirror>();
 
-<<<<<<< HEAD
     /**
      * A map from the class name (canonical name) of an annotation to the set of
      * class names (canonical names) for annotations with the same meaning
@@ -133,9 +132,7 @@
      */
     private final Map<String, Pair<AnnotationMirror, Set<String>>> declAliases = new HashMap<>();
 
-=======
-    /** Unique ID counter; for debugging purposes. */
->>>>>>> bab2abe8
+	/** Unique ID counter; for debugging purposes. */
     private static int uidCounter = 0;
 
     /** Unique ID of the current object; for debugging purposes. */
