package checkers.types;

/*>>>
import checkers.interning.quals.*;
*/

import java.util.Collection;
import java.util.Map;
import java.util.Set;

import javax.lang.model.element.AnnotationMirror;
<<<<<<< HEAD
import javax.lang.model.element.Name;
=======
>>>>>>> 52537911
import javax.lang.model.type.TypeKind;

import javacutils.AnnotationUtils;

/**
 * Represents a type qualifier hierarchy.
 *
 * All method parameter annotations need to be type qualifiers recognized
 * within this hierarchy.
 *
 * This assumes that any particular annotated type in a program is annotated
 * with at least one qualifier from the hierarchy.
 */
public abstract class QualifierHierarchy {

    // **********************************************************************
    // Getter methods about this hierarchy
    // **********************************************************************

    /**
     * Returns the width of this hierarchy, i.e. the expected number of
     * annotations on any valid type.
     */
    public int getWidth() {
        return getTopAnnotations().size();
    }

    /**
     * @return  the top (ultimate super) type qualifiers in the type system
     */
    public abstract Set<AnnotationMirror> getTopAnnotations();

    /**
     * Return the top qualifier for the given qualifier, that is, the qualifier
     * that is a supertype of start but no further supertypes exist.
     */
    public abstract AnnotationMirror getTopAnnotation(AnnotationMirror start);

    /**
     * Return the bottom for the given qualifier, that is, the qualifier that is a
     * subtype of start but no further subtypes exist.
     */
    public abstract AnnotationMirror getBottomAnnotation(AnnotationMirror start);

    /**
     * @return the bottom type qualifier in the hierarchy
     */
    public abstract Set<AnnotationMirror> getBottomAnnotations();

    /**
     *
     * @param start Any qualifier from the type hierarchy.
     * @return The polymorphic qualifier for that hierarchy
     */
    public abstract AnnotationMirror getPolymorphicAnnotation(AnnotationMirror start);

    /**
     * Returns the names of all type qualifiers in this type qualifier
     * hierarchy.
     * TODO: What is the relation to {@link checkers.basetype.BaseTypeChecker#getSupportedTypeQualifiers()}?
     *
     * @return the fully qualified name represented in this hierarchy
     */
<<<<<<< HEAD
    public abstract Set</*@Interned*/String> getTypeQualifiers();
=======
    public abstract Set</*@Interned*/ String> getTypeQualifiers();
>>>>>>> 52537911

    // **********************************************************************
    // Qualifier Hierarchy Queries
    // **********************************************************************

    /**
     * Tests whether anno1 is a sub-qualifier of anno2, according to the
     * type qualifier hierarchy.  This checks only the qualifiers, not the
     * Java type.
     *
     * @return true iff rhs is a sub qualifier of lhs
     */
    public abstract boolean isSubtype(AnnotationMirror rhs, AnnotationMirror lhs);

    /**
     * Tests whether there is any annotation in lhs that is a super qualifier
     * of some annotation in rhs.
     * lhs and rhs contain only the annotations, not the Java type.
     *
     * @return true iff an annotation in lhs is a super of one in rhs
     **/
    public abstract boolean isSubtype(Collection<AnnotationMirror> rhs, Collection<AnnotationMirror> lhs);

    /**
     * Returns the least upper bound for the qualifiers a1 and a2.
     * <p>
     *
     * Examples:
     * <ul>
     * <li>For NonNull, leastUpperBound('Nullable', 'NonNull') &rarr; Nullable</li>
     * <li>For IGJ,     leastUpperBound('Immutable', 'Mutable') &rarr; ReadOnly</li>
     * </ul>
     *
     * The two qualifiers have to be from the same qualifier hierarchy. Otherwise,
     * null will be returned.
     *
     * @return  the least restrictive qualifiers for both types
     */
    public abstract AnnotationMirror leastUpperBound(AnnotationMirror a1, AnnotationMirror a2);

    /**
     * Returns the greatest lower bound for the qualifiers a1 and a2.
     *
     * The two qualifiers have to be from the same qualifier hierarchy. Otherwise,
     * null will be returned.
     *
     * @param a1 First annotation
     * @param a2 Second annotation
     * @return Greatest lower bound of the two annotations
     */
    public abstract AnnotationMirror greatestLowerBound(AnnotationMirror a1, AnnotationMirror a2);

    /**
     * Returns the type qualifiers that are the least upper bound of
     * the qualifiers in annos1 and annos2.
     * <p>
     *
     * This is necessary for determining the type of a conditional
     * expression (<tt>?:</tt>), where the type of the expression is the
     * least upper bound of the true and false clauses.
     *
     * @return the least upper bound of annos1 and annos2
     */
    public Set<AnnotationMirror>
    leastUpperBounds(Collection<AnnotationMirror> annos1, Collection<AnnotationMirror> annos2) {
        assert annos1.size() == annos2.size() :
            "QualifierHierarchy.leastUpperBounds: tried to determine LUB with sets of different sizes!\n" +
                    "    Set 1: " + annos1 + " Set 2: " + annos2;
        assert annos1.size() != 0 :
            "QualifierHierarchy.leastUpperBounds: tried to determine LUB with empty sets!";

        Set<AnnotationMirror> result = AnnotationUtils.createAnnotationSet();
        for (AnnotationMirror a1 : annos1) {
            for (AnnotationMirror a2 : annos2) {
                AnnotationMirror lub = leastUpperBound(a1, a2);
                if (lub != null) {
                    result.add(lub);
                }
            }
        }

        assert result.size() == annos1.size() : "QualifierHierarchy.leastUpperBounds: resulting set has incorrect number of annotations!\n" +
                "    Set 1: " + annos1 + " Set 2: " + annos2 + " LUB: " + result;

        return result;
    }

    /**
     * Returns the type qualifiers that are the greatest lower bound of
     * the qualifiers in annos1 and annos2.
     *
     * The two qualifiers have to be from the same qualifier hierarchy. Otherwise,
     * null will be returned.
     *
     * @param annos1 First collection of qualifiers
     * @param annos2 Second collection of qualifiers
     * @return Greatest lower bound of the two collections of qualifiers
     */
    public Set<AnnotationMirror>
    greatestLowerBounds(Collection<AnnotationMirror> annos1, Collection<AnnotationMirror> annos2) {
        assert annos1.size() == annos2.size() :
            "QualifierHierarchy.greatestLowerBounds: tried to determine GLB with sets of different sizes!\n" +
                    "    Set 1: " + annos1 + " Set 2: " + annos2;
        assert annos1.size() != 0 :
            "QualifierHierarchy.greatestLowerBounds: tried to determine GLB with empty sets!";

        Set<AnnotationMirror> result = AnnotationUtils.createAnnotationSet();
        for (AnnotationMirror a1 : annos1) {
            for (AnnotationMirror a2 : annos2) {
                AnnotationMirror glb = greatestLowerBound(a1, a2);
                if (glb != null) {
                    result.add(glb);
                }
            }
        }

        assert result.size() == annos1.size() : "QualifierHierarchy.greatestLowerBounds: resulting set has incorrect number of annotations!\n" +
                "    Set 1: " + annos1 + " Set 2: " + annos2 + " LUB: " + result;

        return result;
    }

    /**
     * Tests whether anno1 is a sub-qualifier of anno2, according to the
     * type qualifier hierarchy.  This checks only the qualifiers, not the
     * Java type.
     *
     * <p>
     * This method works even if the underlying Java type is a type variable.
     * In that case, a 'null' AnnnotationMirror and the empty set represent a meaningful
     * value (namely, no annotation).
     *
     * @return true iff anno1 is a sub qualifier of anno2
     */
    public abstract boolean isSubtypeTypeVariable(AnnotationMirror anno1, AnnotationMirror anno2);

    /**
     * Tests whether there is any annotation in lhs that is a super qualifier
     * of some annotation in rhs.
     * lhs and rhs contain only the annotations, not the Java type.
     *
     * <p>
     * This method works even if the underlying Java type is a type variable.
     * In that case, a 'null' AnnnotationMirror and the empty set represent a meaningful
     * value (namely, no annotation).
     *
     * @return true iff an annotation in lhs is a super of one in rhs
     **/
    // This method requires more revision.
    // The only case were rhs and lhs have more than one qualifier is in IGJ
    // where the type of 'this' is '@AssignsFields @I FOO'.  Subtyping for
    // this case, requires subtyping with respect to one qualifier only.
    public abstract boolean isSubtypeTypeVariable(Collection<AnnotationMirror> rhs, Collection<AnnotationMirror> lhs);

    /**
     * Returns the least upper bound for the qualifiers a1 and a2.
     * <p>
     *
     * Examples:
     * <ul>
     * <li>For NonNull, leastUpperBound('Nullable', 'NonNull') &rarr; Nullable</li>
     * <li>For IGJ,     leastUpperBound('Immutable', 'Mutable') &rarr; ReadOnly</li>
     * </ul>
     *
     * The two qualifiers have to be from the same qualifier hierarchy. Otherwise,
     * null will be returned.
     *
     * <p>
     * This method works even if the underlying Java type is a type variable.
     * In that case, a 'null' AnnnotationMirror and the empty set represent a meaningful
     * value (namely, no annotation).
     *
     * @return  the least restrictive qualifiers for both types
     */
    public abstract AnnotationMirror leastUpperBoundTypeVariable(AnnotationMirror a1, AnnotationMirror a2);

    /**
     * Returns the greatest lower bound for the qualifiers a1 and a2.
     *
     * The two qualifiers have to be from the same qualifier hierarchy. Otherwise,
     * null will be returned.
     *
     * <p>
     * This method works even if the underlying Java type is a type variable.
     * In that case, a 'null' AnnnotationMirror and the empty set represent a meaningful
     * value (namely, no annotation).
     *
     * @param a1 First annotation
     * @param a2 Second annotation
     * @return Greatest lower bound of the two annotations
     */
    public abstract AnnotationMirror greatestLowerBoundTypeVariable(AnnotationMirror a1, AnnotationMirror a2);

    /**
     * Returns the type qualifiers that are the least upper bound of
     * the qualifiers in annos1 and annos2.
     * <p>
     *
     * This is necessary for determining the type of a conditional
     * expression (<tt>?:</tt>), where the type of the expression is the
     * least upper bound of the true and false clauses.
     *
     * <p>
     * This method works even if the underlying Java type is a type variable.
     * In that case, a 'null' AnnnotationMirror and the empty set represent a meaningful
     * value (namely, no annotation).
     *
     * @return the least upper bound of annos1 and annos2
     */
    public Set<AnnotationMirror>
    leastUpperBoundsTypeVariable(Collection<AnnotationMirror> annos1, Collection<AnnotationMirror> annos2) {
        Set<AnnotationMirror> result = AnnotationUtils.createAnnotationSet();
        for (AnnotationMirror top : getTopAnnotations()) {
            AnnotationMirror anno1ForTop = null;
            for (AnnotationMirror anno1 : annos1) {
                if (isSubtypeTypeVariable(anno1, top)) {
                    anno1ForTop = anno1;
                }
            }
            AnnotationMirror anno2ForTop = null;
            for (AnnotationMirror anno2 : annos2) {
                if (isSubtypeTypeVariable(anno2, top)) {
                    anno2ForTop = anno2;
                }
            }
            AnnotationMirror t = leastUpperBoundTypeVariable(anno1ForTop, anno2ForTop);
            if (t != null) {
                result.add(t);
            }
        }
        return result;
    }

    /**
     * Returns the type qualifiers that are the greatest lower bound of
     * the qualifiers in annos1 and annos2.
     *
     * The two qualifiers have to be from the same qualifier hierarchy. Otherwise,
     * null will be returned.
     *
     * <p>
     * This method works even if the underlying Java type is a type variable.
     * In that case, a 'null' AnnnotationMirror and the empty set represent a meaningful
     * value (namely, no annotation).
     *
     * @param annos1 First collection of qualifiers
     * @param annos2 Second collection of qualifiers
     * @return Greatest lower bound of the two collections of qualifiers
     */
    public Set<AnnotationMirror>
    greatestLowerBoundsTypeVariable(Collection<AnnotationMirror> annos1, Collection<AnnotationMirror> annos2) {
        Set<AnnotationMirror> result = AnnotationUtils.createAnnotationSet();
        for (AnnotationMirror top : getTopAnnotations()) {
            AnnotationMirror anno1ForTop = null;
            for (AnnotationMirror anno1 : annos1) {
                if (isSubtypeTypeVariable(anno1, top)) {
                    anno1ForTop = anno1;
                }
            }
            AnnotationMirror anno2ForTop = null;
            for (AnnotationMirror anno2 : annos2) {
                if (isSubtypeTypeVariable(anno2, top)) {
                    anno2ForTop = anno2;
                }
            }
            AnnotationMirror t = greatestLowerBoundTypeVariable(anno1ForTop, anno2ForTop);
            if (t != null) {
                result.add(t);
            }
        }
        return result;
    }

    /**
     * Returns true if and only if the given type can have empty annotation sets
     * (and thus the *TypeVariable methods need to be used).
     */
    public static boolean canHaveEmptyAnnotationSet(AnnotatedTypeMirror type) {
        return type.getKind() == TypeKind.TYPEVAR || type.getKind() == TypeKind.WILDCARD;
    }

    /**
     * Tests whether anno1 is a sub-qualifier of anno2, according to the
     * type qualifier hierarchy.  This checks only the qualifiers, not the
     * Java type.
     *
     * <p>
     * This method takes an annotated type to decide if the type variable version of
     * the method should be invoked, or if the normal version is sufficient (which
     * provides more strict checks).
     *
     * @return true iff anno1 is a sub qualifier of anno2
     */
    public boolean isSubtype(AnnotatedTypeMirror type1,
            AnnotatedTypeMirror type2, AnnotationMirror anno1,
            AnnotationMirror anno2) {
        if (canHaveEmptyAnnotationSet(type1)
                || canHaveEmptyAnnotationSet(type2)) {
            return isSubtypeTypeVariable(anno1, anno2);
        } else {
            return isSubtype(anno1, anno2);
        }
    }

    /**
     * Tests whether there is any annotation in lhs that is a super qualifier of
     * some annotation in rhs. lhs and rhs contain only the annotations, not the
     * Java type.
     *
     * <p>
     * This method takes an annotated type to decide if the type variable
     * version of the method should be invoked, or if the normal version is
     * sufficient (which provides more strict checks).
     *
     * @return true iff an annotation in lhs is a super of one in rhs
     **/
    public boolean isSubtype(AnnotatedTypeMirror type1,
            AnnotatedTypeMirror type2, Collection<AnnotationMirror> rhs,
            Collection<AnnotationMirror> lhs) {
        if (canHaveEmptyAnnotationSet(type1)
                || canHaveEmptyAnnotationSet(type2)) {
            return isSubtypeTypeVariable(rhs, lhs);
        } else {
            return isSubtype(rhs, lhs);
        }
    }

    /**
     * Returns the least upper bound for the qualifiers a1 and a2.
     * <p>
     *
     * Examples:
     * <ul>
     * <li>For NonNull, leastUpperBound('Nullable', 'NonNull') &rarr; Nullable</li>
     * <li>For IGJ,     leastUpperBound('Immutable', 'Mutable') &rarr; ReadOnly</li>
     * </ul>
     *
     * The two qualifiers have to be from the same qualifier hierarchy. Otherwise,
     * null will be returned.
     *
     * <p>
     * This method takes an annotated type to decide if the type variable version of
     * the method should be invoked, or if the normal version is sufficient (which
     * provides more strict checks).
     *
     * @return  the least restrictive qualifiers for both types
     */
    public AnnotationMirror leastUpperBound(AnnotatedTypeMirror type1,
            AnnotatedTypeMirror type2, AnnotationMirror a1, AnnotationMirror a2) {
        if (canHaveEmptyAnnotationSet(type1)
                || canHaveEmptyAnnotationSet(type2)) {
            return leastUpperBoundTypeVariable(a1, a2);
        } else {
            return leastUpperBound(a1, a2);
        }
    }

    /**
     * Returns the greatest lower bound for the qualifiers a1 and a2.
     *
     * The two qualifiers have to be from the same qualifier hierarchy. Otherwise,
     * null will be returned.
     *
     * <p>
     * This method takes an annotated type to decide if the type variable version of
     * the method should be invoked, or if the normal version is sufficient (which
     * provides more strict checks).
     *
     * @param a1 First annotation
     * @param a2 Second annotation
     * @return Greatest lower bound of the two annotations
     */
    public AnnotationMirror greatestLowerBound(AnnotatedTypeMirror type1,
            AnnotatedTypeMirror type2, AnnotationMirror a1, AnnotationMirror a2) {
        if (canHaveEmptyAnnotationSet(type1)
                || canHaveEmptyAnnotationSet(type2)) {
            return greatestLowerBoundTypeVariable(a1, a2);
        } else {
            return greatestLowerBound(a1, a2);
        }
    }

    /**
     * Returns the type qualifiers that are the least upper bound of
     * the qualifiers in annos1 and annos2.
     * <p>
     *
     * This is necessary for determining the type of a conditional
     * expression (<tt>?:</tt>), where the type of the expression is the
     * least upper bound of the true and false clauses.
     *
     * <p>
     * This method takes an annotated type to decide if the type variable version of
     * the method should be invoked, or if the normal version is sufficient (which
     * provides more strict checks).
     *
     * @return the least upper bound of annos1 and annos2
     */
    public Set<AnnotationMirror> leastUpperBounds(AnnotatedTypeMirror type1,
            AnnotatedTypeMirror type2, Collection<AnnotationMirror> annos1,
            Collection<AnnotationMirror> annos2) {
        if (canHaveEmptyAnnotationSet(type1)
                || canHaveEmptyAnnotationSet(type2)) {
            return leastUpperBoundsTypeVariable(annos1, annos2);
        } else {
            return leastUpperBounds(annos1, annos2);
        }
    }

    /**
     * Returns the type qualifiers that are the greatest lower bound of
     * the qualifiers in annos1 and annos2.
     *
     * The two qualifiers have to be from the same qualifier hierarchy. Otherwise,
     * null will be returned.
     *
     * <p>
     * This method takes an annotated type to decide if the type variable version of
     * the method should be invoked, or if the normal version is sufficient (which
     * provides more strict checks).
     *
     * @param annos1 First collection of qualifiers
     * @param annos2 Second collection of qualifiers
     * @return Greatest lower bound of the two collections of qualifiers
     */
    public Set<AnnotationMirror> greatestLowerBounds(AnnotatedTypeMirror type1,
            AnnotatedTypeMirror type2, Collection<AnnotationMirror> annos1,
            Collection<AnnotationMirror> annos2) {
        if (canHaveEmptyAnnotationSet(type1)
                || canHaveEmptyAnnotationSet(type2)) {
            return greatestLowerBoundsTypeVariable(annos1, annos2);
        } else {
            return greatestLowerBounds(annos1, annos2);
        }
    }

    public AnnotationMirror findCorrespondingAnnotation(
            AnnotationMirror aliased, Collection<AnnotationMirror> a) {
        AnnotationMirror top = this.getTopAnnotation(aliased);
        for(AnnotationMirror anno : a) {
            if (this.isSubtype(anno, top)) {
                return anno;
            }
        }
        return null;
	}

    /**
     * Returns the annotation from the hierarchy identified by its 'top' annotation
     * from a set of annotations, using this QualifierHierarchy for subtype tests.
     *
     * @param annos
     *            The set of annotations.
     * @param top
     *            The top annotation of the hierarchy to consider.
     */
    public AnnotationMirror getAnnotationInHierarchy(
            Collection<AnnotationMirror> annos, AnnotationMirror top) {
        AnnotationMirror annoInHierarchy = null;
        for (AnnotationMirror rhsAnno : annos) {
            if (isSubtype(rhsAnno, top)) {
                annoInHierarchy = rhsAnno;
            }
        }
        return annoInHierarchy;
    }

    /**
     * Update a mapping from some key to a set of AnnotationMirrors.
     * If the key already exists in the mapping and the new qualifier
     * is in the same qualifier hierarchy as any of the existing qualifiers,
     * do nothing and return false.
     * If the key already exists in the mapping and the new qualifier
     * is not in the same qualifier hierarchy as any of the existing qualifiers,
     * add the qualifier to the existing set and return true.
     * If the key does not exist in the mapping, add the new qualifier as a
     * singleton set and return true.
     *
     * @param map The mapping to modify.
     * @param key The key to update.
     * @param newQual The value to add.
     * @return Whether there was a qualifier hierarchy collision.
     */
    public <T> boolean updateMappingToMutableSet(
            Map<T, Set<AnnotationMirror>> map,
            T key, AnnotationMirror newQual) {

        if (!map.containsKey(key)) {
            Set<AnnotationMirror> set = AnnotationUtils.createAnnotationSet();
            set.add(newQual);
            map.put(key, set);
        } else {
            Set<AnnotationMirror> prevs = map.get(key);
            for (AnnotationMirror p : prevs) {
                if (AnnotationUtils.areSame(getTopAnnotation(p),
                        getTopAnnotation(newQual))) {
                    return false;
                }
            }
            prevs.add(newQual);
            map.put(key, prevs);
        }
        return true;
    }
}<|MERGE_RESOLUTION|>--- conflicted
+++ resolved
@@ -9,10 +9,6 @@
 import java.util.Set;
 
 import javax.lang.model.element.AnnotationMirror;
-<<<<<<< HEAD
-import javax.lang.model.element.Name;
-=======
->>>>>>> 52537911
 import javax.lang.model.type.TypeKind;
 
 import javacutils.AnnotationUtils;
@@ -76,11 +72,7 @@
      *
      * @return the fully qualified name represented in this hierarchy
      */
-<<<<<<< HEAD
-    public abstract Set</*@Interned*/String> getTypeQualifiers();
-=======
     public abstract Set</*@Interned*/ String> getTypeQualifiers();
->>>>>>> 52537911
 
     // **********************************************************************
     // Qualifier Hierarchy Queries
