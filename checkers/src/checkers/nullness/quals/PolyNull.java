package checkers.nullness.quals;

import java.lang.annotation.*;

import checkers.quals.*;

/**
 * A polymorphic qualifier for the non-null type system.
 *
 * <p>
<<<<<<< HEAD
 * Any method written using @PolyNull conceptually has two versions:  one
 * in which every instance of @PolyNull has been replaced by @NonNull, and
 * one in which every instance of @PolyNull has been replaced by @Nullable.
 *
 * @checker.framework.manual #nullness-checker Nullness Checker
=======
 * Any method written using {@link PolyNull} conceptually has two versions: one
 * in which every instance of {@link PolyNull} has been replaced by
 * {@link NonNull}, and one in which every instance of {@link PolyNull} has been
 * replaced by {@link Nullable}.
>>>>>>> 77f32bac
 */
@Documented
@TypeQualifier
@PolymorphicQualifier(Nullable.class)
@Retention(RetentionPolicy.RUNTIME)
@Target({ ElementType.TYPE_USE, ElementType.TYPE_PARAMETER })
public @interface PolyNull {
}<|MERGE_RESOLUTION|>--- conflicted
+++ resolved
@@ -8,18 +8,12 @@
  * A polymorphic qualifier for the non-null type system.
  *
  * <p>
-<<<<<<< HEAD
- * Any method written using @PolyNull conceptually has two versions:  one
- * in which every instance of @PolyNull has been replaced by @NonNull, and
- * one in which every instance of @PolyNull has been replaced by @Nullable.
- *
- * @checker.framework.manual #nullness-checker Nullness Checker
-=======
  * Any method written using {@link PolyNull} conceptually has two versions: one
  * in which every instance of {@link PolyNull} has been replaced by
  * {@link NonNull}, and one in which every instance of {@link PolyNull} has been
  * replaced by {@link Nullable}.
->>>>>>> 77f32bac
+ *
+ * @checker.framework.manual #nullness-checker Nullness Checker
  */
 @Documented
 @TypeQualifier
