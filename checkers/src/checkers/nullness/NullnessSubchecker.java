package checkers.nullness;

import javax.annotation.processing.ProcessingEnvironment;
import javax.lang.model.element.AnnotationMirror;

import com.sun.tools.javac.code.Symbol;

import checkers.basetype.BaseTypeChecker;
import checkers.nullness.quals.*;
import checkers.quals.TypeQualifiers;
import checkers.source.*;
import checkers.types.*;
import checkers.types.AnnotatedTypeMirror.AnnotatedDeclaredType;
import checkers.types.AnnotatedTypeMirror.AnnotatedPrimitiveType;
import checkers.util.AnnotationUtils;
import checkers.util.GraphQualifierHierarchy;
import checkers.util.MultiGraphQualifierHierarchy;

/**
 * A typechecker plug-in for the Nullness type system qualifier that finds (and
 * verifies the absence of) null-pointer errors.
 *
 * @see NonNull
 * @see Nullable
 * @see Raw
 * @checker.framework.manual #nullness-checker Nullness Checker
 */
@TypeQualifiers({ Nullable.class, LazyNonNull.class, NonNull.class, PolyNull.class, Primitive.class })
@SupportedLintOptions({"nulltest", "uninitialized", "advancedchecks"})
public class NullnessSubchecker extends BaseTypeChecker {

    // warn about uninitialized primitive and nullable fields in the constructor
    public static final boolean UNINIT_DEFAULT = false;
    // warn about a null check performed against a value that is guaranteed
    // to be non-null, as in:  "m" == null.
    public static final boolean NULLTEST_DEFAULT = false;

    // TODO: This lint option should only be temporary, until all checks are implemented correctly.
    public static final boolean ADVANCEDCHECKS_DEFAULT = false;

    protected AnnotationMirror NONNULL, NULLABLE, PRIMITIVE;

    @Override
    public void initChecker(ProcessingEnvironment processingEnv) {
        super.initChecker(processingEnv);
        AnnotationUtils annoFactory = AnnotationUtils.getInstance(env);
        NONNULL = annoFactory.fromClass(NonNull.class);
        NULLABLE = annoFactory.fromClass(Nullable.class);
        PRIMITIVE = annoFactory.fromClass(Primitive.class);
    }
    
    @Override
    public boolean isValidUse(AnnotatedDeclaredType declarationType,
            AnnotatedDeclaredType useType) {
        // At most a single qualifier on a type
        if (useType.getAnnotations().size() > 1) {
            return false;
        }
        return super.isValidUse(declarationType, useType);
    }

    @Override
    public boolean isValidUse(AnnotatedPrimitiveType type) {
        // No explicit qualifiers on primitive types
        if (type.getAnnotations().size()>1 ||
             (type.getAnnotation(Primitive.class)==null &&
             // Flow inference might implicitly add a NonNull, therefore
             // check whether the Symbol contained a type annotation.
             // The element is null if the primitive type is an array component ->
             // always a reason to warn.
             (type.getElement()==null ||
<<<<<<< HEAD
             AnnotatedTypes.containsTypeAnnotation(type.getElement().getAnnotationMirrors())))) {
            System.out.println("Looking at type: " + type);
            System.out.println("  the element: " + type.getElement());
            System.out.println("  the element annotations: " + (type.getElement()!=null ? type.getElement().getAnnotationMirrors() : "null"));
            new Throwable("Stack trace: ").printStackTrace(System.out);
=======
             // TODO: will this not work if an explicit type qualifier from
             // something other than the Nullness Checker is present?
             // Probably.
             // TODO: explicitly support looking up the declared
             // qualifiers present on a type.
             !((Symbol)type.getElement()).typeAnnotations.isEmpty() ))) {
>>>>>>> 9c942f14
            return false;
        }
        return super.isValidUse(type);
    }

    /*
    @Override
    protected MultiGraphQualifierHierarchy.MultiGraphFactory createQualifierHierarchyFactory() {
        // TODO: actually use the MultiGraphQH.
        return new MultiGraphQualifierHierarchy.MultiGraphFactory(this);
    }*/

    @Override
    protected QualifierHierarchy createQualifierHierarchy() {
        return new NullnessQualifierHierarchy((/*Multi*/GraphQualifierHierarchy)super.createQualifierHierarchy());
    }
    
    private final class NullnessQualifierHierarchy extends MultiGraphQualifierHierarchy {
        public NullnessQualifierHierarchy(/*Multi*/GraphQualifierHierarchy hierarchy) {
            super(hierarchy);
        }

        @Override
        public boolean isSubtype(AnnotationMirror sub, AnnotationMirror sup) {
            if ( AnnotationUtils.areSame(sub, PRIMITIVE) &&
                    AnnotationUtils.areSame(sup, NONNULL) ) {
                return true;
            }
            return super.isSubtype(sub, sup);
        }
    }
}<|MERGE_RESOLUTION|>--- conflicted
+++ resolved
@@ -69,20 +69,12 @@
              // The element is null if the primitive type is an array component ->
              // always a reason to warn.
              (type.getElement()==null ||
-<<<<<<< HEAD
-             AnnotatedTypes.containsTypeAnnotation(type.getElement().getAnnotationMirrors())))) {
-            System.out.println("Looking at type: " + type);
-            System.out.println("  the element: " + type.getElement());
-            System.out.println("  the element annotations: " + (type.getElement()!=null ? type.getElement().getAnnotationMirrors() : "null"));
-            new Throwable("Stack trace: ").printStackTrace(System.out);
-=======
              // TODO: will this not work if an explicit type qualifier from
              // something other than the Nullness Checker is present?
              // Probably.
              // TODO: explicitly support looking up the declared
              // qualifiers present on a type.
              !((Symbol)type.getElement()).typeAnnotations.isEmpty() ))) {
->>>>>>> 9c942f14
             return false;
         }
         return super.isValidUse(type);
