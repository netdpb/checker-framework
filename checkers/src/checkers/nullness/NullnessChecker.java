--- conflicted
+++ resolved
@@ -14,13 +14,8 @@
 public class NullnessChecker extends AggregateChecker {
 
     @Override
-<<<<<<< HEAD
-    protected Collection<Class<? extends SourceChecker>> getSupportedCheckers() {
-        Collection<Class<? extends SourceChecker>> checkers = new ArrayList<>();
-=======
     protected Collection<Class<? extends SourceChecker<?>>> getSupportedCheckers() {
         Collection<Class<? extends SourceChecker<?>>> checkers = new ArrayList<>();
->>>>>>> 52537911
         checkers.add(AbstractNullnessFbcChecker.class);
         checkers.add(KeyForSubchecker.class);
         return checkers;
