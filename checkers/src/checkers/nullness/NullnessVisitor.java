package checkers.nullness;

import java.lang.annotation.Annotation;
import java.util.*;

import javax.annotation.processing.ProcessingEnvironment;
import javax.lang.model.element.*;
import javax.lang.model.type.ExecutableType;
import javax.lang.model.type.TypeKind;
import javax.lang.model.type.TypeMirror;
import javax.lang.model.util.Types;

import checkers.basetype.BaseTypeVisitor;
/*>>>
import checkers.compilermsgs.quals.CompilerMessageKey;
*/
import checkers.nullness.quals.*;
import checkers.quals.Unused;
import checkers.source.Result;
import checkers.types.AnnotatedTypeMirror;
import checkers.types.AnnotatedTypeMirror.AnnotatedArrayType;
import checkers.types.AnnotatedTypeMirror.AnnotatedDeclaredType;
import checkers.types.AnnotatedTypeMirror.AnnotatedExecutableType;
import checkers.types.AnnotatedTypeMirror.AnnotatedPrimitiveType;
import checkers.util.AnnotationUtils;
import checkers.util.ElementUtils;
import checkers.util.InternalUtils;
import checkers.util.QualifierPolymorphism;
import checkers.util.TreeUtils;
import checkers.util.Pair;

import com.sun.source.tree.*;

/**
 * A type-checking visitor for the Nullness type system.
 * This visitor reports errors ("dereference.of.nullable") or
 * warnings for violations for the following cases:
 *
 * <ol>
 * <li value="1">the receiver of a member dereference is not NonNull
 * <li value="2">the receiver of an implicit ".iterator()" dereference in an enhanced
 *    for loop is not NonNull
 * <li value="3">an accessed array is not NonNull
 * <li value="4">a thrown exception is not NonNull
 * <li value="5">the lock in a synchronized block is not NonNull
 * <li value="6">a NonNull reference is checked for nullness
 * <li value="7">a value in implicit unboxed operation is not NonNull
 * </ol>
 *
 * Self-accesses (via {@code this} or {@code super}) can always be dereferenced.
 *
 * @see NullnessSubchecker
 */
public class NullnessVisitor extends BaseTypeVisitor<NullnessSubchecker> {

    /** The {@link NonNull} annotation */
    private final AnnotationMirror NONNULL, /*NULLABLE, LAZYNONNULL,*/ PRIMITIVE, RAW;
    private final TypeMirror stringType;

    /**
     * The element for java.util.Collection.size().
     */
    private final ExecutableElement collectionSize;

    /**
     * The element for java.util.Collection.toArray(T).
     */
    private final ExecutableElement collectionToArray;

    /**
     * Creates a new visitor for type-checking {@link NonNull}.
     *
     * @param checker the checker to use
     * @param root the root of the input program's AST to check
     */
    public NullnessVisitor(NullnessSubchecker checker, CompilationUnitTree root) {
        super(checker, root);
        NONNULL = checker.NONNULL;
        // NULLABLE = checker.NULLABLE;
        // LAZYNONNULL = checker.LAZYNONNULL;
        PRIMITIVE = checker.PRIMITIVE;
        RAW = null; //((NullnessAnnotatedTypeFactory)atypeFactory).RAW;
        stringType = elements.getTypeElement("java.lang.String").asType();

        ProcessingEnvironment env = checker.getProcessingEnvironment();
        this.collectionSize = TreeUtils.getMethod("java.util.Collection", "size", 0, env);
        this.collectionToArray = TreeUtils.getMethod("java.util.Collection", "toArray", 1, env);

        checkForAnnotatedJdk();
    }

    /** Case 1: Check for null dereferencing */
    @Override
    public Void visitMemberSelect(MemberSelectTree node, Void p) {
        checkForNullability(node.getExpression(), "dereference.of.nullable");

        return super.visitMemberSelect(node, p);
    }

    /** Case 2: Check for implicit {@code .iterator} call */
    @Override
    public Void visitEnhancedForLoop(EnhancedForLoopTree node, Void p) {
        checkForNullability(node.getExpression(), "dereference.of.nullable");
        return super.visitEnhancedForLoop(node, p);
    }

    /** Case 3: Check for array dereferencing */
    @Override
    public Void visitArrayAccess(ArrayAccessTree node, Void p) {
        checkForNullability(node.getExpression(), "accessing.nullable");
        return super.visitArrayAccess(node, p);
    }

    @Override
    public Void visitNewArray(NewArrayTree node, Void p) {
        AnnotatedArrayType type = atypeFactory.getAnnotatedType(node);
        AnnotatedTypeMirror componentType = type.getComponentType();
        if (componentType.hasAnnotation(NONNULL) &&
                !isNewArrayAllZeroDims(node) &&
                !isNewArrayInToArray(node) &&
                checker.getLintOption("arrays:forbidnonnullcomponents", false)) {
            checker.report(Result.failure("new.array.type.invalid",
                    componentType.getAnnotations(), type.toString()), node);
        }

        return super.visitNewArray(node, p);
    }

    /** Determine whether all dimensions given in a new array expression
     * have zero as length. For example "new Object[0][0];".
     * Also true for empty dimensions, as in "new Object[] {...}".
     */
    private static boolean isNewArrayAllZeroDims(NewArrayTree node) {
        boolean isAllZeros = true;
        for (ExpressionTree dim : node.getDimensions()) {
            if (dim instanceof LiteralTree) {
                Object val = ((LiteralTree)dim).getValue();
                if (!(val instanceof Number) ||
                        !(new Integer(0).equals(((Number)val)))) {
                    isAllZeros = false;
                    break;
                }
            } else {
                isAllZeros = false;
                break;
            }
        }
        return isAllZeros;
    }

    private boolean isNewArrayInToArray(NewArrayTree node) {
        if (node.getDimensions().size()!=1) {
            return false;
        }

        ExpressionTree dim = node.getDimensions().get(0);
        ProcessingEnvironment env = checker.getProcessingEnvironment();

        if (!TreeUtils.isMethodInvocation(dim, collectionSize, env)) {
            return false;
        }

        ExpressionTree rcvsize = ((MethodInvocationTree) dim).getMethodSelect();
        if (!(rcvsize instanceof MemberSelectTree)) {
            return false;
        }
        rcvsize = ((MemberSelectTree)rcvsize).getExpression();
        if (!(rcvsize instanceof IdentifierTree)) {
            return false;
        }

        Tree encl = getCurrentPath().getParentPath().getLeaf();

        if (!TreeUtils.isMethodInvocation(encl, collectionToArray, env)) {
            return false;
        }

        ExpressionTree rcvtoarray = ((MethodInvocationTree) encl).getMethodSelect();
        if (!(rcvtoarray instanceof MemberSelectTree)) {
            return false;
        }
        rcvtoarray = ((MemberSelectTree)rcvtoarray).getExpression();
        if (!(rcvtoarray instanceof IdentifierTree)) {
            return false;
        }

        return ((IdentifierTree)rcvsize).getName() == ((IdentifierTree)rcvtoarray).getName();
    }

    /** Case 4: Check for thrown exception nullness */
    @Override
    public Void visitThrow(ThrowTree node, Void p) {
        checkForNullability(node.getExpression(), "throwing.nullable");
        if (nonInitializedFields != null) {
            nonInitializedFields.first.clear();
            nonInitializedFields.second.clear();
        }
        return super.visitThrow(node, p);
    }

    /** Case 5: Check for synchronizing locks */
    @Override
    public Void visitSynchronized(SynchronizedTree node, Void p) {
        checkForNullability(node.getExpression(), "locking.nullable");
        return super.visitSynchronized(node, p);
    }

    // Variable to skip redundant nullness tests when in assert
    private boolean isInAssert = false;

    @Override
    public Void visitAssert(AssertTree node, Void p) {
        boolean beforeAssert = isInAssert;
        try {
            isInAssert = true;
            return super.visitAssert(node, p);
        } finally {
            isInAssert = beforeAssert;
        }
    }

    @Override
    public Void visitConditionalExpression(ConditionalExpressionTree node, Void p) {
        checkForNullability(node.getCondition(), "condition.nullable");
        return super.visitConditionalExpression(node, p);
    }

    @Override
    public Void visitIf(IfTree node, Void p) {
        checkForNullability(node.getCondition(), "condition.nullable");
        boolean beforeAssert = isInAssert;
        try {
            isInAssert =
                TreeUtils.firstStatement(node.getThenStatement()).getKind() == Tree.Kind.THROW
                && node.getElseStatement() == null;
            return super.visitIf(node, p);
        } finally {
            isInAssert = beforeAssert;
        }
    }

    @Override
    public Void visitDoWhileLoop(DoWhileLoopTree node, Void p) {
        checkForNullability(node.getCondition(), "condition.nullable");
        return super.visitDoWhileLoop(node, p);
    }

    @Override
    public Void visitWhileLoop(WhileLoopTree node, Void p) {
        checkForNullability(node.getCondition(), "condition.nullable");
        return super.visitWhileLoop(node, p);
    }

    // Nothing needed for EnhancedForLoop, no boolean get's unboxed there.
    @Override
    public Void visitForLoop(ForLoopTree node, Void p) {
        if (node.getCondition()!=null) {
            // Condition is null e.g. in "for (;;) {...}"
            checkForNullability(node.getCondition(), "condition.nullable");
        }
        return super.visitForLoop(node, p);
    }

    @Override
    public Void visitSwitch(SwitchTree node, Void p) {
        checkForNullability(node.getExpression(), "switching.nullable");
        return super.visitSwitch(node, p);
    }

    @Override
    public Void visitNewClass(NewClassTree node, Void p) {
        AnnotatedDeclaredType type = atypeFactory.getAnnotatedType(node);
        if (!type.hasAnnotation(NONNULL)) {
            // The type is not non-null => error
            checker.report(Result.failure("new.class.type.invalid", type.getAnnotations()), node);
            // Note that other consistency checks are made by isValid.
        }
        // TODO: It might be nicer to introduce a framework-level
        // isValidNewClassType or some such.
        return super.visitNewClass(node, p);
    }

    protected void checkForRedundantTests(BinaryTree node) {
        if (isInAssert) return;

        final ExpressionTree leftOp = node.getLeftOperand();
        final ExpressionTree rightOp = node.getRightOperand();

        // equality tests
        if ((node.getKind() == Tree.Kind.EQUAL_TO
                || node.getKind() == Tree.Kind.NOT_EQUAL_TO)
                && checker.getLintOption("nulltest", NullnessSubchecker.NULLTEST_DEFAULT)) {
            AnnotatedTypeMirror left = atypeFactory.getAnnotatedType(leftOp);
            AnnotatedTypeMirror right = atypeFactory.getAnnotatedType(rightOp);
            if (leftOp.getKind() == Tree.Kind.NULL_LITERAL
                    && right.hasEffectiveAnnotation(NONNULL))
                checker.report(Result.warning("known.nonnull", rightOp.toString()), node);
            else if (rightOp.getKind() == Tree.Kind.NULL_LITERAL
                    && left.hasEffectiveAnnotation(NONNULL))
                checker.report(Result.warning("known.nonnull", leftOp.toString()), node);
        }
    }

    /**
     * Case 6: Check for redundant nullness tests
     * Case 7: unboxing case: primitive operations
     */
    @Override
    public Void visitBinary(BinaryTree node, Void p) {
        final ExpressionTree leftOp = node.getLeftOperand();
        final ExpressionTree rightOp = node.getRightOperand();

        if (isUnboxingOperation(types, stringType, node)) {
            checkForNullability(leftOp, "unboxing.of.nullable");
            checkForNullability(rightOp, "unboxing.of.nullable");
        }

        checkForRedundantTests(node);

        return super.visitBinary(node, p);
    }

    /** Case 7: unboxing case: primitive operation */
    @Override
    public Void visitUnary(UnaryTree node, Void p) {
        checkForNullability(node.getExpression(), "unboxing.of.nullable");
        return super.visitUnary(node, p);
    }

    /** Case 7: unboxing case: primitive operation */
    @Override
    public Void visitCompoundAssignment(CompoundAssignmentTree node, Void p) {
        // ignore String concatenation
        if (!isString(types, stringType, node)) {
            checkForNullability(node.getVariable(), "unboxing.of.nullable");
            checkForNullability(node.getExpression(), "unboxing.of.nullable");
        }
        return super.visitCompoundAssignment(node, p);
    }

    /** Case 7: unboxing case: casting to a primitive */
    @Override
    public Void visitTypeCast(TypeCastTree node, Void p) {
        if (isPrimitive(node) && !isPrimitive(node.getExpression()))
            checkForNullability(node.getExpression(), "unboxing.of.nullable");
        return super.visitTypeCast(node, p);
    }

    @Override
    protected void commonAssignmentCheck(Tree varTree, ExpressionTree valueExp, /*@CompilerMessageKey*/ String errorKey) {
        // allow LazyNonNull to be initialized to null at declaration
        if (varTree.getKind() == Tree.Kind.VARIABLE) {
            Element elem = TreeUtils.elementFromDeclaration((VariableTree)varTree);
            if (atypeFactory.fromElement(elem).hasAnnotation(LazyNonNull.class))
                return;
        }

        super.commonAssignmentCheck(varTree, valueExp, errorKey);
    }

    //////////////////////// Field Initializations //////////////////////////

    // Case 8: field initialization
    /**
     * non-null iff currently processing a method (or constructor) declaration AST.
     * In that case, it is a pair of:
     *  (list of non-initialized fields of NonNull type,
     *   list of non-initialized fields of Nullable or primitive type).
     * The second list is empty unless lint option "uninitialized" is set.
     */
    private Pair<Set<VariableElement>,Set<VariableElement>> nonInitializedFields = null;

    @Override
    public Void visitMethod(MethodTree node, Void p) {
        // Check field initialization in constructors
        if (TreeUtils.isConstructor(node)
                && !TreeUtils.containsThisConstructorInvocation(node)) {
            Pair<Set<VariableElement>, Set<VariableElement>> oldFields = nonInitializedFields;
            try {
                // TODO: get access to a Types instance and use it to get receiver type
                // Or, extend ExecutableElement with such a method.
                // Note that we cannot use the receiver type from AnnotatedExecutableType,
                // because that would only have the nullness annotations; here we want to
                // see all annotations on the receiver.
                // TODO: can we clean up constructor vs. method distinction?
                List<? extends AnnotationMirror> rcvannos;
                if (TreeUtils.isConstructor(node)) {
                    com.sun.tools.javac.code.Symbol meth =
                            (com.sun.tools.javac.code.Symbol)TreeUtils.elementFromDeclaration(node);
                    rcvannos = meth.typeAnnotations;
                    if (rcvannos==null){
                        rcvannos = Collections.<AnnotationMirror>emptyList();
                    }
                } else {
                    ExecutableElement meth = TreeUtils.elementFromDeclaration(node);
                    com.sun.tools.javac.code.Type rcv = (com.sun.tools.javac.code.Type) ((ExecutableType)meth.asType()).getReceiverType();
                    if (rcv!=null) {
                        rcvannos = rcv.typeAnnotations;
                    } else {
                        rcvannos = Collections.<AnnotationMirror>emptyList();
                    }
                }
                nonInitializedFields
                    = getUninitializedFields(TreeUtils.enclosingClass(getCurrentPath()), rcvannos);
                return super.visitMethod(node, p);
            } finally {
                Set<VariableElement> initAfter
                    = null; //((NullnessAnnotatedTypeFactory)atypeFactory).initializedAfter(node);
                nonInitializedFields.first.removeAll(initAfter);
                nonInitializedFields.second.removeAll(initAfter);
                reportUninitializedFields(nonInitializedFields, node);
                nonInitializedFields = oldFields;
            }
        }

        ExecutableElement elt = TreeUtils.elementFromDeclaration(node);
        if (atypeFactory.getDeclAnnotation(elt, AssertNonNullIfTrue.class) != null
            && elt.getReturnType().getKind() != TypeKind.BOOLEAN) {

            checker.report(Result.failure("assertiftrue.only.on.boolean"), node);
        }

        if (atypeFactory.getDeclAnnotation(elt, AssertNonNullIfFalse.class) != null
            && elt.getReturnType().getKind() != TypeKind.BOOLEAN) {

            checker.report(Result.failure("assertiffalse.only.on.boolean"), node);
        }

        return super.visitMethod(node, p);
    }

    @Override
    public Void visitMethodInvocation(MethodInvocationTree node, Void p) {
        if (nonInitializedFields != null
            && atypeFactory.isMostEnclosingThisDeref(node)) {

            AnnotationMirror nnAfter =
                atypeFactory.getDeclAnnotation(TreeUtils.elementFromUse(node), AssertNonNullAfter.class);
            if (nnAfter != null) {
                List<String> nnAfterValue = AnnotationUtils.getElementValueArray(nnAfter, "value", String.class, false);
                Set<VariableElement> elts =
                    ElementUtils.findFieldsInType(
                        TreeUtils.elementFromDeclaration(TreeUtils.enclosingClass(getCurrentPath())),
                        nnAfterValue);
                nonInitializedFields.first.removeAll(elts);
                nonInitializedFields.second.removeAll(elts);
            }
        }
        return super.visitMethodInvocation(node, p);
    }

    @Override
    protected void checkDefaultConstructor(ClassTree node) {
        reportUninitializedFields(getUninitializedFields(node, Collections.<AnnotationMirror>emptyList()), node);
    }

    @Override
    public Void visitAssignment(AssignmentTree node, Void p) {
        if (nonInitializedFields != null) {
            Element assigned = InternalUtils.symbol(node.getVariable());
            nonInitializedFields.first.remove(assigned);
            nonInitializedFields.second.remove(assigned);
        }
        return super.visitAssignment(node, p);
    }

    // Report "fields.uninitialized" errors at the given node
    private void reportUninitializedFields(Pair<Set<VariableElement>,Set<VariableElement>> uninitFields, Tree node) {
        if (!uninitFields.first.isEmpty()) {
            checker.report(Result.failure("fields.uninitialized", uninitFields.first), node);
        }
        if (!uninitFields.second.isEmpty()) {
            checker.report(Result.warning("fields.uninitialized", uninitFields.second), node);
        }
    }

    // Returns the uninitialized instance fields.  The first element in the
    // returned pair is the NonNull fields, and the second element is the
    // primitive and Nullable fields.
    protected Pair<Set<VariableElement>,Set<VariableElement>> getUninitializedFields(ClassTree classTree, List<? extends AnnotationMirror> annos) {
        Set<VariableElement> hs1 = new HashSet<VariableElement>();
        Set<VariableElement> hs2 = new HashSet<VariableElement>();
        Pair<Set<VariableElement>,Set<VariableElement>> fields = Pair.of(hs1, hs2);

        boolean check_all_fields
            = checker.getLintOption("uninitialized", NullnessSubchecker.UNINIT_DEFAULT);
        Set<Name> blockInitialized = getBlockInitializedFields(classTree);
        // System.out.printf("blockInitialized (length=%d) = %s%n", blockInitialized.size(), blockInitialized);

        for (Tree member : classTree.getMembers()) {
            if (!(member instanceof VariableTree))
                continue;
            VariableTree var = (VariableTree)member;
            VariableElement varElt = TreeUtils.elementFromDeclaration(var);
            if (
                // var has no initializer, nor does any initializer block set it
                (var.getInitializer() == null
                 && (! blockInitialized.contains(var.getName())))
                // var is not @LazyNonNull -- don't check @LazyNonNull fields
                // even if checking all fields
                && !atypeFactory.fromElement(varElt).hasAnnotation(LazyNonNull.class)
                // var is not static -- need a check of initializer blocks,
                // not of constructor which is where this is used
                && !varElt.getModifiers().contains(Modifier.STATIC)
                // val is not @Unused
                && !isUnused(varElt, annos)) {
                // System.out.printf("var %s, hasEffectiveAnnotation = %s, check_all_fields=%s, %s%n", var, atypeFactory.getAnnotatedType(var).hasEffectiveAnnotation(NONNULL), check_all_fields, atypeFactory.getAnnotatedType(var));
                if ((atypeFactory.getAnnotatedType(var).hasEffectiveAnnotation(NONNULL)
                     // For now, primitives have an effecive @NonNull
                     // annotation.  (This is soon to change, at which
                     // point this clause is no longer necessary.)
                     && ! atypeFactory.getAnnotatedType(var).getKind().isPrimitive())
                    ) {
                    // var's type is @NonNull
                    fields.first.add(varElt);
                } else if (check_all_fields) {
                    // we are checking all vars
                    fields.second.add(varElt);
                }
            }
        }
        return fields;
    }

    // List of all fields that are initialized in a block initializer.
    // This really ought to return a set of fields rather than of Names.
    // Also, perhaps handle assignments like "a = b = c = 1;".
    private Set<Name> getBlockInitializedFields(ClassTree classTree) {
        Set<Name> fields = new HashSet<Name>();

        for (Tree member : classTree.getMembers()) {
            if (member.getKind() == Tree.Kind.BLOCK) {
                BlockTree block = (BlockTree) member;
                for (StatementTree stmt : block.getStatements()) {
                    if (stmt.getKind() == Tree.Kind.EXPRESSION_STATEMENT) {
                        ExpressionTree expr = ((ExpressionStatementTree)stmt).getExpression();
                        if (expr.getKind() == Tree.Kind.ASSIGNMENT) {
                            ExpressionTree lhs = ((AssignmentTree)expr).getVariable();
                            Name field_name = null;
                            if (lhs.getKind() == Tree.Kind.IDENTIFIER) {
                                field_name = ((IdentifierTree) lhs).getName();
                            } else if (lhs.getKind() == Tree.Kind.MEMBER_SELECT) {
                                MemberSelectTree mst = (MemberSelectTree) lhs;
                                if ((mst.getExpression() instanceof IdentifierTree)
                                    && ((IdentifierTree)mst.getExpression()).getName().contentEquals("this")) {
                                    field_name = mst.getIdentifier();
                                }
                            }
                            if (field_name != null) {
                                fields.add(field_name);
                            }
                        }
                    }
                }
            }
        }

        return fields;
    }


    private boolean isUnused(VariableElement field, Collection<? extends AnnotationMirror> annos) {
        if (annos.isEmpty()) {
            return false;
        }

        AnnotationMirror unused = atypeFactory.getDeclAnnotation(field, Unused.class);
        if (unused == null)
            return false;

        Name when = AnnotationUtils.getElementValueClassName(unused, "when", false);
        for (AnnotationMirror anno : annos) {
            Name annoName = ((TypeElement)anno.getAnnotationType().asElement()).getQualifiedName();
            if (annoName.contentEquals(when)) {
                return true;
            }
        }

        return false;
    }

    /** Special casing NonNull and Raw method calls */
    @Override
    protected void checkMethodInvocability(AnnotatedExecutableType method,
            MethodInvocationTree node) {
        if (atypeFactory.isMostEnclosingThisDeref(node)) {
            // An alternate approach would be to let the rawness checker
            // issue the warning, but the approach taken here gives, in the
            // error message, an explicit list of the fields that have been
            // initialized so far.

            Pair<AnnotatedExecutableType, List<AnnotatedTypeMirror>> mfuPair = null;//((NullnessAnnotatedTypeFactory)atypeFactory).rawnessFactory.methodFromUse(node);
            AnnotatedExecutableType invokedMethod = mfuPair.first;
            // List<AnnotatedTypeMirror> typeargs = mfuPair.second;
            if (! invokedMethod.getReceiverType().hasAnnotation(RAW)) {
                if (nonInitializedFields != null) {
                    if (! nonInitializedFields.first.isEmpty()) {
                        checker.report(Result.failure("method.invocation.invalid.rawness",
                                                      TreeUtils.elementFromUse(node),
                                                      nonInitializedFields.first), node);
<<<<<<< HEAD
=======
                        return;
>>>>>>> c2975a99
                    } else if (! nonInitializedFields.second.isEmpty()) {
                        checker.report(Result.warning("method.invocation.invalid.rawness",
                                                      TreeUtils.elementFromUse(node),
                                                      nonInitializedFields.second), node);
<<<<<<< HEAD
=======
                        return;
>>>>>>> c2975a99
                    }
                }
            }
        }

        // Claim that methods with a @NonNull receiver are invokable so that
        // visitMemberSelect issues dereference errors instead.
<<<<<<< HEAD
        // That is, don't call the super implementation for them.
        if (!method.getReceiverType().hasEffectiveAnnotation(NONNULL)) {
            super.checkMethodInvocability(method, node);
        }
=======
        if (method.getReceiverType().hasEffectiveAnnotation(NONNULL)) {
            return;
        }

        super.checkMethodInvocability(method, node);
>>>>>>> c2975a99
    }

    /**
     * Issues a 'dereference.of.nullable' if the type is not of a
     * {@link NonNull} type.
     *
     * @param type  type to be checked nullability
     * @param tree  the tree where the error is to reported
     */
    private void checkForNullability(ExpressionTree tree, /*@CompilerMessageKey*/ String errMsg) {
        AnnotatedTypeMirror type = atypeFactory.getAnnotatedType(tree);
        Set<AnnotationMirror> annos = type.getEffectiveAnnotations();
        if (!(annos.contains(NONNULL) || annos.contains(PRIMITIVE))) {
            checker.report(Result.failure(errMsg, tree), tree);
        }
    }

    /**
     * Ensure that also the method post-condition annotations (like @AssertNonNullAfter) are
     * overridden consistently: at least the same fields have to be listed in the overriding method.
     */
    @Override
    protected boolean checkOverride(MethodTree overriderTree,
            AnnotatedDeclaredType enclosingType,
            AnnotatedExecutableType overridden,
            AnnotatedDeclaredType overriddenType,
            Void p) {

        if (!super.checkOverride(overriderTree, enclosingType, overridden, overriddenType, p)) {
            return false;
        }
        if (checker.shouldSkipUses(overriddenType.getElement())) {
            return true;
        }

        // Get the type of the overriding method.
        AnnotatedExecutableType overrider = atypeFactory.getAnnotatedType(overriderTree);

        boolean result = true;

        if (overrider.getTypeVariables().isEmpty() && !overridden.getTypeVariables().isEmpty()) {
            overridden = overridden.getErased();
        }
        String overriderMeth = overrider.getElement().toString();
        String overriderTyp = enclosingType.getUnderlyingType().asElement().toString();
        String overriddenMeth = overridden.getElement().toString();
        String overriddenTyp = overriddenType.getUnderlyingType().asElement().toString();

        @SuppressWarnings("unchecked")
        Class<? extends Annotation>[] postMethodAnnos = new Class[] {
            AssertNonNullAfter.class,
            AssertNonNullIfTrue.class,
            AssertNonNullIfFalse.class,
            AssertNonNullIfNonNull.class,
        };

        for (Class<? extends Annotation> methodAnno : postMethodAnnos) {
            AnnotationMirror overriddenAnno = atypeFactory.getDeclAnnotation(overridden.getElement(), methodAnno);

            // nothing to do if the overridden method has no annotation
            if (overriddenAnno==null) continue;

            AnnotationMirror overriderAnno = atypeFactory.getDeclAnnotation(overrider.getElement(), methodAnno);

            if (overriderAnno==null) {
                checker.report(Result.failure("override.post.method.annotation.invalid",
                        overriderMeth, overriderTyp, overriddenMeth, overriddenTyp,
                        overriderAnno,
                        overriddenAnno),
                        overriderTree);
                result = false;
            } else {
                List<String> overriddenValue = AnnotationUtils.getElementValueArray(overriddenAnno, "value", String.class, false);
                List<String> overriderValue = AnnotationUtils.getElementValueArray(overriderAnno, "value", String.class, false);

                for (String f : overriddenValue) {
                    // The overrider may have additional fields, but all fields from the
                    // overridden method must be mentioned again.
                    // -> You cannot weaken postconditions in an overriding method.
                    if (!overriderValue.contains(f)) {
                        checker.report(Result.failure("override.post.method.annotation.part.invalid",
                                overriderMeth, overriderTyp, overriddenMeth, overriddenTyp,
                                overriderAnno,
                                overriddenAnno,
                                f),
                                overriderTree);
                        result = false;
                        break;
                    }
                    // TODO: This purely syntactic comparison is not sufficient in general.
                    // See test case tests/nullness/OverrideANNA2.
                }
            }
        }

        @SuppressWarnings("unchecked")
        Class<? extends Annotation>[] preMethodAnnos = new Class[] {
            NonNullOnEntry.class
        };

        for (Class<? extends Annotation> methodAnno : preMethodAnnos) {
            AnnotationMirror overriderAnno = atypeFactory.getDeclAnnotation(overrider.getElement(), methodAnno);

            // nothing to do if the overrider method has no annotation
            if (overriderAnno==null) continue;

            AnnotationMirror overriddenAnno = atypeFactory.getDeclAnnotation(overridden.getElement(), methodAnno);

            if (overriddenAnno==null) {
                checker.report(Result.failure("override.pre.method.annotation.invalid",
                        overriderMeth, overriderTyp, overriddenMeth, overriddenTyp,
                        overriderAnno,
                        overriddenAnno),
                        overriderTree);
                result = false;
            } else {
                List<String> overriddenValue = AnnotationUtils.getElementValueArray(overriddenAnno, "value", String.class, false);
                List<String> overriderValue = AnnotationUtils.getElementValueArray(overriderAnno, "value", String.class, false);

                for (String f : overriderValue) {
                    // The overridden method may have additional fields, but all fields from the
                    // overrider must be mentioned again.
                    // -> You cannot strengthen preconditions in an overriding method.
                    if (!overriddenValue.contains(f)) {
                        checker.report(Result.failure("override.pre.method.annotation.part.invalid",
                                overriderMeth, overriderTyp, overriddenMeth, overriddenTyp,
                                overriderAnno,
                                overriddenAnno,
                                f),
                                overriderTree);
                        result = false;
                        break;
                    }
                    // TODO: This purely syntactic comparison is not sufficient in general.
                    // See test case tests/nullness/OverrideANNA2.
                }
            }
        }

        return result;
    }

    /////////////// Utility methods //////////////////////////////

    /** @return true if binary operation could cause an unboxing operation */
    public static final boolean isUnboxingOperation(Types types, TypeMirror stringType, BinaryTree tree) {
        if (tree.getKind() == Tree.Kind.EQUAL_TO
                || tree.getKind() == Tree.Kind.NOT_EQUAL_TO)
            return isPrimitive(tree.getLeftOperand()) != isPrimitive(tree.getRightOperand());
        else
            return !isString(types, stringType, tree);
    }

    /**
     * @return true if the type of the tree is a super of String
     * */
    public static final boolean isString(Types types, TypeMirror stringType, ExpressionTree tree) {
        TypeMirror type = InternalUtils.typeOf(tree);
        return types.isAssignable(stringType, type);
    }

    /**
     * @return true if the type of the tree is a primitive
     */
    public static final boolean isPrimitive(ExpressionTree tree) {
        return InternalUtils.typeOf(tree).getKind().isPrimitive();
    }


    @Override
    public boolean isValidUse(AnnotatedDeclaredType declarationType,
            AnnotatedDeclaredType useType) {
        // At most a single qualifier on a type, ignoring a possible PolyAll annotation.
        boolean found = false;
        for (AnnotationMirror anno : useType.getAnnotations()) {
            if (!QualifierPolymorphism.isPolyAll(anno)) {
                if (found) {
                    return false;
                }
                found = true;
            }
        }
        return super.isValidUse(declarationType, useType);
    }

    @Override
    public boolean isValidUse(AnnotatedPrimitiveType type) {
        // No explicit qualifiers on primitive types
        if (type.getAnnotations().size()>1 ||
             (!type.hasAnnotation(Primitive.class) &&
             // The element is null if the primitive type is an array component ->
             // always a reason to warn.
             (type.getElement()==null ||
                     !type.getExplicitAnnotations().isEmpty()))) {
            return false;
        }
        return super.isValidUse(type);
    }

    /* In isValidUse we cannot distinguish between the type in an array creation,
     * which has to be Nullable, and other array types. Therefore, we override
     * visitNewArray.
    @Override
    public boolean isValidUse(AnnotatedArrayType type) {
        return true;
    }
    */
}<|MERGE_RESOLUTION|>--- conflicted
+++ resolved
@@ -598,18 +598,12 @@
                         checker.report(Result.failure("method.invocation.invalid.rawness",
                                                       TreeUtils.elementFromUse(node),
                                                       nonInitializedFields.first), node);
-<<<<<<< HEAD
-=======
                         return;
->>>>>>> c2975a99
                     } else if (! nonInitializedFields.second.isEmpty()) {
                         checker.report(Result.warning("method.invocation.invalid.rawness",
                                                       TreeUtils.elementFromUse(node),
                                                       nonInitializedFields.second), node);
-<<<<<<< HEAD
-=======
                         return;
->>>>>>> c2975a99
                     }
                 }
             }
@@ -617,18 +611,10 @@
 
         // Claim that methods with a @NonNull receiver are invokable so that
         // visitMemberSelect issues dereference errors instead.
-<<<<<<< HEAD
         // That is, don't call the super implementation for them.
         if (!method.getReceiverType().hasEffectiveAnnotation(NONNULL)) {
             super.checkMethodInvocability(method, node);
         }
-=======
-        if (method.getReceiverType().hasEffectiveAnnotation(NONNULL)) {
-            return;
-        }
-
-        super.checkMethodInvocability(method, node);
->>>>>>> c2975a99
     }
 
     /**
