--- conflicted
+++ resolved
@@ -1,4 +1,8 @@
 package checkers.regex;
+
+import java.util.ArrayList;
+import java.util.List;
+import java.util.Set;
 
 import javax.lang.model.element.AnnotationMirror;
 import javax.lang.model.element.ExecutableElement;
@@ -24,6 +28,7 @@
 import com.sun.source.tree.LiteralTree;
 import com.sun.source.tree.MethodInvocationTree;
 import com.sun.source.tree.Tree;
+import com.sun.source.tree.Tree.Kind;
 
 /**
  * Adds {@link Regex} to the type of tree, in the following cases:
@@ -88,7 +93,7 @@
      *
      * @see RegexUtil#asRegex(String, int)
      */
-    public static final String[] regexUtilClasses = new String[] {
+    /*package-scope*/ static final String[] regexUtilClasses = new String[] {
             "checkers.regex.RegexUtil",
             "plume.RegexUtil",
             "daikon.util.RegexUtil" };
@@ -100,25 +105,9 @@
             CompilationUnitTree root) {
         super(checker, root);
 
-<<<<<<< HEAD
         patternCompile = TreeUtils.getMethod("java.util.regex.Pattern", "compile", 1, processingEnv);
         partialRegexValue = TreeUtils.getMethod("checkers.regex.quals.PartialRegex", "value", 0, processingEnv);
-        asRegexes = new ArrayList<ExecutableElement>();
-        for (String clazz : asRegexClasses) {
-            try {
-                asRegexes.add(TreeUtils.getMethod(clazz, "asRegex", 2, processingEnv));
-            } catch (Exception e) {
-                // The class couldn't be loaded so it must not be on the
-                // classpath, just skip it.
-                continue;
-            }
-        }
-
-=======
-        patternCompile = TreeUtils.getMethod("java.util.regex.Pattern", "compile", 1, env);
-        partialRegexValue = TreeUtils.getMethod("checkers.regex.quals.PartialRegex", "value", 0, env);
         REGEX = annotations.fromClass(Regex.class);
->>>>>>> d0ebf0f0
         this.postInit();
     }
 
@@ -130,15 +119,9 @@
     /**
      * Returns a new Regex annotation with the given group count.
      */
-<<<<<<< HEAD
-    /*default*/ AnnotationMirror createRegexAnnotation(int groupCount) {
+    /*package-scope*/ AnnotationMirror createRegexAnnotation(int groupCount) {
         AnnotationBuilder builder =
             new AnnotationBuilder(processingEnv, Regex.class.getCanonicalName());
-=======
-    public AnnotationMirror createRegexAnnotation(int groupCount) {
-        AnnotationUtils.AnnotationBuilder builder =
-            new AnnotationUtils.AnnotationBuilder(env, Regex.class.getCanonicalName());
->>>>>>> d0ebf0f0
         builder.setValue("value", groupCount);
         return builder.build();
     }
@@ -254,25 +237,7 @@
         @Override
         public Void visitMethodInvocation(MethodInvocationTree tree, AnnotatedTypeMirror type) {
             // TODO: Also get this to work with 2 argument Pattern.compile.
-<<<<<<< HEAD
             if (TreeUtils.isMethodInvocation(tree, patternCompile, processingEnv)) {
-                AnnotationMirror anno = getAnnotatedType(tree.getArguments().get(0)).getAnnotation(Regex.class);
-                if (anno != null) {
-                    int groupCount = checker.getGroupCount(anno);
-                    // Remove current @Regex annotation...
-                    type.removeAnnotation(Regex.class);
-                    // ...and add a new one with the correct group count value.
-                    type.addAnnotation(createRegexAnnotation(groupCount));
-                }
-            } else if (isAsRegex(tree)) {
-                ExpressionTree groupArg = tree.getArguments().get(1);
-                if (groupArg.getKind() == Kind.INT_LITERAL) {
-                    LiteralTree literal = (LiteralTree) groupArg;
-                    int paramGroups = (Integer) literal.getValue();
-                    type.removeAnnotation(Regex.class);
-                    type.addAnnotation(createRegexAnnotation(paramGroups));
-=======
-            if (TreeUtils.isMethodInvocation(tree, patternCompile, env)) {
                 ExpressionTree arg0 = tree.getArguments().get(0);
                 AnnotationMirror regexAnno = getAnnotatedType(arg0).getAnnotation(Regex.class);
                 AnnotationMirror bottomAnno = getAnnotatedType(arg0).getAnnotation(RegexBottom.class);
@@ -284,29 +249,12 @@
                     type.addAnnotation(RegexBottom.class);
                 } else {
                     type.addAnnotation(createRegexAnnotation(groupCount));
->>>>>>> d0ebf0f0
                 }
             }
             return super.visitMethodInvocation(tree, type);
         }
 
         /**
-<<<<<<< HEAD
-         * Returns true if the given MethodInvocationTree represents a call to
-         * an asRegex method in one of the classes in asRegexClasses.
-         */
-        private boolean isAsRegex(MethodInvocationTree tree) {
-            for (ExecutableElement asRegex : asRegexes) {
-                if (TreeUtils.isMethodInvocation(tree, asRegex, processingEnv)) {
-                    return true;
-                }
-            }
-            return false;
-        }
-
-        /**
-=======
->>>>>>> d0ebf0f0
          * Returns a new PartialRegex annotation with the given partial regular
          * expression.
          */
