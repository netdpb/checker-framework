\htmlhr
\chapter{Units checker\label{units-checker}}

For many applications, it is important to use the correct units of
measurement for primitive types.  For example, NASA's Mars Climate Orbiter
(cost: \$327 million) was lost because of a discrepancy between use
of the metric unit Newtons and the imperial measure Pound-force.

The \emph{Units Checker} ensures consistent usage of units.
For example, consider the following code:

\begin{alltt}
@m int meters = 5 * UnitsTools.m;
@s int secs = 2 * UnitsTools.s;
@mPERs int speed = meters / secs;
\end{alltt}

Due to the annotations \<@m> and \<@s>, the variables \code{meters} and \code{secs} are guaranteed to contain
only values with meters and seconds as units of measurement.
<<<<<<< HEAD
Utility class \code{\refclass{units}{UnitsTools}} provides methods to convert
unqualified integer literals to values of the corresponding unit.
=======
Utility class \code{UnitsTools} provides constants with which
unqualified integer are multiplied to get values of the corresponding unit.
>>>>>>> eba1f86e
The assignment of an unqualified value to \code{meters}, as in
\code{meters = 99}, will be flagged as an error by the Units Checker.

The division \code{meters/secs} takes the types of the two operands
into account and determines that the result is of type
meters per second, signified by the \code{@mPERs} qualifier.
We provide an extensible framework to define the result of operations
on units.


\section{Units annotations\label{units-annotations}}

The checker currently supports two varieties of units annotations:
kind annotations (\code{@Length}, \code{@Mass}, \dots) and
the SI units (\code{@m}, \code{@kg}, \dots).


Kind annotations can be used to declare what the expected unit of
measurement is, without fixing the particular unit used.
For example, one could write a method taking a \code{@Length} value,
without specifying whether it will take meters or kilometers.
The following kind annotations are defined:

\begin{description}
\item[\code{@\refclass{units/quals}{Area}}]

\item[\code{@\refclass{units/quals}{Current}}]

\item[\code{@\refclass{units/quals}{Length}}]

\item[\code{@\refclass{units/quals}{Luminance}}]

\item[\code{@\refclass{units/quals}{Mass}}]

\item[\code{@\refclass{units/quals}{Speed}}]

\item[\code{@\refclass{units/quals}{Substance}}]

\item[\code{@\refclass{units/quals}{Temperature}}]

\item[\code{@\refclass{units/quals}{Time}}]
\end{description}

% \medskip


For each kind of unit, the corresponding SI unit of
measurement is defined:

\begin{enumerate}
\item For \code{@Area}:
  the derived units
  square millimeters \code{@\refclass{units/quals}{mm2}},
  square meters \code{@\refclass{units/quals}{m2}}, and
  square kilometers \code{@\refclass{units/quals}{km2}}

\item For \code{@Current}:
  Ampere \code{@\refclass{units/quals}{A}}

\item For \code{@Length}:
  Meters \code{@\refclass{units/quals}{m}}
  and the derived units
  millimeters \code{@\refclass{units/quals}{mm}} and
  kilometers \code{@\refclass{units/quals}{km}}

\item For \code{@Luminance}:
  Candela \code{@\refclass{units/quals}{cd}}

\item For \code{@Mass}:
  kilograms \code{@\refclass{units/quals}{kg}}
  and the derived unit
  grams \code{@\refclass{units/quals}{g}}

\item For \code{@Speed}:
  meters per second \code{@\refclass{units/quals}{mPERs}} and
  kilometers per hour \code{@\refclass{units/quals}{kmPERh}}

\item For \code{@Substance}:
  Mole \code{@\refclass{units/quals}{mol}}

\item For \code{@Temperature}:
  Kelvin \code{@\refclass{units/quals}{K}}
  and the derived unit
  Celsius \code{@\refclass{units/quals}{C}}

\item For \code{@Time}:
  seconds \code{@\refclass{units/quals}{s}}
  and the derived units
  minutes \code{@\refclass{units/quals}{min}} and
  hours \code{@\refclass{units/quals}{h}}
\end{enumerate}


You may specify SI unit prefixes, using enumeration \code{\refclass{units/quals}{Prefix}}.
The basic SI units
(\code{@s}, \code{@m}, \code{@g}, \code{@A}, \code{@K},
 \code{@mol}, \code{@cd})
take an optional \code{Prefix} enum as argument.
For example, to use nanoseconds as unit, you could use
\code{@s(Prefix.nano)} as a unit type.  Furthermore, \<@mm> is equivalent to
\<@m(Prefix.milli)>.

Class \code{UnitsTools} contains a constant for each SI unit.
To create a value of the particular unit, multiply an unqualified
value with one of these constants.
By using static imports, this allows very natural notation; for
example, after statically importing \code{UnitsTools.m},
the expression \code{5 * m} represents five meters.
As all these unit constants are public, static, and final with value
one, the compiler will optimize away these multiplications.


\section{Extending the Units Checker\label{extending-units}}

You can create new kind annotations and unit annotations that are specific
to the particular needs of your project.  An easy way to do this is by
copying and adapting an existing annotation.  (In addition, search for all
uses of the annotation's name throughout the Units Checker implementation,
to find other code to adapt; read on for details.)

Here is an example of a new unit annotation.

\begin{alltt}
@Documented
@Retention(RetentionPolicy.RUNTIME)
@TypeQualifier
@SubtypeOf( \ttlcb{} Time.class \ttrcb{} )
@UnitsMultiple(quantity=s.class, prefix=Prefix.nano)
public @interface ns \ttlcb{}\ttrcb{}
\end{alltt}

The \code{@SubtypeOf} meta-annotation specifies that this annotation
introduces an additional unit of time.
The \code{@UnitsMultiple} meta-annotation specifies that this annotation
should be a nano multiple of the basic unit \code{@s}:  \code{@ns} and
\code{@s(Prefix.nano)}
behave equivalently and interchangeably.
Most annotation definitions do not have a \<@UnitsMultiple> meta-annotation.


<<<<<<< HEAD
To take full advantage of the additional unit qualifier, you need to
do two additional steps.
(1)~Provide methods that convert from unqualified types to types that use
the new unit.  
See class \code{UnitsTools} for examples (you will need to suppress a
checker warning in just those few locations).
(2)~Put the new unit in relation to existing units.
Provide an
=======
It is also easy to introduce additional kinds of units by copying and
adapting one of the existing kinds.

To take full advantage of the additional unit qualifier, one needs to
do two additional steps:
(1)~provide a constant to convert from unqualified types to types that use
the new unit and
(2)~put the new unit in relation to existing units.

It is very easy to provide a constant to convert
unqualified types to types that use the new units,
simply by suppressing the warnings in these few locations;
see class \code{UnitsTools} for examples.

To put different units into a relationship, one provides an
>>>>>>> eba1f86e
implementation of the \code{UnitsRelations} interface as a
meta-annotation to one of the units.

See demonstration \code{demos/units-extension/} for an example
extension that defines Hertz (hz) as scalar per second, and defines an
implementation of \code{UnitsRelations} to enforce it.



\section{What the Units Checker checks\label{units-checks}}

The Units Checker ensures that unrelated types are not mixed. 

All types with a particular unit annotation are
disjoint from all unannotated types, from all types with a different unit
annotation, and from all types with the same unit annotation but a
different prefix.

Subtyping between the units and the unit kinds is taken into account,
as is the \code{@UnitsMultiple} meta-annotation.

Multiplying a scalar with a unit type results in the same unit type.

The division of a unit type by the same unit type
results in the unqualified type.

Multiplying or dividing different unit types, for which no unit
relation is known to the system, will result in a \code{MixedUnits}
type, which is separate from all other units.
If you encounter a \code{MixedUnits} annotation in an error message,
ensure that your operations are performed on correct units or refine
your \code{UnitsRelations} implementation.



\section{Running the Units Checker\label{units-running}}

The Units Checker can be invoked by running the following commands.

\begin{itemize}
\item
If your code uses only the SI units that are provided by the
framework, simply invoke the checker:

\begin{Verbatim}
  javac -processor checkers.units.UnitsChecker MyFile.java ...
\end{Verbatim}

\item 
If you define your own units, provide the name of the annotations using the
\code{-Aunits} option:

\begin{alltt}
  javac -processor checkers.units.UnitsChecker \
        \textit{-Aunits=myproject.quals.MyUnit,myproject.quals.MyOtherUnit} MyFile.java ...
\end{alltt}
\end{itemize}



\section{Suppressing warnings\label{units-suppressing}}

One example of when you need to suppress warnings is when you
initialize a variable with a unit type by a literal value.
To remove this warning message, it is best to introduce a
constant that represents the unit and to
add a \code{@SuppressWarnings}
annotation to that constant.
For examples, see class \code{UnitsTools}.


\section{References\label{units-references}}

\begin{itemize}
\item The GNU Units tool provides a comprehensive list of units:\\
  \ahrefurl{http://www.gnu.org/software/units/}
<<<<<<< HEAD
\end{itemize}

% LocalWords:  UnitsTools toMeter toSecond mPERs Candela cd kmPERh mol nano ns
% LocalWords:  milli RetentionPolicy TypeQualifier SubtypeOf UnitsMultiple hz
% LocalWords:  UnitsRelations Aunits MyFile
=======

\item The F\# units of measurement system provided some ideas for
simplifications in our checker:\\
  \ahrefurl{http://en.wikibooks.org/wiki/F\_Sharp\_Programming/Units\_of\_Measure}

\end{itemize}
>>>>>>> eba1f86e
<|MERGE_RESOLUTION|>--- conflicted
+++ resolved
@@ -17,13 +17,8 @@
 
 Due to the annotations \<@m> and \<@s>, the variables \code{meters} and \code{secs} are guaranteed to contain
 only values with meters and seconds as units of measurement.
-<<<<<<< HEAD
-Utility class \code{\refclass{units}{UnitsTools}} provides methods to convert
-unqualified integer literals to values of the corresponding unit.
-=======
 Utility class \code{UnitsTools} provides constants with which
 unqualified integer are multiplied to get values of the corresponding unit.
->>>>>>> eba1f86e
 The assignment of an unqualified value to \code{meters}, as in
 \code{meters = 99}, will be flagged as an error by the Units Checker.
 
@@ -164,32 +159,14 @@
 Most annotation definitions do not have a \<@UnitsMultiple> meta-annotation.
 
 
-<<<<<<< HEAD
 To take full advantage of the additional unit qualifier, you need to
 do two additional steps.
-(1)~Provide methods that convert from unqualified types to types that use
+(1)~Provide constants that convert from unqualified types to types that use
 the new unit.  
 See class \code{UnitsTools} for examples (you will need to suppress a
 checker warning in just those few locations).
 (2)~Put the new unit in relation to existing units.
 Provide an
-=======
-It is also easy to introduce additional kinds of units by copying and
-adapting one of the existing kinds.
-
-To take full advantage of the additional unit qualifier, one needs to
-do two additional steps:
-(1)~provide a constant to convert from unqualified types to types that use
-the new unit and
-(2)~put the new unit in relation to existing units.
-
-It is very easy to provide a constant to convert
-unqualified types to types that use the new units,
-simply by suppressing the warnings in these few locations;
-see class \code{UnitsTools} for examples.
-
-To put different units into a relationship, one provides an
->>>>>>> eba1f86e
 implementation of the \code{UnitsRelations} interface as a
 meta-annotation to one of the units.
 
@@ -266,17 +243,13 @@
 \begin{itemize}
 \item The GNU Units tool provides a comprehensive list of units:\\
   \ahrefurl{http://www.gnu.org/software/units/}
-<<<<<<< HEAD
-\end{itemize}
-
-% LocalWords:  UnitsTools toMeter toSecond mPERs Candela cd kmPERh mol nano ns
-% LocalWords:  milli RetentionPolicy TypeQualifier SubtypeOf UnitsMultiple hz
-% LocalWords:  UnitsRelations Aunits MyFile
-=======
 
 \item The F\# units of measurement system provided some ideas for
 simplifications in our checker:\\
   \ahrefurl{http://en.wikibooks.org/wiki/F\_Sharp\_Programming/Units\_of\_Measure}
 
 \end{itemize}
->>>>>>> eba1f86e
+
+% LocalWords:  UnitsTools toMeter toSecond mPERs Candela cd kmPERh mol nano ns
+% LocalWords:  milli RetentionPolicy TypeQualifier SubtypeOf UnitsMultiple hz
+% LocalWords:  UnitsRelations Aunits MyFile