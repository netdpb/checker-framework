package tests;

import java.io.File;
import java.util.Collection;

import org.junit.runners.Parameterized.Parameters;

import checkers.util.test.ParameterizedCheckerTest;

/**
<<<<<<< HEAD
 * JUnit tests for the Nullness Checker -- testing -AskipUses command-line argument.
=======
 * JUnit tests for the nullness checker -- testing -AskipUses command-line argument.
>>>>>>> 9322d652
 */
public class NullnessSkipUsesTest extends ParameterizedCheckerTest {

    public NullnessSkipUsesTest(File testFile) {
        super(testFile, checkers.nullness.NullnessChecker.class.getName(),
                "nullness", "-Anomsgtext", "-AskipUses=SkipMe");
    }

    @Parameters
    public static Collection<Object[]> data() { return testFiles("nullness-skipuses"); }

}<|MERGE_RESOLUTION|>--- conflicted
+++ resolved
@@ -8,11 +8,7 @@
 import checkers.util.test.ParameterizedCheckerTest;
 
 /**
-<<<<<<< HEAD
  * JUnit tests for the Nullness Checker -- testing -AskipUses command-line argument.
-=======
- * JUnit tests for the nullness checker -- testing -AskipUses command-line argument.
->>>>>>> 9322d652
  */
 public class NullnessSkipUsesTest extends ParameterizedCheckerTest {
 
