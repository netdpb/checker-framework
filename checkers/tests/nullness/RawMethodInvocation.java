--- conflicted
+++ resolved
@@ -10,12 +10,8 @@
     init_b();
   }
 
-<<<<<<< HEAD
   @AssertNonNullAfter("b")
-  void init_b() @Raw {
-=======
   void init_b(@Raw RawMethodInvocation this) {
->>>>>>> c487d59b
     b = 2;
   }
 
@@ -23,12 +19,8 @@
     init_ab();
   }
 
-<<<<<<< HEAD
   @AssertNonNullAfter({"a", "b"})
-  void init_ab() @Raw {
-=======
   void init_ab(@Raw RawMethodInvocation this) {
->>>>>>> c487d59b
     a = 1;
     b = 2;
   }
