// Note that this file is a near duplicate in /nullness and /nullness-uninit

import checkers.nullness.quals.*;
import java.util.*;
@checkers.quals.DefaultQualifier("Nullable")
class RawTypes {

    class Bad {
        @NonNull String field;

        public Bad() {
            //:: error: (method.invocation.invalid.rawness)
            this.init();                                // error
            //:: error: (method.invocation.invalid.rawness)
            init();                                     // error

            this.field = "field";                       // valid
            //:: error: (assignment.type.incompatible)
            this.field = null;                          // error
            field = "field";                            // valid
            //:: error: (assignment.type.incompatible)
            field = null;                               // error
        }

        void init() {
            output(this.field.length());    // valid
        }
    }

    class A {
        @NonNull String field;

        public A() {
            this.field = "field";                               // valid
            field = "field";                                    // valid
            this.init();                                        // valid
            init();                                             // valid
        }

        public void init(@Raw A this) {
            //:: error: (dereference.of.nullable)
            output(this.field.length());
        }

        public void initExpl2() @Raw {
            //:: error: (argument.type.incompatible)
            output(this.field);
        }

        public void initImpl1() @Raw {
            //:: error: (dereference.of.nullable)
            output(field.length());
        }

        public void initImpl2() @Raw {
            //:: error: (argument.type.incompatible)
            output(field);
        }
    }

    class B extends A {
        @NonNull String otherField;

        public B() {
            super();
            //:: error: (assignment.type.incompatible)
            this.otherField = null;                             // error
            this.otherField = "otherField";                     // valid
        }

        @Override
        public void init(@Raw B this) {
            //:: error: (dereference.of.nullable)
            output(this.field.length());            // error (TODO: substitution)
            super.init();                                       // valid
        }

        public void initImpl1() @Raw {
            //:: error: (dereference.of.nullable)
            output(field.length());                 // error (TODO: substitution)
        }

        public void initExpl2() @Raw {
            //:: error: (dereference.of.nullable)
            output(this.otherField.length());       // error
        }

        public void initImpl2() @Raw {
            //:: error: (dereference.of.nullable)
            output(otherField.length());            // error
        }

        void other() {
            init();                                             // valid
            this.init();                                        // valid
        }

        void otherRaw(@Raw B this) {
            init();                                             // valid
            this.init();                                        // valid
        }
    }

    class C extends B {

        @NonNull String[] strings;

        @Override
        public void init(@Raw C this) {
            //:: error: (dereference.of.nullable)
            output(this.strings.length);            // error
            System.out.println();                   // valid
        }

    }

<<<<<<< HEAD
    // To test whether the argument is @NonNull and @NonRaw
    static void output(@NonNull Object o) { }
=======
    void output(@Raw RawTypes this, Object o) {

    }
>>>>>>> 1b80f9dd

    class D extends C {
        @Override
        public void init(@Raw D this) {
            this.field = "s";
            output(this.field.length());
        }
    }

    class MyTest {
        int i;
        MyTest(int i) {
            this.i = i;
        }
        void myTest(@Raw MyTest this) {
            i++;
        }
    }

    class AllFieldsInitialized {
        long elapsedMillis = 0;
        long startTime = 0;

        // If all fields have an initializer, then the type of "this"
        // should be non-raw in the constructor.
        public AllFieldsInitialized() {
            nonRawMethod();
        }

        public void nonRawMethod() {
        }
    }

    class AFSIICell {
        AllFieldsSetInInitializer afsii;
    }

    class AllFieldsSetInInitializer {
        long elapsedMillis;
        long startTime;

        // If all fields have an initializer, then the type of "this"
        // should be non-raw in the constructor.
        public AllFieldsSetInInitializer() {
            elapsedMillis = 0;
            nonRawMethod();
            startTime = 0;
            nonRawMethod();     // no error
            new AFSIICell().afsii = this;
        }

        public AllFieldsSetInInitializer(boolean b) {
            nonRawMethod();
        }

        public void nonRawMethod() {
        }
    }

    class ConstructorInvocations {
        int v;
        public ConstructorInvocations(int v) {
            this.v = v;
        }
        public ConstructorInvocations() {
            this(0);
            nonRawMethod(); // valid
        }
        public void nonRawMethod() { }
    }

    class MethodAccess {
        public MethodAccess() {
            @NonNull String s = string();
        }

        public @NonNull String string(@Raw MethodAccess this) {
            return "nonnull";
        }
    }

    void cast(@Raw Object... args) {

        @SuppressWarnings("rawtypes")
        //:: error: (assignment.type.incompatible)
        Object[] argsNonRaw1 = args;

        @SuppressWarnings("cast")
        Object[] argsNonRaw2 = (Object[]) args;

    }

    // default qualifier is @Nullable, so this is OK.
    class RawAfterConstructorBad {
        Object o;
        RawAfterConstructorBad() {
        }
    }

    class RawAfterConstructorOK1 {
        @Nullable Object o;
        RawAfterConstructorOK1() {
        }
    }

    class RawAfterConstructorOK2 {
        int a;
        RawAfterConstructorOK2() {
        }
    }



// skip-test
//     // TODO: reinstate.  This shows desired features, for initialization in
//     // a helper method rather than in the constructor.
//     class InitInHelperMethod {
//         int a;
//         int b;
//
//         InitInHelperMethod(short constructor_inits_ab) {
//             a = 1;
//             b = 1;
//             nonRawMethod();
//         }
//
//         InitInHelperMethod(boolean constructor_inits_a) {
//             a = 1;
//             init_b();
//             nonRawMethod();
//         }
//
//         void init_b(@Raw InitInHelperMethod this) {
//             b = 2;
//             nonRawMethod();
//         }
//
//         InitInHelperMethod(int constructor_inits_none) {
//             init_ab();
//             nonRawMethod();
//         }
//
//         void init_ab(@Raw InitInHelperMethod this) {
//             a = 1;
//             b = 2;
//             nonRawMethod();
//         }
//
//         void nonRawMethod() { }
//     }

}<|MERGE_RESOLUTION|>--- conflicted
+++ resolved
@@ -42,17 +42,17 @@
             output(this.field.length());
         }
 
-        public void initExpl2() @Raw {
+        public void initExpl2(@Raw A this) {
             //:: error: (argument.type.incompatible)
             output(this.field);
         }
 
-        public void initImpl1() @Raw {
+        public void initImpl1(@Raw A this) {
             //:: error: (dereference.of.nullable)
             output(field.length());
         }
 
-        public void initImpl2() @Raw {
+        public void initImpl2(@Raw A this) {
             //:: error: (argument.type.incompatible)
             output(field);
         }
@@ -75,17 +75,17 @@
             super.init();                                       // valid
         }
 
-        public void initImpl1() @Raw {
+        public void initImpl1(@Raw B this) {
             //:: error: (dereference.of.nullable)
             output(field.length());                 // error (TODO: substitution)
         }
 
-        public void initExpl2() @Raw {
+        public void initExpl2(@Raw B this) {
             //:: error: (dereference.of.nullable)
             output(this.otherField.length());       // error
         }
 
-        public void initImpl2() @Raw {
+        public void initImpl2(@Raw B this) {
             //:: error: (dereference.of.nullable)
             output(otherField.length());            // error
         }
@@ -114,14 +114,8 @@
 
     }
 
-<<<<<<< HEAD
     // To test whether the argument is @NonNull and @NonRaw
     static void output(@NonNull Object o) { }
-=======
-    void output(@Raw RawTypes this, Object o) {
-
-    }
->>>>>>> 1b80f9dd
 
     class D extends C {
         @Override
